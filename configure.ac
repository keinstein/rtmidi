# Process this file with autoconf to produce a configure script.
#AC_INIT(RtMidi, 2.1.0, gary@music.mcgill.ca, rtmidi)
AC_INIT(RtMidi-ts, 3.0, keinstein_junior@gmx.net, rtmidi-ts)
AC_CONFIG_AUX_DIR(config)
AC_CONFIG_SRCDIR(RtMidi.cpp)
<<<<<<< HEAD
AC_CONFIG_FILES([rtmidi-config librtmidi.pc Makefile po/Makefile.in])
AM_INIT_AUTOMAKE([-Wall -Werror foreign subdir-objects])
=======
AC_CONFIG_FILES([rtmidi-config rtmidi.pc Makefile tests/Makefile doc/Makefile])
AM_INIT_AUTOMAKE([1.14 -Wall -Werror foreign subdir-objects])
>>>>>>> 9b3b34a7

# Enable some nice automake features if they are available
m4_ifdef([AM_MAINTAINER_MODE], [AM_MAINTAINER_MODE])
m4_ifdef([AM_SILENT_RULES], [AM_SILENT_RULES([yes])])

# Fill GXX with something before test.
AC_SUBST( GXX, ["no"] )

AC_CONFIG_MACRO_DIR([m4])

<<<<<<< HEAD
rtmidi_suffix="-ts"
rtmidi_standalone="yes"
SUBDIRS="$SUBDIRS %D%/po"
m4_include(configure.library)
=======
# Checks for header files.
AC_HEADER_STDC
#AC_CHECK_HEADERS(sys/ioctl.h unistd.h)

# Check for debug
AC_MSG_CHECKING(whether to compile debug version)
AC_ARG_ENABLE(debug,
  [  --enable-debug = enable various debug output],
  [AC_SUBST( cppflag, [-D__RTMIDI_DEBUG__] ) AC_SUBST( cxxflag, [-g] ) AC_SUBST( object_path, [Debug] ) AC_MSG_RESULT(yes)],
  [AC_SUBST( cppflag, [] ) AC_SUBST( cxxflag, [-O3] ) AC_SUBST( object_path, [Release] ) AC_MSG_RESULT(no)])

# Set paths if prefix is defined
if test "x$prefix" != "x" && test "x$prefix" != "xNONE"; then
  LIBS="$LIBS -L$prefix/lib"
  CPPFLAGS="$CPPFLAGS -I$prefix/include/rtmidi"
fi

# For -I and -D flags
CPPFLAGS="$CPPFLAGS $cppflag"

# For debugging and optimization ... overwrite default because it has both -g and -O2
#CXXFLAGS="$CXXFLAGS $cxxflag"
CXXFLAGS="$cxxflag"

# Check compiler and use -Wall if gnu.
if [test $GXX = "yes" ;] then
  AC_SUBST( cxxflag, ["-Wall -Wextra"] )
fi

CXXFLAGS="$CXXFLAGS $cxxflag"

# Checks for doxygen
AC_CHECK_PROG( DOXYGEN, [doxygen], [doxygen] )
AM_CONDITIONAL( MAKE_DOC, [test "x${DOXYGEN}" != x] )

# Copy doc files to build dir if necessary
AC_CONFIG_LINKS( [doc/doxygen/Doxyfile:doc/doxygen/Doxyfile] )
AC_CONFIG_LINKS( [doc/doxygen/footer.html:doc/doxygen/footer.html] )
AC_CONFIG_LINKS( [doc/doxygen/header.html:doc/doxygen/header.html] )
AC_CONFIG_LINKS( [doc/doxygen/tutorial.txt:doc/doxygen/tutorial.txt] )
AC_CONFIG_LINKS( [doc/images/ccrma.gif:doc/images/ccrma.gif] )
AC_CONFIG_LINKS( [doc/images/mcgill.gif:doc/images/mcgill.gif] )

# Checks for package options and external software
AC_CANONICAL_HOST

AC_SUBST( sharedlib, ["librtmidi.so"] )
AC_SUBST( sharedname, ["librtmidi.so.\$(RELEASE)"] )
AC_SUBST( libflags, ["-shared -Wl,-soname,\$(SHARED).\$(MAJOR) -o \$(SHARED).\$(RELEASE)"] )
case $host in
  *-apple*)
  AC_SUBST( sharedlib, ["librtmidi.dylib"] )
  AC_SUBST( sharedname, ["librtmidi.\$(RELEASE).dylib"] )
  AC_SUBST( libflags, ["-dynamiclib -o librtmidi.\$(RELEASE).dylib"] )
esac

AC_SUBST( api, [""] )
AC_SUBST( req, [""] )
AC_MSG_CHECKING(for MIDI API)
case $host in
  *-*-linux*)
  AC_ARG_WITH(jack, [  --with-jack = choose JACK server support (mac and linux only)], [
  api="$api -D__UNIX_JACK__"
  AC_MSG_RESULT(using JACK)
  AC_CHECK_LIB(jack, jack_client_open, , AC_MSG_ERROR(JACK support requires the jack library!))], )

  # Look for ALSA flag
  AC_ARG_WITH(alsa, [  --with-alsa = choose native ALSA sequencer API support (linux only)], [
    api="$api -D__LINUX_ALSA__"
    req="$req alsa"
    AC_MSG_RESULT(using ALSA)
    AC_CHECK_LIB(asound, snd_seq_open, , AC_MSG_ERROR(ALSA support requires the asound library!))], )

  if [test "$api" == "";] then
    AC_MSG_RESULT(using ALSA)
    AC_SUBST( api, [-D__LINUX_ALSA__] )
    req="$req alsa"
    AC_CHECK_LIB(asound, snd_seq_open, , AC_MSG_ERROR(ALSA sequencer support requires the asound library!))
  fi

  # Checks for pthread library.
  AC_CHECK_LIB(pthread, pthread_create, , AC_MSG_ERROR(RtMidi requires the pthread library!))
  ;;

  *-apple*)
  AC_ARG_WITH(jack, [  --with-jack = choose JACK server support (mac and linux only)], [
  api="$api -D__UNIX_JACK__"
  AC_MSG_RESULT(using JACK)
  AC_CHECK_LIB(jack, jack_client_open, , AC_MSG_ERROR(JACK support requires the jack library!))], )

  # Look for Core flag
  AC_ARG_WITH(core, [  --with-core = choose CoreMidi API support (mac only)], [
    api="$api -D__MACOSX_CORE__"
    AC_MSG_RESULT(using CoreMidi)
    AC_CHECK_HEADER(CoreMIDI/CoreMIDI.h, [], [AC_MSG_ERROR(CoreMIDI header files not found!)] )
    LIBS="$LIBS -framework CoreMIDI -framework CoreFoundation -framework CoreAudio" ], )

  # If no api flags specified, use CoreMidi
  if [test "$api" == ""; ] then
    AC_SUBST( api, [-D__MACOSX_CORE__] )
    AC_MSG_RESULT(using CoreMidi)
    AC_CHECK_HEADER(CoreMIDI/CoreMIDI.h,
      [],
      [AC_MSG_ERROR(CoreMIDI header files not found!)] )
    AC_SUBST( LIBS, ["-framework CoreMIDI -framework CoreFoundation -framework CoreAudio"] )
  fi
  ;;

  *-mingw32*)
  # Look for WinMM flag
  AC_ARG_WITH(winmm, [  --with-winmm = choose Windows MultiMedia (MM) API support (windoze only)], [
    api="$api -D__WINDOWS_MM__"
    AC_MSG_RESULT(using WinMM)
    AC_SUBST( LIBS, [-lwinmm] )], )

  AC_ARG_WITH(winks, [  --with-winks = choose kernel streaming support (windoze only)], [
    api="$api -D__WINDOWS_KS__"
    AC_SUBST( LIBS, ["-lsetupapi -lksuser"] )
    AC_MSG_RESULT(using kernel streaming) ], )

  # I can't get the following check to work so just manually add the library
	# or could try the following?  AC_LIB_WINMM([midiOutGetNumDevs])
  # AC_CHECK_LIB(winmm, midiInGetNumDevs, , AC_MSG_ERROR(Windows MIDI support requires the winmm library!) )],)

  # If no api flags specified, use WinMM
  if [test "$api" == "";] then
    AC_SUBST( api, [-D__WINDOWS_MM__] )
    AC_MSG_RESULT(using WinMM)
    AC_SUBST( LIBS, [-lwinmm] )
  fi
  ;;
>>>>>>> 9b3b34a7



AC_OUTPUT

chmod oug+x rtmidi-config<|MERGE_RESOLUTION|>--- conflicted
+++ resolved
@@ -3,13 +3,8 @@
 AC_INIT(RtMidi-ts, 3.0, keinstein_junior@gmx.net, rtmidi-ts)
 AC_CONFIG_AUX_DIR(config)
 AC_CONFIG_SRCDIR(RtMidi.cpp)
-<<<<<<< HEAD
-AC_CONFIG_FILES([rtmidi-config librtmidi.pc Makefile po/Makefile.in])
-AM_INIT_AUTOMAKE([-Wall -Werror foreign subdir-objects])
-=======
-AC_CONFIG_FILES([rtmidi-config rtmidi.pc Makefile tests/Makefile doc/Makefile])
+AC_CONFIG_FILES([Makefile doc/Makefile po/Makefile.in rtmidi-config rtmidi.pc],[chmod oug+x rtmidi-config])
 AM_INIT_AUTOMAKE([1.14 -Wall -Werror foreign subdir-objects])
->>>>>>> 9b3b34a7
 
 # Enable some nice automake features if they are available
 m4_ifdef([AM_MAINTAINER_MODE], [AM_MAINTAINER_MODE])
@@ -20,147 +15,16 @@
 
 AC_CONFIG_MACRO_DIR([m4])
 
-<<<<<<< HEAD
-rtmidi_suffix="-ts"
-rtmidi_standalone="yes"
-SUBDIRS="$SUBDIRS %D%/po"
-m4_include(configure.library)
-=======
-# Checks for header files.
-AC_HEADER_STDC
-#AC_CHECK_HEADERS(sys/ioctl.h unistd.h)
-
-# Check for debug
-AC_MSG_CHECKING(whether to compile debug version)
-AC_ARG_ENABLE(debug,
-  [  --enable-debug = enable various debug output],
-  [AC_SUBST( cppflag, [-D__RTMIDI_DEBUG__] ) AC_SUBST( cxxflag, [-g] ) AC_SUBST( object_path, [Debug] ) AC_MSG_RESULT(yes)],
-  [AC_SUBST( cppflag, [] ) AC_SUBST( cxxflag, [-O3] ) AC_SUBST( object_path, [Release] ) AC_MSG_RESULT(no)])
-
 # Set paths if prefix is defined
 if test "x$prefix" != "x" && test "x$prefix" != "xNONE"; then
   LIBS="$LIBS -L$prefix/lib"
   CPPFLAGS="$CPPFLAGS -I$prefix/include/rtmidi"
 fi
 
-# For -I and -D flags
-CPPFLAGS="$CPPFLAGS $cppflag"
-
-# For debugging and optimization ... overwrite default because it has both -g and -O2
-#CXXFLAGS="$CXXFLAGS $cxxflag"
-CXXFLAGS="$cxxflag"
-
-# Check compiler and use -Wall if gnu.
-if [test $GXX = "yes" ;] then
-  AC_SUBST( cxxflag, ["-Wall -Wextra"] )
-fi
-
-CXXFLAGS="$CXXFLAGS $cxxflag"
-
-# Checks for doxygen
-AC_CHECK_PROG( DOXYGEN, [doxygen], [doxygen] )
-AM_CONDITIONAL( MAKE_DOC, [test "x${DOXYGEN}" != x] )
-
-# Copy doc files to build dir if necessary
-AC_CONFIG_LINKS( [doc/doxygen/Doxyfile:doc/doxygen/Doxyfile] )
-AC_CONFIG_LINKS( [doc/doxygen/footer.html:doc/doxygen/footer.html] )
-AC_CONFIG_LINKS( [doc/doxygen/header.html:doc/doxygen/header.html] )
-AC_CONFIG_LINKS( [doc/doxygen/tutorial.txt:doc/doxygen/tutorial.txt] )
-AC_CONFIG_LINKS( [doc/images/ccrma.gif:doc/images/ccrma.gif] )
-AC_CONFIG_LINKS( [doc/images/mcgill.gif:doc/images/mcgill.gif] )
-
-# Checks for package options and external software
-AC_CANONICAL_HOST
-
-AC_SUBST( sharedlib, ["librtmidi.so"] )
-AC_SUBST( sharedname, ["librtmidi.so.\$(RELEASE)"] )
-AC_SUBST( libflags, ["-shared -Wl,-soname,\$(SHARED).\$(MAJOR) -o \$(SHARED).\$(RELEASE)"] )
-case $host in
-  *-apple*)
-  AC_SUBST( sharedlib, ["librtmidi.dylib"] )
-  AC_SUBST( sharedname, ["librtmidi.\$(RELEASE).dylib"] )
-  AC_SUBST( libflags, ["-dynamiclib -o librtmidi.\$(RELEASE).dylib"] )
-esac
-
-AC_SUBST( api, [""] )
-AC_SUBST( req, [""] )
-AC_MSG_CHECKING(for MIDI API)
-case $host in
-  *-*-linux*)
-  AC_ARG_WITH(jack, [  --with-jack = choose JACK server support (mac and linux only)], [
-  api="$api -D__UNIX_JACK__"
-  AC_MSG_RESULT(using JACK)
-  AC_CHECK_LIB(jack, jack_client_open, , AC_MSG_ERROR(JACK support requires the jack library!))], )
-
-  # Look for ALSA flag
-  AC_ARG_WITH(alsa, [  --with-alsa = choose native ALSA sequencer API support (linux only)], [
-    api="$api -D__LINUX_ALSA__"
-    req="$req alsa"
-    AC_MSG_RESULT(using ALSA)
-    AC_CHECK_LIB(asound, snd_seq_open, , AC_MSG_ERROR(ALSA support requires the asound library!))], )
-
-  if [test "$api" == "";] then
-    AC_MSG_RESULT(using ALSA)
-    AC_SUBST( api, [-D__LINUX_ALSA__] )
-    req="$req alsa"
-    AC_CHECK_LIB(asound, snd_seq_open, , AC_MSG_ERROR(ALSA sequencer support requires the asound library!))
-  fi
-
-  # Checks for pthread library.
-  AC_CHECK_LIB(pthread, pthread_create, , AC_MSG_ERROR(RtMidi requires the pthread library!))
-  ;;
-
-  *-apple*)
-  AC_ARG_WITH(jack, [  --with-jack = choose JACK server support (mac and linux only)], [
-  api="$api -D__UNIX_JACK__"
-  AC_MSG_RESULT(using JACK)
-  AC_CHECK_LIB(jack, jack_client_open, , AC_MSG_ERROR(JACK support requires the jack library!))], )
-
-  # Look for Core flag
-  AC_ARG_WITH(core, [  --with-core = choose CoreMidi API support (mac only)], [
-    api="$api -D__MACOSX_CORE__"
-    AC_MSG_RESULT(using CoreMidi)
-    AC_CHECK_HEADER(CoreMIDI/CoreMIDI.h, [], [AC_MSG_ERROR(CoreMIDI header files not found!)] )
-    LIBS="$LIBS -framework CoreMIDI -framework CoreFoundation -framework CoreAudio" ], )
-
-  # If no api flags specified, use CoreMidi
-  if [test "$api" == ""; ] then
-    AC_SUBST( api, [-D__MACOSX_CORE__] )
-    AC_MSG_RESULT(using CoreMidi)
-    AC_CHECK_HEADER(CoreMIDI/CoreMIDI.h,
-      [],
-      [AC_MSG_ERROR(CoreMIDI header files not found!)] )
-    AC_SUBST( LIBS, ["-framework CoreMIDI -framework CoreFoundation -framework CoreAudio"] )
-  fi
-  ;;
-
-  *-mingw32*)
-  # Look for WinMM flag
-  AC_ARG_WITH(winmm, [  --with-winmm = choose Windows MultiMedia (MM) API support (windoze only)], [
-    api="$api -D__WINDOWS_MM__"
-    AC_MSG_RESULT(using WinMM)
-    AC_SUBST( LIBS, [-lwinmm] )], )
-
-  AC_ARG_WITH(winks, [  --with-winks = choose kernel streaming support (windoze only)], [
-    api="$api -D__WINDOWS_KS__"
-    AC_SUBST( LIBS, ["-lsetupapi -lksuser"] )
-    AC_MSG_RESULT(using kernel streaming) ], )
-
-  # I can't get the following check to work so just manually add the library
-	# or could try the following?  AC_LIB_WINMM([midiOutGetNumDevs])
-  # AC_CHECK_LIB(winmm, midiInGetNumDevs, , AC_MSG_ERROR(Windows MIDI support requires the winmm library!) )],)
-
-  # If no api flags specified, use WinMM
-  if [test "$api" == "";] then
-    AC_SUBST( api, [-D__WINDOWS_MM__] )
-    AC_MSG_RESULT(using WinMM)
-    AC_SUBST( LIBS, [-lwinmm] )
-  fi
-  ;;
->>>>>>> 9b3b34a7
-
+rtmidi_suffix="-ts"
+rtmidi_standalone="yes"
+SUBDIRS="$SUBDIRS %D%/po"
+m4_include(configure.library)
 
 
 AC_OUTPUT
-
-chmod oug+x rtmidi-config