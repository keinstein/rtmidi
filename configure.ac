--- conflicted
+++ resolved
@@ -6,26 +6,12 @@
 AC_CONFIG_FILES([rtmidi-config librtmidi.pc Makefile po/Makefile.in])
 AM_INIT_AUTOMAKE([-Wall -Werror foreign subdir-objects])
 
-<<<<<<< HEAD
-=======
 # Enable some nice automake features if they are available
 m4_ifdef([AM_MAINTAINER_MODE], [AM_MAINTAINER_MODE])
 m4_ifdef([AM_SILENT_RULES], [AM_SILENT_RULES([yes])])
 
 # Fill GXX with something before test.
 AC_SUBST( GXX, ["no"] )
-AC_SUBST(noinst_LIBRARIES)
-
-# Checks for programs.
-AC_PROG_CXX(g++ CC c++ cxx)
-AM_PROG_AR
-AC_PATH_PROG(AR, ar, no)
-if [[ $AR = "no" ]] ; then
-    AC_MSG_ERROR("Could not find ar - needed to create a library");
-fi
-
-LT_INIT([win32-dll])
->>>>>>> 34a19540
 AC_CONFIG_MACRO_DIR([m4])
 
 rtmidi_suffix="-ts"
