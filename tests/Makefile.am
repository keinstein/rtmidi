--- conflicted
+++ resolved
@@ -2,7 +2,6 @@
 #RTMIDITESTCXXFLAGS += -I$(top_srcdir)/%D%
 #RTMIDITESTLDFLAGS  += -L$(top_builddir)/%D% -lrtmidi@rtmidi_suffix@ @LIBS@
 
-<<<<<<< HEAD
 check_PROGRAMS += \
 	%D%/midiprobe \
 	%D%/midiout \
@@ -15,10 +14,9 @@
 	%D%/qmidiin2 \
 	%D%/midiout2 \
 	%D%/loopback \
-	%D%/errors
-=======
-noinst_PROGRAMS = midiprobe midiout qmidiin cmidiin sysextest midiclock_in midiclock_out
->>>>>>> edb963b6
+	%D%/errors \
+	%D%/midiclock_in \
+	%D%/midiclock_out
 
 TESTS += \
 	%D%/midiprobe \
@@ -29,8 +27,13 @@
 CLEANFILES += \
 	%D%/*.class
 
-EXTRA_DIST += cmidiin.dsp midiout.dsp midiprobe.dsp qmidiin.dsp	\
-	sysextest.dsp RtMidi.dsw
+EXTRA_DIST += \
+	%D%/cmidiin.dsp \
+	%D%/midiout.dsp \
+	%D%/midiprobe.dsp \
+	%D%/qmidiin.dsp	\
+	%D%/sysextest.dsp \
+	%D%/RtMidi.dsw
 
 
 if RTMIDI_HAVE_VIRTUAL_DEVICES
@@ -38,7 +41,6 @@
 endif
 
 
-<<<<<<< HEAD
 %C%_midiprobe_SOURCES      = %D%/midiprobe.cpp
 %C%_midiout_SOURCES        = %D%/midiout.cpp
 %C%_qmidiin_SOURCES        = %D%/qmidiin.cpp
@@ -51,6 +53,8 @@
 %C%_midiout2_SOURCES       = %D%/midiout2.cpp
 %C%_loopback_SOURCES       = %D%/loopback.cpp
 %C%_errors_SOURCES         = %D%/errors.cpp
+%C%_midiclock_in_SOURCES   = %D%/midiclock.cpp
+%C%_midiclock_out_SOURCES  = %D%/midiclock.cpp
 
 # When a nonstandard gettext library or wrapper is used,
 # we need extra flags.
@@ -66,6 +70,8 @@
 %C%_midiout2_CXXFLAGS      = $(AM_CXXFLAGS) $(RTMIDITESTCXXFLAGS) -DRTMIDI_NO_WARN_DEPRECATED
 %C%_loopback_CXXFLAGS      = $(AM_CXXFLAGS) $(RTMIDITESTCXXFLAGS) -DRTMIDI_NO_WARN_DEPRECATED
 %C%_errors_CXXFLAGS        = $(AM_CXXFLAGS) $(RTMIDITESTCXXFLAGS) -DRTMIDI_NO_WARN_DEPRECATED
+%C%_midiclock_in_CXXFLAGS  = $(AM_CXXFLAGS) $(RTMIDITESTCXXFLAGS) -DRTMIDI_NO_WARN_DEPRECATED
+%C%_midiclock_out_CXXFLAGS = $(AM_CXXFLAGS) $(RTMIDITESTCXXFLAGS) -DRTMIDI_NO_WARN_DEPRECATED
 
 
 %C%_midiprobe_LDFLAGS      = $(AM_LDFLAGS) $(RTMIDITESTLDFLAGS)
@@ -80,6 +86,8 @@
 %C%_midiout2_LDFLAGS       = $(AM_LDFLAGS) $(RTMIDITESTLDFLAGS)
 %C%_loopback_LDFLAGS       = $(AM_LDFLAGS) $(RTMIDITESTLDFLAGS)
 %C%_errors_LDFLAGS         = $(AM_LDFLAGS) $(RTMIDITESTLDFLAGS)
+%C%_midiclock_in_LDFLAGS   = $(AM_LDFLAGS) $(RTMIDITESTLDFLAGS)
+%C%_midiclock_out_LDFLAGS  = $(AM_LDFLAGS) $(RTMIDITESTLDFLAGS)
 
 
 %C%_midiprobe_LDADD      = $(RTMIDILIBRARYNAME)
@@ -94,6 +102,8 @@
 %C%_midiout2_LDADD       = $(RTMIDILIBRARYNAME)
 %C%_loopback_LDADD       = $(RTMIDILIBRARYNAME)
 %C%_errors_LDADD         = $(RTMIDILIBRARYNAME)
+%C%_midiclock_in_LDADD   = $(RTMIDILIBRARYNAME)
+%C%_midiclock_out_LDADD  = $(RTMIDILIBRARYNAME)
 
 
 if RTMIDICOPYDLLS
@@ -172,13 +182,3 @@
 		fi ; \
 	done
 endif
-=======
-midiclock_in_SOURCES = midiclock.cpp
-midiclock_in_LDADD = $(top_builddir)/librtmidi.la
-
-midiclock_out_SOURCES = midiclock.cpp
-midiclock_out_LDADD = $(top_builddir)/librtmidi.la
-
-EXTRA_DIST = cmidiin.dsp midiout.dsp midiprobe.dsp qmidiin.dsp	\
-	sysextest.dsp RtMidi.dsw
->>>>>>> edb963b6
