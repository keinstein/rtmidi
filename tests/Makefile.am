### RtMidi tests Makefile - for various flavors of unix
#RTMIDITESTCXXFLAGS += -I$(top_srcdir)/%D%
#RTMIDITESTLDFLAGS  += -L$(top_builddir)/%D% -lrtmidi@rtmidi_suffix@ @LIBS@

<<<<<<< HEAD
check_PROGRAMS += \
	%D%/midiprobe \
	%D%/midiout \
	%D%/qmidiin \
	%D%/cmidiin \
	%D%/sysextest \
	%D%/midiprobe2 \
	%D%/midiprobe-all \
	%D%/cmidiin2 \
	%D%/qmidiin2 \
	%D%/midiout2 \
	%D%/loopback \
	%D%/errors \
	%D%/midiclock_in \
	%D%/midiclock_out \
	%D%/lostportdescriptor \
	%D%/testequalityoperator
=======
noinst_PROGRAMS = midiprobe midiout qmidiin cmidiin sysextest midiclock_in midiclock_out apinames
>>>>>>> 5f43117b

TESTS += \
	%D%/midiprobe \
	%D%/midiprobe2 \
	%D%/midiprobe-all \
	%D%/errors \
	%D%/lostportdescriptor \
	%D%/testequalityoperator

CLEANFILES += \
	%D%/*.class

EXTRA_DIST += \
	%D%/cmidiin.dsp \
	%D%/midiout.dsp \
	%D%/midiprobe.dsp \
	%D%/qmidiin.dsp	\
	%D%/sysextest.dsp \
	%D%/RtMidi.dsw


if RTMIDI_HAVE_VIRTUAL_DEVICES
TESTS += %D%/loopback
endif


%C%_midiprobe_SOURCES      = %D%/midiprobe.cpp
%C%_midiout_SOURCES        = %D%/midiout.cpp
%C%_qmidiin_SOURCES        = %D%/qmidiin.cpp
%C%_cmidiin_SOURCES        = %D%/cmidiin.cpp
%C%_sysextest_SOURCES      = %D%/sysextest.cpp
%C%_midiprobe2_SOURCES     = %D%/midiprobe2.cpp
%C%_midiprobe_all_SOURCES  = %D%/midiprobe-all.cpp
%C%_cmidiin2_SOURCES       = %D%/cmidiin2.cpp
%C%_qmidiin2_SOURCES       = %D%/qmidiin2.cpp
%C%_midiout2_SOURCES       = %D%/midiout2.cpp
%C%_loopback_SOURCES       = %D%/loopback.cpp
%C%_errors_SOURCES         = %D%/errors.cpp
%C%_midiclock_in_SOURCES   = %D%/midiclock.cpp
%C%_midiclock_out_SOURCES  = %D%/midiclock.cpp
%C%_lostportdescriptor_SOURCES       = %D%/lostportdescriptor.cpp
%C%_testequalityoperator_SOURCES       = %D%/testequalityoperator.cpp

# When a nonstandard gettext library or wrapper is used,
# we need extra flags.
%C%_midiprobe_CXXFLAGS     = $(AM_CXXFLAGS) $(RTMIDITESTCXXFLAGS) -DRTMIDI_NO_WARN_DEPRECATED
%C%_midiout_CXXFLAGS       = $(AM_CXXFLAGS) $(RTMIDITESTCXXFLAGS) -DRTMIDI_NO_WARN_DEPRECATED
%C%_qmidiin_CXXFLAGS       = $(AM_CXXFLAGS) $(RTMIDITESTCXXFLAGS) -DRTMIDI_NO_WARN_DEPRECATED
%C%_cmidiin_CXXFLAGS       = $(AM_CXXFLAGS) $(RTMIDITESTCXXFLAGS) -DRTMIDI_NO_WARN_DEPRECATED
%C%_sysextest_CXXFLAGS     = $(AM_CXXFLAGS) $(RTMIDITESTCXXFLAGS) -DRTMIDI_NO_WARN_DEPRECATED
%C%_midiprobe2_CXXFLAGS    = $(AM_CXXFLAGS) $(RTMIDITESTCXXFLAGS) -DRTMIDI_NO_WARN_DEPRECATED
%C%_midiprobe_all_CXXFLAGS = $(AM_CXXFLAGS) $(RTMIDITESTCXXFLAGS) -DRTMIDI_NO_WARN_DEPRECATED
%C%_cmidiin2_CXXFLAGS      = $(AM_CXXFLAGS) $(RTMIDITESTCXXFLAGS) -DRTMIDI_NO_WARN_DEPRECATED
%C%_qmidiin2_CXXFLAGS      = $(AM_CXXFLAGS) $(RTMIDITESTCXXFLAGS) -DRTMIDI_NO_WARN_DEPRECATED
%C%_midiout2_CXXFLAGS      = $(AM_CXXFLAGS) $(RTMIDITESTCXXFLAGS) -DRTMIDI_NO_WARN_DEPRECATED
%C%_loopback_CXXFLAGS      = $(AM_CXXFLAGS) $(RTMIDITESTCXXFLAGS) -DRTMIDI_NO_WARN_DEPRECATED
%C%_errors_CXXFLAGS        = $(AM_CXXFLAGS) $(RTMIDITESTCXXFLAGS) -DRTMIDI_NO_WARN_DEPRECATED
%C%_midiclock_in_CXXFLAGS  = $(AM_CXXFLAGS) $(RTMIDITESTCXXFLAGS) -DRTMIDI_NO_WARN_DEPRECATED
%C%_midiclock_out_CXXFLAGS = $(AM_CXXFLAGS) $(RTMIDITESTCXXFLAGS) -DRTMIDI_NO_WARN_DEPRECATED
%C%_lostportdescriptor_CXXFLAGS      = $(AM_CXXFLAGS) $(RTMIDITESTCXXFLAGS) -DRTMIDI_NO_WARN_DEPRECATED
%C%_testequalityoperator_CXXFLAGS      = $(AM_CXXFLAGS) $(RTMIDITESTCXXFLAGS) -DRTMIDI_NO_WARN_DEPRECATED

<<<<<<< HEAD

%C%_midiprobe_LDFLAGS      = $(AM_LDFLAGS) $(RTMIDITESTLDFLAGS)
%C%_midiout_LDFLAGS        = $(AM_LDFLAGS) $(RTMIDITESTLDFLAGS)
%C%_qmidiin_LDFLAGS        = $(AM_LDFLAGS) $(RTMIDITESTLDFLAGS)
%C%_cmidiin_LDFLAGS        = $(AM_LDFLAGS) $(RTMIDITESTLDFLAGS)
%C%_sysextest_LDFLAGS      = $(AM_LDFLAGS) $(RTMIDITESTLDFLAGS)
%C%_midiprobe2_LDFLAGS     = $(AM_LDFLAGS) $(RTMIDITESTLDFLAGS)
%C%_midiprobe_all_LDFLAGS  = $(AM_LDFLAGS) $(RTMIDITESTLDFLAGS)
%C%_cmidiin2_LDFLAGS       = $(AM_LDFLAGS) $(RTMIDITESTLDFLAGS)
%C%_qmidiin2_LDFLAGS       = $(AM_LDFLAGS) $(RTMIDITESTLDFLAGS)
%C%_midiout2_LDFLAGS       = $(AM_LDFLAGS) $(RTMIDITESTLDFLAGS)
%C%_loopback_LDFLAGS       = $(AM_LDFLAGS) $(RTMIDITESTLDFLAGS)
%C%_errors_LDFLAGS         = $(AM_LDFLAGS) $(RTMIDITESTLDFLAGS)
%C%_midiclock_in_LDFLAGS   = $(AM_LDFLAGS) $(RTMIDITESTLDFLAGS)
%C%_midiclock_out_LDFLAGS  = $(AM_LDFLAGS) $(RTMIDITESTLDFLAGS)
%C%_lostportdescriptor_LDFLAGS       = $(AM_LDFLAGS) $(RTMIDITESTLDFLAGS)
%C%_testequalityoperator_LDFLAGS       = $(AM_LDFLAGS) $(RTMIDITESTLDFLAGS)


%C%_midiprobe_LDADD      = $(RTMIDILIBRARYNAME)
%C%_midiout_LDADD        = $(RTMIDILIBRARYNAME)
%C%_qmidiin_LDADD        = $(RTMIDILIBRARYNAME)
%C%_cmidiin_LDADD        = $(RTMIDILIBRARYNAME)
%C%_sysextest_LDADD      = $(RTMIDILIBRARYNAME)
%C%_midiprobe2_LDADD     = $(RTMIDILIBRARYNAME)
%C%_midiprobe_all_LDADD  = $(RTMIDILIBRARYNAME)
%C%_cmidiin2_LDADD       = $(RTMIDILIBRARYNAME)
%C%_qmidiin2_LDADD       = $(RTMIDILIBRARYNAME)
%C%_midiout2_LDADD       = $(RTMIDILIBRARYNAME)
%C%_loopback_LDADD       = $(RTMIDILIBRARYNAME)
%C%_errors_LDADD         = $(RTMIDILIBRARYNAME)
%C%_midiclock_in_LDADD   = $(RTMIDILIBRARYNAME)
%C%_midiclock_out_LDADD  = $(RTMIDILIBRARYNAME)
%C%_lostportdescriptor_LDADD       = $(RTMIDILIBRARYNAME)
%C%_testequalityoperator_LDADD       = $(RTMIDILIBRARYNAME)


if RTMIDICOPYDLLS

#-------------------------------------------------------------------------------------
# Installing DLLs
#-------------------------------------------------------------------------------------



rtmidi_installdll:
	@echo 'solving references for $(DLLLINKFILE)... '
	set -e -x; \
	DLLSEARCHPATH="$(DLLSEARCHPATH)$(LOCALDLLSEARCHPATH)" ; \
	for f in `LANG=C $(OBJDUMP) -p  $(DLLEXEDIR)/$(DLLLINKFILE) |sed '/^\s*DLL Name:.*\(lib\|thread\|wx\|mingw\|gcc\|stdc++\)/ { s/^\s*DLL Name:\s*//; p } ; d '`; \
	do \
		echo -n checking "$$f ... " ; \
		if [ ! -f $(DLLEXEDIR)/$$f ] ; then \
			echo -n "searching... " ; \
			IFS=: ; \
			for d in $$DLLSEARCHPATH ; do \
				echo "looking in $$d" ; \
				IFS= ; \
				fullname="$$d/$$f" ; \
				echo "testing $$fullname" ; \
				if test -f "$$fullname" ; \
				then \
					if cmp "$$fullname" "`pwd`/$(DLLEXEDIR)/$$f"; \
					then \
						echo "ok." ;\
					else \
						echo "installing $$fullname " ; \
						$(INSTALL_PROGRAM_ENV) $(INSTALL_DATA) "$$fullname" "$(DLLEXEDIR)" ; \
					fi ; \
					$(MAKE) $(AM_MAKEFLAGS) DLLLINKFILE="$$f" DLLEXEDIR="$(DLLEXEDIR)" rtmidi_installdll ; \
				elif test -f "$${fullname}.gz" ; \
				then \
					if cmp "$${fullname}.gz" "`pwd`/$(DLLEXEDIR)/$${f}.gz"; \
					then \
						echo "ok." ;\
					else \
						echo "installing $$fullname " ; \
						$(INSTALL_PROGRAM_ENV) $(INSTALL_DATA) "$${fullname}.gz" "$(DLLEXEDIR)" ; \
					fi; \
					GZIP=$(GZIP_ENV) gzip -dc $(DLLEXEDIR)/`basename "$${fullname}.gz"` >$(DLLEXEDIR)/"$$f" ; \
					$(MAKE) $(AM_MAKEFLAGS) DLLLINKFILE="$$f" DLLEXEDIR="$(DLLEXEDIR)" rtmidi_installdll ; \
				fi ; \
			done ; \
		fi ; \
		echo "done." ;\
	done ;

#-------------------------------------------------------------------------------------
# Certain fixed files
#-------------------------------------------------------------------------------------



check-am: check-dll-rtmidi

check-dll-rtmidi: all-am
	$(MAKE) $(AM_MAKEFLAGS) $(check_PROGRAMS)
	$(MAKE) $(AM_MAKEFLAGS)	linkchecks-rtmidi

linkchecks-rtmidi:
	set -e -x ; \
	for d in `echo $(DLLPROGRAMS)| tr ' ' '\n' | grep -i -e '$(EXEEXT)$$\|.dll$$'` ; \
	do \
		ls -l "$$d" ; \
		file=`basename "$$d"` ; \
		dir=`dirname "$$d"` ; \
		$(MAKE) $(AM_MAKEFLAGS) DLLLINKFILE="$$file" DLLEXEDIR="$$dir" rtmidi_installdll ; \
		if test -f "$$dir/.libs/$$file"; \
		then \
			$(MAKE) $(AM_MAKEFLAGS) DLLLINKFILE="$$file" DLLEXEDIR="$$dir/.libs" rtmidi_installdll ; \
		fi ; \
	done
endif
=======
apinames_SOURCES = apinames.cpp
apinames_LDADD = $(top_builddir)/librtmidi.la

EXTRA_DIST = cmidiin.dsp midiout.dsp midiprobe.dsp qmidiin.dsp	\
	sysextest.dsp RtMidi.dsw
>>>>>>> 5f43117b
<|MERGE_RESOLUTION|>--- conflicted
+++ resolved
@@ -2,7 +2,6 @@
 #RTMIDITESTCXXFLAGS += -I$(top_srcdir)/%D%
 #RTMIDITESTLDFLAGS  += -L$(top_builddir)/%D% -lrtmidi@rtmidi_suffix@ @LIBS@
 
-<<<<<<< HEAD
 check_PROGRAMS += \
 	%D%/midiprobe \
 	%D%/midiout \
@@ -19,10 +18,8 @@
 	%D%/midiclock_in \
 	%D%/midiclock_out \
 	%D%/lostportdescriptor \
-	%D%/testequalityoperator
-=======
-noinst_PROGRAMS = midiprobe midiout qmidiin cmidiin sysextest midiclock_in midiclock_out apinames
->>>>>>> 5f43117b
+	%D%/testequalityoperator \
+	%D%/apinames
 
 TESTS += \
 	%D%/midiprobe \
@@ -30,7 +27,8 @@
 	%D%/midiprobe-all \
 	%D%/errors \
 	%D%/lostportdescriptor \
-	%D%/testequalityoperator
+	%D%/testequalityoperator \
+	%D%/apinames
 
 CLEANFILES += \
 	%D%/*.class
@@ -65,6 +63,7 @@
 %C%_midiclock_out_SOURCES  = %D%/midiclock.cpp
 %C%_lostportdescriptor_SOURCES       = %D%/lostportdescriptor.cpp
 %C%_testequalityoperator_SOURCES       = %D%/testequalityoperator.cpp
+%C%_apinames_SOURCES       = %D%/apinames.cpp
 
 # When a nonstandard gettext library or wrapper is used,
 # we need extra flags.
@@ -84,8 +83,8 @@
 %C%_midiclock_out_CXXFLAGS = $(AM_CXXFLAGS) $(RTMIDITESTCXXFLAGS) -DRTMIDI_NO_WARN_DEPRECATED
 %C%_lostportdescriptor_CXXFLAGS      = $(AM_CXXFLAGS) $(RTMIDITESTCXXFLAGS) -DRTMIDI_NO_WARN_DEPRECATED
 %C%_testequalityoperator_CXXFLAGS      = $(AM_CXXFLAGS) $(RTMIDITESTCXXFLAGS) -DRTMIDI_NO_WARN_DEPRECATED
-
-<<<<<<< HEAD
+%C%_apinames_CXXFLAGS      = $(AM_CXXFLAGS) $(RTMIDITESTCXXFLAGS) -DRTMIDI_NO_WARN_DEPRECATED
+
 
 %C%_midiprobe_LDFLAGS      = $(AM_LDFLAGS) $(RTMIDITESTLDFLAGS)
 %C%_midiout_LDFLAGS        = $(AM_LDFLAGS) $(RTMIDITESTLDFLAGS)
@@ -103,6 +102,7 @@
 %C%_midiclock_out_LDFLAGS  = $(AM_LDFLAGS) $(RTMIDITESTLDFLAGS)
 %C%_lostportdescriptor_LDFLAGS       = $(AM_LDFLAGS) $(RTMIDITESTLDFLAGS)
 %C%_testequalityoperator_LDFLAGS       = $(AM_LDFLAGS) $(RTMIDITESTLDFLAGS)
+%C%_apinames_LDFLAGS       = $(AM_LDFLAGS) $(RTMIDITESTLDFLAGS)
 
 
 %C%_midiprobe_LDADD      = $(RTMIDILIBRARYNAME)
@@ -121,6 +121,7 @@
 %C%_midiclock_out_LDADD  = $(RTMIDILIBRARYNAME)
 %C%_lostportdescriptor_LDADD       = $(RTMIDILIBRARYNAME)
 %C%_testequalityoperator_LDADD       = $(RTMIDILIBRARYNAME)
+%C%_apinames_LDADD       = $(RTMIDILIBRARYNAME)
 
 
 if RTMIDICOPYDLLS
@@ -199,10 +200,3 @@
 		fi ; \
 	done
 endif
-=======
-apinames_SOURCES = apinames.cpp
-apinames_LDADD = $(top_builddir)/librtmidi.la
-
-EXTRA_DIST = cmidiin.dsp midiout.dsp midiprobe.dsp qmidiin.dsp	\
-	sysextest.dsp RtMidi.dsw
->>>>>>> 5f43117b
