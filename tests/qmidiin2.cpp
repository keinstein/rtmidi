--- conflicted
+++ resolved
@@ -17,12 +17,8 @@
 // Platform-dependent sleep routines.
 #if defined(__WINDOWS_MM__)
 #include <windows.h>
-<<<<<<< HEAD
-#define SLEEP( milliseconds ) Sleep( (DWORD) milliseconds )
-=======
 #define SLEEP( milliseconds ) Sleep( (DWORD) milliseconds ) 
 #undef UNIQUE_NAME
->>>>>>> 3f505b96
 #else // Unix variants
 #include <unistd.h>
 #define SLEEP( milliseconds ) usleep( (unsigned long) (milliseconds * 1000.0) )
@@ -32,103 +28,99 @@
 static void finish( int /*ignore*/ ){ done = true; }
 
 void usage( rtmidi::PortList list ) {
-	// Error function in case of incorrect command-line
-	// argument specifications.
-	std::cout << "\nusage: qmidiin <port>\n";
-	std::cout << "    where port = the device to use (default = first available port).\n\n";
+  // Error function in case of incorrect command-line
+  // argument specifications.
+  std::cout << "\nusage: qmidiin <port>\n";
+  std::cout << "    where port = the device to use (default = first available port).\n\n";
 
-	std::cout << "Available ports:" << std::endl;
-	int flags = rtmidi::PortDescriptor::SESSION_PATH |
-		rtmidi::PortDescriptor::UNIQUE_NAME |
-		rtmidi::PortDescriptor::INCLUDE_API;
-	for (rtmidi::PortList::iterator i = list.begin();
-	     i != list.end(); i++) {
-<<<<<<< HEAD
-		std::cout << "\""
-			  << (*i)->getName(rtmidi::PortDescriptor::SESSION_PATH |
-					   rtmidi::PortDescriptor::UNIQUE_NAME |
-					   rtmidi::PortDescriptor::INCLUDE_API)
-			  << "\"";
-=======
-		std::cout << (*i)->getName(flags);
->>>>>>> 3f505b96
-		std::cout << "\t";
-		std::cout << (*i)->getName() << std::endl;
-	}
-	exit( 0 );
+  std::cout << "Available ports:" << std::endl;
+  int flags = rtmidi::PortDescriptor::SESSION_PATH |
+    rtmidi::PortDescriptor::UNIQUE_NAME |
+    rtmidi::PortDescriptor::INCLUDE_API;
+  for (rtmidi::PortList::iterator i = list.begin();
+       i != list.end(); i++) {
+    std::cout << "\""
+	      << (*i)->getName(rtmidi::PortDescriptor::SESSION_PATH |
+			       rtmidi::PortDescriptor::UNIQUE_NAME |
+			       rtmidi::PortDescriptor::INCLUDE_API)
+	      << "\"";
+    std::cout << "\t";
+    std::cout << (*i)->getName() << std::endl;
+  }
+  exit( 0 );
 }
 
 int main( int argc, char *argv[] )
 {
-	std::vector<unsigned char> message;
-	int nBytes, i;
-	double stamp;
+  std::vector<unsigned char> message;
+  int nBytes, i;
+  double stamp;
 
 
-	// rtmidi::MidiIn constructor
-	try {
-		rtmidi::MidiIn midiin(rtmidi::ALL_API);
+  // rtmidi::MidiIn constructor
+  try {
+    rtmidi::MidiIn midiin(rtmidi::ALL_API);
 
 
-		rtmidi::PortList list = midiin.getPortList();
+    rtmidi::PortList list = midiin.getPortList();
 
 
-		// Minimal command-line check.
-		if ( argc > 2 ) usage(list);
+    // Minimal command-line check.
+    if ( argc > 2 ) usage(list);
 
-		rtmidi::Pointer<rtmidi::PortDescriptor> port = 0;
-		// Check available ports vs. specified.
-		if ( argc == 2 ) {
-			for (rtmidi::PortList::iterator i = list.begin();
-			     i != list.end(); i++) {
-				if (argv[1] == (*i)->getName(rtmidi::PortDescriptor::SESSION_PATH |
-							     rtmidi::PortDescriptor::UNIQUE_NAME |
-							     rtmidi::PortDescriptor::INCLUDE_API)) {
-					port = *i;
-					break;
-				}
-			}
-		} else {
-			port = list.front();
-		}
-		if ( !port ) {
-			std::cout << "Invalid port specifier!\n";
-			usage(list);
-		}
+    rtmidi::Pointer<rtmidi::PortDescriptor> port = 0;
+    // Check available ports vs. specified.
+    if ( argc == 2 ) {
+      for (rtmidi::PortList::iterator i = list.begin();
+	   i != list.end(); i++) {
+	if (argv[1] == (*i)->getName(rtmidi::PortDescriptor::SESSION_PATH |
+				     rtmidi::PortDescriptor::UNIQUE_NAME |
+				     rtmidi::PortDescriptor::INCLUDE_API)) {
+	  port = *i;
+	  break;
+	}
+      }
+    } else {
+      port = list.front();
+    }
+    if ( !port ) {
+      std::cout << "Invalid port specifier!\n";
+      usage(list);
+    }
 
-		try {
-			midiin.openPort( port );
-		}
-		catch ( rtmidi::Error &error ) {
-			error.printMessage();
-			return 1;
-		}
+    try {
+      midiin.openPort( port );
+    }
+    catch ( rtmidi::Error &error ) {
+      error.printMessage();
+      return 1;
+    }
 
-		// Don't ignore sysex, timing, or active sensing messages.
-		midiin.ignoreTypes( false, false, false );
+    // Don't ignore sysex, timing, or active sensing messages.
+    midiin.ignoreTypes( false, false, false );
 
-		// Install an interrupt handler function.
-		done = false;
-		(void) signal(SIGINT, finish);
+    // Install an interrupt handler function.
+    done = false;
+    (void) signal(SIGINT, finish);
 
-		// Periodically check input queue.
-		std::cout << "Reading MIDI from port ... quit with Ctrl-C.\n";
-		while ( !done ) {
-			stamp = midiin.getMessage( &message );
-			nBytes = message.size();
-			for ( i=0; i<nBytes; i++ )
-				std::cout << "Byte " << i << " = " << (int)message[i] << ", ";
-			if ( nBytes > 0 )
-				std::cout << "stamp = " << stamp << std::endl;
+    // Periodically check input queue.
+    std::cout << "Reading MIDI from port ... quit with Ctrl-C.\n";
+    while ( !done ) {
+      stamp = midiin.getMessage( &message );
+      nBytes = message.size();
+      for ( i=0; i<nBytes; i++ )
+	std::cout << "Byte " << i << " = " << (int)message[i] << ", ";
+      if ( nBytes > 0 )
+	std::cout << "stamp = " << stamp << std::endl;
 
-			// Sleep for 10 milliseconds.
-			SLEEP( 10 );
-		}
-	}
-	catch ( rtmidi::Error &error ) {
-		error.printMessage();
-		exit( EXIT_FAILURE );
-	}
+      // Sleep for 10 milliseconds.
+      SLEEP( 10 );
+    }
+  }
+  catch ( rtmidi::Error &error ) {
+    error.printMessage();
+    exit( EXIT_FAILURE );
+  }
 
-	return 0;
+  return 0;
 }