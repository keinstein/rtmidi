//*****************************************//
//  qmidiin.cpp
//  by Gary Scavone, 2003-2014.
//  and Tobias Schlemmer, 2014
//
/*! \example qmidiin2.cpp
  Simple program to test MIDI input and
  retrieval from the queue.
*/
//*****************************************//

#include <iostream>
#include <cstdlib>
#include <signal.h>
#include "RtMidi.h"

// Platform-dependent sleep routines.
#if defined(__WINDOWS_MM__)
#include <windows.h>
<<<<<<< HEAD
#define SLEEP( milliseconds ) Sleep( (DWORD) milliseconds )
=======
#define SLEEP( milliseconds ) Sleep( (DWORD) milliseconds ) 
#undef UNIQUE_NAME
>>>>>>> f61b7ee4
#else // Unix variants
#include <unistd.h>
#define SLEEP( milliseconds ) usleep( (unsigned long) (milliseconds * 1000.0) )
#endif

bool done;
static void finish( int /*ignore*/ ){ done = true; }

void usage( rtmidi::PortList list ) {
	// Error function in case of incorrect command-line
	// argument specifications.
	std::cout << "\nusage: qmidiin <port>\n";
	std::cout << "    where port = the device to use (default = first available port).\n\n";

	std::cout << "Available ports:" << std::endl;
	int flags = rtmidi::PortDescriptor::SESSION_PATH |
		rtmidi::PortDescriptor::UNIQUE_NAME |
		rtmidi::PortDescriptor::INCLUDE_API;
	for (rtmidi::PortList::iterator i = list.begin();
	     i != list.end(); i++) {
<<<<<<< HEAD
		std::cout << "\""
			  << (*i)->getName(rtmidi::PortDescriptor::SESSION_PATH |
					   rtmidi::PortDescriptor::UNIQUE_NAME |
					   rtmidi::PortDescriptor::INCLUDE_API)
			  << "\"";
=======
		std::cout << (*i)->getName(flags);
>>>>>>> f61b7ee4
		std::cout << "\t";
		std::cout << (*i)->getName() << std::endl;
	}
	exit( 0 );
}

int main( int argc, char *argv[] )
{
	std::vector<unsigned char> message;
	int nBytes, i;
	double stamp;


	// rtmidi::MidiIn constructor
	try {
		rtmidi::MidiIn midiin(rtmidi::ALL_API);


		rtmidi::PortList list = midiin.getPortList();


		// Minimal command-line check.
		if ( argc > 2 ) usage(list);

		rtmidi::Pointer<rtmidi::PortDescriptor> port = 0;
		// Check available ports vs. specified.
		if ( argc == 2 ) {
			for (rtmidi::PortList::iterator i = list.begin();
			     i != list.end(); i++) {
				if (argv[1] == (*i)->getName(rtmidi::PortDescriptor::SESSION_PATH |
							     rtmidi::PortDescriptor::UNIQUE_NAME |
							     rtmidi::PortDescriptor::INCLUDE_API)) {
					port = *i;
					break;
				}
			}
		} else {
			port = list.front();
		}
		if ( !port ) {
			std::cout << "Invalid port specifier!\n";
			usage(list);
		}

		try {
			midiin.openPort( port );
		}
		catch ( rtmidi::Error &error ) {
			error.printMessage();
			return 1;
		}

		// Don't ignore sysex, timing, or active sensing messages.
		midiin.ignoreTypes( false, false, false );

		// Install an interrupt handler function.
		done = false;
		(void) signal(SIGINT, finish);

		// Periodically check input queue.
		std::cout << "Reading MIDI from port ... quit with Ctrl-C.\n";
		while ( !done ) {
			stamp = midiin.getMessage( &message );
			nBytes = message.size();
			for ( i=0; i<nBytes; i++ )
				std::cout << "Byte " << i << " = " << (int)message[i] << ", ";
			if ( nBytes > 0 )
				std::cout << "stamp = " << stamp << std::endl;

			// Sleep for 10 milliseconds.
			SLEEP( 10 );
		}
	}
	catch ( rtmidi::Error &error ) {
		error.printMessage();
		exit( EXIT_FAILURE );
	}

	return 0;
}<|MERGE_RESOLUTION|>--- conflicted
+++ resolved
@@ -17,12 +17,8 @@
 // Platform-dependent sleep routines.
 #if defined(__WINDOWS_MM__)
 #include <windows.h>
-<<<<<<< HEAD
 #define SLEEP( milliseconds ) Sleep( (DWORD) milliseconds )
-=======
-#define SLEEP( milliseconds ) Sleep( (DWORD) milliseconds ) 
 #undef UNIQUE_NAME
->>>>>>> f61b7ee4
 #else // Unix variants
 #include <unistd.h>
 #define SLEEP( milliseconds ) usleep( (unsigned long) (milliseconds * 1000.0) )
@@ -43,15 +39,11 @@
 		rtmidi::PortDescriptor::INCLUDE_API;
 	for (rtmidi::PortList::iterator i = list.begin();
 	     i != list.end(); i++) {
-<<<<<<< HEAD
 		std::cout << "\""
 			  << (*i)->getName(rtmidi::PortDescriptor::SESSION_PATH |
 					   rtmidi::PortDescriptor::UNIQUE_NAME |
 					   rtmidi::PortDescriptor::INCLUDE_API)
 			  << "\"";
-=======
-		std::cout << (*i)->getName(flags);
->>>>>>> f61b7ee4
 		std::cout << "\t";
 		std::cout << (*i)->getName() << std::endl;
 	}
