/*! \mainpage The RtMidi Tutorial

<CENTER>\ref intro &nbsp;&nbsp; \ref download &nbsp;&nbsp; \ref start &nbsp;&nbsp; \ref error &nbsp;&nbsp; \ref probing &nbsp;&nbsp; \ref output &nbsp;&nbsp; \ref input &nbsp;&nbsp; \ref virtual &nbsp;&nbsp; \ref compiling &nbsp;&nbsp; \ref debug &nbsp;&nbsp; \ref multi &nbsp;&nbsp; \ref apinotes &nbsp;&nbsp; \ref acknowledge &nbsp;&nbsp; \ref license</CENTER>

\section warning Warning:

<B>This documentation refers to an API suggested to RtMidi (and available at <a href="https://github.com/keinstein/rtmidi/tree/portdescriptor-api">GitHub</a>). So far it is not officially accepted in the RtMidi distribution.</B>

\section intro Introduction

RtMidi is a set of C++ classes (RtMidiIn, RtMidiOut and API-specific classes) that provides a common API (Application Programming Interface) for realtime MIDI input/output across Linux (ALSA & JACK), Macintosh OS X (CoreMIDI & JACK), and Windows (Multimedia Library) operating systems.  RtMidi significantly simplifies the process of interacting with computer MIDI hardware and software.  It was designed with the following goals:
<<<<<<< HEAD
    - object oriented C++ design
    - simple, common API across all supported platforms
    - only one header and one source file for easy inclusion in programming projects
    - MIDI device enumeration
=======

- object oriented C++ design
- simple, common API across all supported platforms
- only one header and one source file for easy inclusion in programming projects
- MIDI device enumeration
>>>>>>> c91f5fc3

Where applicable, multiple API support can be compiled and a particular API specified when creating an RtAudio instance.

MIDI input and output functionality are separated into two classes, RtMidiIn and RtMidiOut.  Each class instance supports only a single MIDI connection.  RtMidi does not provide timing functionality (i.e., output messages are sent immediately).  Input messages are timestamped with delta times in seconds (via a \c double floating point type).  MIDI data is passed to the user as raw bytes using an std::vector<unsigned char>.

<<<<<<< HEAD
\section whatsnew3 What's New (Version 3.0)

     - The classes of RtMidi now reside in the namespace rtmidi.
     - The beginning letters “Rt” are dropped from the names
     - For easy adoption of the new interface wrappers for the old API are provided.
     - The library uses backend provided port descriptors, now. This provides a more reliable port handling for changing environments (See below).

The way MIDI devices are enumerated has changed. The old way, using the ordinal number of MIDI devices works only in cases where MIDI devices are not added or removed during the program session. When a virtual MIDI port or USB MIDI device is added or removed the ordinal number of each of the other devices may change.

Suppose your computer has the following list of MIDI devices.
    1. MIDI loopback device
    2. Removable USB MIDI device
    3. Another MIDI device
    4. Software MIDI Synth
    5. A virtual MIDI port

After the software obtained this list, your friend remembers that he
must catch the next bus and unplugs his removable USB MIDI device.
The software does not recognize this removal and keeps the above list,
while the system has a new one:
    1. MIDI loopback device
    2. Another MIDI device
    3. Software MIDI Synth
    4. A virtual MIDI port

Somehow you told the software to use the Software MIDI Synth. The
program stores the number 4 as it obtained during enumeration of the
MIDI devices. Instead of playing the music using your sound card it
sends the music to a different port.

While this behaviour is only annoying in interactive environments it
results in unpredictable behaviour if several ports are opened at
once. E.g. in the ALSA backend every opened port results in an
aditional newly created virtual port.

In order to avoid such problems, most backends identify ports (except
WinMM) by different data structures.

The current version introduces a new class \ref rtmidi::PortDescriptor
in order to hide this implementation detail from the user code. In
order to avoid the above problems these are retrieved at once using \ref rtmidi::Midi::getPortList.
This new feature also allows to retreive the port descriptor of an open device using
\ref rtmidi::Midi::getDescriptor. The latter can be used to obtain



\section whatsnew What's New (Version 2.1)
=======
\section whatsnew What's New (Version 2.1.1)
>>>>>>> c91f5fc3

There were no API changes made in the current release. The primary changes involved updates to the build system and some small bug fixes.  With respect to the previous release (2.1.0), a minor API change was made. The RtError class was renamed RtMidiError and embedded directly in RtMidi.h.  Thus, all references to RtError should be renamed to RtMidiError and the RtError.h file should be deleted.  The Windows Kernel Streaming code was moved to a separate branch because it was uncompilable and incomplete.

\section download Download

<<<<<<< HEAD
The prerelease this documentation refers to: <a href="https://github.com/keinstein/rtmidi/archive/portdescriptor-api.zip">Download from the git repository</a>

Latest Release (30 March 2014): <A href="http://www.music.mcgill.ca/~gary/rtmidi/release/rtmidi-2.1.0.tar.gz">Version 2.1.0</A>
=======
Latest Release (11 February 2016): <A href="http://www.music.mcgill.ca/~gary/rtmidi/release/rtmidi-2.1.1.tar.gz">Version 2.1.1</A>
>>>>>>> c91f5fc3

\section start Getting Started

The first thing that must be done when using RtMidi is to create an instance of the rtmidi::MidiIn or rtmidi::MidiOut subclasses.  rtmidi::Midi is an abstract base class, which itself cannot be instantiated.  Each default constructor attempts to establish any necessary "connections" with the underlying MIDI system.  RtMidi uses C++ exceptions to report errors, necessitating try/catch blocks around many member functions.  An rtmidi::Error can be thrown during instantiation in some circumstances.  A warning message may also be reported if no MIDI devices are found during instantiation.  The RtMidi classes have been designed to work with "hot pluggable" or virtual (software) MIDI devices, making it possible to connect to MIDI devices that may not have been present when the classes were instantiated.  The following code example demonstrates default object construction and destruction:

\code

#include "RtMidi.h"

int main()
{
  rtmidi::MidiIn *midiin = 0;

  try {
    // MidiIn constructor
    try {
      midiin = new rtmidi::MidiIn();
    }
    catch (rtmidi::Error &error) {
      // Handle the exception here
      error.printMessage();
    }

    /* put your code here */

    // Clean up
    delete midiin;
    midiin = 0;
  } catch (...) {
    // avoid resource leaks in case of exceptions thrown by your code
    delete midiin;
    throw;
  }
}
\endcode

Obviously, this example doesn't demonstrate any of the real functionality of RtMidi.  However, all uses of RtMidi must begin with construction and must end with class destruction.  Further, it is necessary that all class methods that can throw a C++ exception be called within a try/catch block.

\note The outer try/catch block can be simplyfied if you create the MidiIn object on the stack as it is done in the following examples.




\section error Error Handling

RtMidi uses a C++ exception handler called rtmidi::Error, which is
declared and defined in RtMidi.h.  The rtmidi::Error class is quite
simple but it does allow errors to be "caught" by rtmidi::Error::Type.
Many RtMidi methods can "throw" an rtmidi::Error, most typically if a
driver error occurs or an invalid function argument is specified.
There are a number of cases within RtMidi where warning messages may
be displayed but an exception is not thrown.  A client error callback
function can be specified (via the rtmidi::Midi::setErrorCallback function)
that is invoked when an error occurs. By default, error messages are
not automatically displayed in RtMidi unless the preprocessor
definition __RTMIDI_DEBUG__ is defined during compilation.  Messages
associated with caught exceptions can be displayed with, for example,
the rtmidi::Error::printMessage() function.


\section probing Probing Ports

A client generally must query the available MIDI ports before deciding which to use.  The following example outlines how this can be done. A more sophisticated example demonstrating the API detection and the different naming schemes can be found in the \c tests subdirectory in the file \link midiprobe2.cpp \c midiprobe2.cpp \endlink.

\code
// midiprobe.cpp

#include <iostream>
#include <cstdlib>
#include <map>
#include "RtMidi.h"

int main()
{
  // Create an api map.
  std::map<int, std::string> apiMap;
  apiMap[RtMidi::MACOSX_CORE] = "OS-X CoreMidi";
  apiMap[RtMidi::WINDOWS_MM] = "Windows MultiMedia";
  apiMap[RtMidi::WINDOWS_KS] = "Windows Kernel Straming";
  apiMap[RtMidi::UNIX_JACK] = "Jack Client";
  apiMap[RtMidi::LINUX_ALSA] = "Linux ALSA";
  apiMap[RtMidi::RTMIDI_DUMMY] = "RtMidi Dummy";

  std::vector< rtmidi::ApiType > apis;
  rtmidi::Midi :: getCompiledApi( apis );

  std::cout << "\nCompiled APIs:\n";
  for ( unsigned int i=0; i<apis.size(); i++ )
    std::cout << "  " << apiMap[ apis[i] ] << std::endl;


  try {

    // rtmidi::MidiIn constructor ... exception possible
    rtmidi::MidiIn midiin;

    std::cout << "\nCurrent input API: " << apiMap[ midiin.getCurrentApi() ] << std::endl;


    rtmidi::PortList list = midiin.getPortList();
    // Check inputs.
    std::cout << "\nThere are " << list.size() << " MIDI input sources available.\n";
    for (rtmidi::PortList::iterator i = list.begin();
	 i != list.end();
	 i++) {
	    std::cout << " Input Port: " << (*i)->getName() << std::endl;
    }

    std::cout << "**********************************************************************" << std::endl;

    // rtmidi::MidiOut constructor ... exception possible
    rtmidi::MidiOut midiout;

    std::cout << "\nCurrent output API: " << apiMap[ midiout.getCurrentApi() ] << std::endl;

    list = midiout.getPortList();

    // Check inputs.
    std::cout << "\nThere are " << list.size() << " MIDI output sinks available.\n";

    for (rtmidi::PortList::iterator i = list.begin();
	 i != list.end();
	 i++) {
	    std::cout << " Output Port: " << (*i)->getName() << std::endl;
    }

  } catch ( rtmidi::Error &error ) {
    error.printMessage();
  }

  return 0;
}
\endcode

\section output MIDI Output

The rtmidi::MidiOut class provides simple functionality to immediately send messages over a MIDI connection.  No timing functionality is provided.

In the following example, we omit necessary error checking and details regarding OS-dependent sleep functions.  For a complete example, see the \link midiout2.cpp \c midiout2.cpp \endlink program in the \c tests directory.

\code
// midiout.cpp

#include <iostream>
#include <cstdlib>
#include "RtMidi.h"

int main()
{
  try {
    rtmidi::MidiOut midiout;
    std::vector<unsigned char> message;

    // Check available ports.
    rtmidi::PortList list = midiout.getPortList();
    if (list.empty()) {
       std::cerr << "No devices found." << std::endl;
       exit(EXIT_FAILURE);
    }

    // Open first available port.
    midiout.openPort( list.front );

    // Send out a series of MIDI messages.

    // Program change: 192, 5
    message.push_back( 192 );
    message.push_back( 5 );
    midiout.sendMessage( &message );

    // Control Change: 176, 7, 100 (volume)
    message[0] = 176;
    message[1] = 7;
    message.push_back( 100 );
    midiout.sendMessage( &message );

    // Note On: 144, 64, 90
    message[0] = 144;
    message[1] = 64;
    message[2] = 90;
    midiout.sendMessage( &message );

    SLEEP( 500 ); // Platform-dependent ... see example in tests directory.

    // Note Off: 128, 64, 40
    message[0] = 128;
    message[1] = 64;
    message[2] = 40;
    midiout.sendMessage( &message );

  } catch (rtmidi::Error & error) {
    error.printMessage();
    exit(EXIT_FAILURE);
  }
  return 0;
}
\endcode


\section input MIDI Input

The rtmidi::MidiIn class uses an internal callback function or thread to receive incoming MIDI messages from a port or device.  These messages are then either queued and read by the user via calls to the rtmidi::MidiIn::getMessage() function or immediately passed to a user-specified callback function (which must be "registered" using the rtmidi::MidiIn::setCallback() function).  We'll provide examples of both usages.

The rtmidi::MidiIn class provides the rtmidi::MidiIn::ignoreTypes() function to specify that certain MIDI message types be ignored.  By default, system exclusive, timing, and active sensing messages are ignored.

\subsection qmidiin Queued MIDI Input

The rtmidi::MidiIn::getMessage() function does not block.  If a MIDI message is available in the queue, it is copied to the user-provided \c std::vector<unsigned char> container.  When no MIDI message is available, the function returns an empty container.  The default maximum MIDI queue size is 1024 messages.  This value may be modified with the rtmidi::MidiIn::setQueueSizeLimit() function.  If the maximum queue size limit is reached, subsequent incoming MIDI messages are discarded until the queue size is reduced.

In the following example, we omit some necessary error checking and details regarding OS-dependent sleep functions.  For a more complete example, see the \link qmidiin2.cpp \c qmidiin2.cpp \endlink program in the \c tests directory.

\code
// qmidiin.cpp

#include <iostream>
#include <cstdlib>
#include <signal.h>
#include "RtMidi.h"

bool done;
static void finish(int ignore){ done = true; }

int main()
{
  try {
    rtmidi::MidiIn midiin;
    std::vector<unsigned char> message;
    int nBytes, i;
    double stamp;

    // Check available ports.
    rtmidi::PortList list = midiin.getPortList();
    if (list.empty()) {
       std::cerr << "No devices found." << std::endl;
       exit(EXIT_FAILURE);
    }

    // Open first available port.
    midiin.openPort( list.front );

    // Don't ignore sysex, timing, or active sensing messages.
    midiin.ignoreTypes( false, false, false );

    // Install an interrupt handler function.
    done = false;
    (void) signal(SIGINT, finish);

    // Periodically check input queue.
    std::cout << "Reading MIDI from port ... quit with Ctrl-C.\n";
    while ( !done ) {
      stamp = midiin.getMessage( &message );
      nBytes = message.size();
      for ( i=0; i<nBytes; i++ )
        std::cout << "Byte " << i << " = " << (int)message[i] << ", ";
      if ( nBytes > 0 )
        std::cout << "stamp = " << stamp << std::endl;

      // Sleep for 10 milliseconds ... platform-dependent.
      SLEEP( 10 );
    }

  } catch (rtmidi::Error & error) {
    error.printMessage();
    exit(EXIT_FAILURE);
  }
  return 0;
}
\endcode

\subsection cmidiin MIDI Input with User Callback

When set, a user-provided callback function will be invoked after the input of a complete MIDI message.  It is possible to provide a pointer to user data that can be accessed in the callback function (not shown here).  It is necessary to set the callback function immediately after opening the port to avoid having incoming messages written to the queue (which is not emptied when a callback function is set).  If you are worried about this happening, you can check the queue using the rtmidi::Midi::getMessage() function to verify it is empty (after the callback function is set).

In the following example, we omit some necessary error checking.  For a more complete example, see the \c cmidiin.cpp program in the \c tests directory.

\code
// cmidiin.cpp

#include <iostream>
#include <cstdlib>
#include "RtMidi.h"

void mycallback( double deltatime, std::vector< unsigned char > *message, void *userData )
{
  unsigned int nBytes = message->size();
  for ( unsigned int i=0; i<nBytes; i++ )
    std::cout << "Byte " << i << " = " << (int)message->at(i) << ", ";
  if ( nBytes > 0 )
    std::cout << "stamp = " << deltatime << std::endl;
}

int main()
{
  try {
    rtmidi::MidiIn midiin;

  // Check available ports.
    rtmidi::PortList list = midiin.getPortList();
    if (list.empty()) {
       std::cerr << "No ports available." << std::endl;
       exit(EXIT_FAILURE);
    }

    // Open first available port.
    midiin.openPort( list.front );

    // Set our callback function.  This should be done immediately after
    // opening the port to avoid having incoming messages written to the
    // queue.
    midiin.setCallback( &mycallback );

    // Don't ignore sysex, timing, or active sensing messages.
    midiin.ignoreTypes( false, false, false );

    std::cout << "\nReading MIDI input ... press <enter> to quit.\n";
    char input;
    std::cin.get(input);

  } catch (rtmidi::Error & error) {
    error.printMessage();
    exit(EXIT_FAILURE);
  }
  return 0;
}
\endcode

\section virtual Virtual Ports

The Linux ALSA, Macintosh CoreMIDI and JACK APIs allow for the establishment of virtual input and output MIDI ports to which other software clients can connect.  RtMidi incorporates this functionality with the rtmidi::MidiIn::openVirtualPort() and rtmidi::MidiOut::openVirtualPort() functions.  Any messages sent with the rtmidi::MidiOut::sendMessage() function will also be transmitted through an open virtual output port.  If a virtual input port is open and a user callback function is set, the callback function will be invoked when messages arrive via that port.  If a callback function is not set, the user must poll the input queue to check whether messages have arrived.  No notification is provided for the establishment of a client connection via a virtual port.

\section compiling Compiling

In order to compile RtMidi for a specific OS and API, it is necessary to supply the appropriate preprocessor definition and library within the compiler statement:
<P>

<TABLE BORDER=2 COLS=5 WIDTH="100%">
<TR BGCOLOR="beige">
  <TD WIDTH="5%"><B>OS:</B></TD>
  <TD WIDTH="5%"><B>MIDI API:</B></TD>
  <TD WIDTH="5%"><B>Preprocessor Definition:</B></TD>
  <TD WIDTH="5%"><B>Library or Framework:</B></TD>
  <TD><B>Example Compiler Statement:</B></TD>
</TR>
<TR>
  <TD>Linux</TD>
  <TD>ALSA Sequencer</TD>
  <TD>__LINUX_ALSA__</TD>
  <TD><TT>asound, pthread</TT></TD>
  <TD><TT>g++ -Wall -D__LINUX_ALSA__ -o midiprobe midiprobe2.cpp RtMidi.cpp -lasound -lpthread</TT></TD>
</TR>
<TR>
  <TD>Linux or Mac</TD>
  <TD>JACK MIDI</TD>
  <TD>__UNIX_JACK__</TD>
  <TD><TT>jack</TT></TD>
  <TD><TT>g++ -Wall -D__UNIX_JACK__ -o midiprobe midiprobe2.cpp RtMidi.cpp -ljack</TT></TD>
</TR>
<TR>
  <TD>Macintosh OS X</TD>
  <TD>CoreMIDI</TD>
  <TD>__MACOSX_COREMIDI__</TD>
  <TD><TT>CoreMIDI, CoreAudio, CoreFoundation</TT></TD>
  <TD><TT>g++ -Wall -D__MACOSX_COREMIDI__ -o midiprobe midiprobe2.cpp RtMidi.cpp -framework CoreMIDI -framework CoreAudio -framework CoreFoundation</TT></TD>
</TR>
<TR>
  <TD>Windows</TD>
  <TD>Multimedia Library</TD>
  <TD>__WINDOWS_MM__</TD>
  <TD><TT>winmm.lib, multithreaded</TT></TD>
  <TD><I>compiler specific</I></TD>
</TR>
</TABLE>
<P>

The example compiler statements above could be used to compile the <TT>midiprobe2.cpp</TT> example file, assuming that <TT>midiprobe2.cpp</TT>, <TT>RtMidi.h</TT> and <TT>RtMidi.cpp</TT> all exist in the same directory.

\section debug Debugging

If you are having problems getting RtMidi to run on your system, try passing the preprocessor definition <TT>__RTMIDI_DEBUG__</TT> to the compiler (or define it in RtMidi.h).  A variety of warning messages will be displayed that may help in determining the problem.  Also try using the programs included in the <tt>tests</tt> directory.  The program <tt>midiprobe</tt> displays the queried capabilities of all MIDI ports found.

\section multi Using Simultaneous Multiple APIs

Support for each MIDI API is encapsulated in specific \ref rtmidi::MidiInApi or \ref rtmidi::MidiOutApi subclasses, making it possible to compile and instantiate multiple API-specific subclasses on a given operating system.  For example, one can compile both CoreMIDI and JACK support on the OS-X operating system by providing the appropriate preprocessor definitions for each.  In a run-time situation, one might first attempt to determine whether any JACK ports are available.  This can be done by specifying the api argument rtmidi::UNIX_JACK when attempting to create an instance of rtmidi::MidiIn or rtmidi::MidiOut.  If no available ports are found, then an instance of rtmidi::Midi with the api argument rtmidi::MACOSX_CORE can be created.  Alternately, if no api argument is specified, RtMidi will first look for OS provided ports and if none are found, then software demons (currently JACK) ports (in linux, the search order is ALSA and then JACK).

It is also possible to use all compiled backends simultaneously by passing the special api argument rtmidi::ALL_API to the constructor. In that case rtmidi::midi::getPortList will return a list of all port descriptors from all backends that are available. On the other hand rtmidi::midi::openVirtualPort will open only one port on the first API that is tested in the automatic port selecton as described above.

The static function rtmidi::Midi::getCompiledApi() is provided to determine the available compiled API support.  The function rtmidi::Midi::getCurrentApi() indicates the API selected for a given RtMidi instance.

\note It is recommended to avoid the atomatic API selection for virtual ports. In most cases it is a better option to let the end user choose the API for this port or simply generate an array of ports, each with a different backend API.

\section apinotes API Notes

RtMidi is designed to provide a common API across the various supported operating systems and audio libraries.  Despite that, some issues should be mentioned with regard to each.

\subsection linux Linux:

Two different MIDI APIs are supported on Linux platforms: <A href="http://www.alsa-project.org/">ALSA</A> and <A href="http://jackit.sourceforge.net/">JACK</A>. A decision was made to not include support for the OSS API because the OSS API provides very limited functionality and because <A href="http://www.alsa-project.org/">ALSA</A> support is incorporated in the Linux kernel.  The ALSA sequencer and JACK APIs allows for virtual software input and output ports.

\subsection macosx Macintosh OS X (CoreAudio):

The Apple CoreMIDI API allows for the establishment of virtual input and output ports to which other software applications can connect.

The RtMidi JACK support can be compiled on Macintosh OS-X systems, as well as in Linux.

\subsection windowsds Windows (Multimedia Library):

The \c configure script provides support for the MinGW compiler.

The Windows Multimedia library MIDI calls used in RtMidi do not make use of streaming functionality.   Incoming system exclusive messages read by rtimidi::MidiIn are limited to a length as defined by the preprocessor definition RT_SYSEX_BUFFER_SIZE (set in RtMidi.cpp).  The default value is 1024.  There is no such limit for outgoing sysex messages via rtmidi::MidiOut.

RtMidi was originally developed with Visual C++ version 6.0 but has been tested with Virtual Studio 2010.

\section acknowledge Development & Acknowledgements

RtMidi is on github (https://github.com/thestk/rtmidi).  Many thanks to the developers that are helping to maintain and improve RtMidi.

In years past, the following people provided bug fixes and improvements:
<<<<<<< HEAD
<UL>
<LI>Sebastien Alaiwan (JACK memory leaks, Windows kernel streaming)</LI>
<LI>Jean-Baptiste Berruchon (Windows sysex code)</LI>
<LI>Pedro Lopez-Cabanillas (ALSA sequencer API, client naming)</LI>
<LI>Jason Champion (MSW project file for library build)</LI>
<LI>Eduardo Coutinho (Windows device names)</LI>
<LI>Paul Dean (increment optimization)</LI>
<LI>Luc Deschenaux (sysex issues)</LI>
<LI>John Dey (OS-X timestamps)</LI>
<LI>Christoph Eckert (ALSA sysex fixes)</LI>
<LI>Martin Koegler (various fixes)</LI>
<LI>Immanuel Litzroth (OS-X sysex fix)</LI>
<LI>Jon McCormack (Snow Leopard updates)</LI>
<LI>Tobias Schlemmer (port descriptor API)</LI>
<LI>Axel Schmidt (client naming)</LI>
<LI>Alexander Svetalkin (JACK MIDI)</LI>
<LI>Casey Tucker (OS-X driver information, sysex sending)</LI>
<LI>Bastiaan Verreijt (Windows sysex multi-buffer code)</LI>
<LI>Dan Wilcox</LI>
</UL>
=======

- Stephen Sinclair (Git repo and build system)
- Atsushi Eno (C API)
- Sebastien Alaiwan (JACK memory leaks, Windows kernel streaming)
- Jean-Baptiste Berruchon (Windows sysex code)
- Pedro Lopez-Cabanillas (ALSA sequencer API, client naming)
- Jason Champion (MSW project file for library build)
- Eduardo Coutinho (Windows device names)
- Paul Dean (increment optimization)
- Luc Deschenaux (sysex issues)
- John Dey (OS-X timestamps)
- Christoph Eckert (ALSA sysex fixes)
- Martin Koegler (various fixes)
- Immanuel Litzroth (OS-X sysex fix)
- Jon McCormack (Snow Leopard updates)
- Axel Schmidt (client naming)
- Alexander Svetalkin (JACK MIDI)
- Casey Tucker (OS-X driver information, sysex sending)
- Bastiaan Verreijt (Windows sysex multi-buffer code)
- Dan Wilcox
>>>>>>> c91f5fc3

\section license License

    RtMidi: realtime MIDI i/o C++ classes<BR>
    Copyright (c) 2003-2016 Gary P. Scavone

    Permission is hereby granted, free of charge, to any person
    obtaining a copy of this software and associated documentation files
    (the "Software"), to deal in the Software without restriction,
    including without limitation the rights to use, copy, modify, merge,
    publish, distribute, sublicense, and/or sell copies of the Software,
    and to permit persons to whom the Software is furnished to do so,
    subject to the following conditions:

    The above copyright notice and this permission notice shall be
    included in all copies or substantial portions of the Software.

    Any person wishing to distribute modifications to the Software is
    asked to send the modifications to the original developer so that
    they can be incorporated into the canonical version.  This is,
    however, not a binding provision of this license.

    THE SOFTWARE IS PROVIDED "AS IS", WITHOUT WARRANTY OF ANY KIND,
    EXPRESS OR IMPLIED, INCLUDING BUT NOT LIMITED TO THE WARRANTIES OF
    MERCHANTABILITY, FITNESS FOR A PARTICULAR PURPOSE AND NONINFRINGEMENT.
    IN NO EVENT SHALL THE AUTHORS OR COPYRIGHT HOLDERS BE LIABLE FOR
    ANY CLAIM, DAMAGES OR OTHER LIABILITY, WHETHER IN AN ACTION OF
    CONTRACT, TORT OR OTHERWISE, ARISING FROM, OUT OF OR IN CONNECTION
    WITH THE SOFTWARE OR THE USE OR OTHER DEALINGS IN THE SOFTWARE.

*/

<|MERGE_RESOLUTION|>--- conflicted
+++ resolved
@@ -1,583 +1,542 @@
-/*! \mainpage The RtMidi Tutorial
-
-<CENTER>\ref intro &nbsp;&nbsp; \ref download &nbsp;&nbsp; \ref start &nbsp;&nbsp; \ref error &nbsp;&nbsp; \ref probing &nbsp;&nbsp; \ref output &nbsp;&nbsp; \ref input &nbsp;&nbsp; \ref virtual &nbsp;&nbsp; \ref compiling &nbsp;&nbsp; \ref debug &nbsp;&nbsp; \ref multi &nbsp;&nbsp; \ref apinotes &nbsp;&nbsp; \ref acknowledge &nbsp;&nbsp; \ref license</CENTER>
-
-\section warning Warning:
-
-<B>This documentation refers to an API suggested to RtMidi (and available at <a href="https://github.com/keinstein/rtmidi/tree/portdescriptor-api">GitHub</a>). So far it is not officially accepted in the RtMidi distribution.</B>
-
-\section intro Introduction
-
-RtMidi is a set of C++ classes (RtMidiIn, RtMidiOut and API-specific classes) that provides a common API (Application Programming Interface) for realtime MIDI input/output across Linux (ALSA & JACK), Macintosh OS X (CoreMIDI & JACK), and Windows (Multimedia Library) operating systems.  RtMidi significantly simplifies the process of interacting with computer MIDI hardware and software.  It was designed with the following goals:
-<<<<<<< HEAD
-    - object oriented C++ design
-    - simple, common API across all supported platforms
-    - only one header and one source file for easy inclusion in programming projects
-    - MIDI device enumeration
-=======
-
-- object oriented C++ design
-- simple, common API across all supported platforms
-- only one header and one source file for easy inclusion in programming projects
-- MIDI device enumeration
->>>>>>> c91f5fc3
-
-Where applicable, multiple API support can be compiled and a particular API specified when creating an RtAudio instance.
-
-MIDI input and output functionality are separated into two classes, RtMidiIn and RtMidiOut.  Each class instance supports only a single MIDI connection.  RtMidi does not provide timing functionality (i.e., output messages are sent immediately).  Input messages are timestamped with delta times in seconds (via a \c double floating point type).  MIDI data is passed to the user as raw bytes using an std::vector<unsigned char>.
-
-<<<<<<< HEAD
-\section whatsnew3 What's New (Version 3.0)
-
-     - The classes of RtMidi now reside in the namespace rtmidi.
-     - The beginning letters “Rt” are dropped from the names
-     - For easy adoption of the new interface wrappers for the old API are provided.
-     - The library uses backend provided port descriptors, now. This provides a more reliable port handling for changing environments (See below).
-
-The way MIDI devices are enumerated has changed. The old way, using the ordinal number of MIDI devices works only in cases where MIDI devices are not added or removed during the program session. When a virtual MIDI port or USB MIDI device is added or removed the ordinal number of each of the other devices may change.
-
-Suppose your computer has the following list of MIDI devices.
-    1. MIDI loopback device
-    2. Removable USB MIDI device
-    3. Another MIDI device
-    4. Software MIDI Synth
-    5. A virtual MIDI port
-
-After the software obtained this list, your friend remembers that he
-must catch the next bus and unplugs his removable USB MIDI device.
-The software does not recognize this removal and keeps the above list,
-while the system has a new one:
-    1. MIDI loopback device
-    2. Another MIDI device
-    3. Software MIDI Synth
-    4. A virtual MIDI port
-
-Somehow you told the software to use the Software MIDI Synth. The
-program stores the number 4 as it obtained during enumeration of the
-MIDI devices. Instead of playing the music using your sound card it
-sends the music to a different port.
-
-While this behaviour is only annoying in interactive environments it
-results in unpredictable behaviour if several ports are opened at
-once. E.g. in the ALSA backend every opened port results in an
-aditional newly created virtual port.
-
-In order to avoid such problems, most backends identify ports (except
-WinMM) by different data structures.
-
-The current version introduces a new class \ref rtmidi::PortDescriptor
-in order to hide this implementation detail from the user code. In
-order to avoid the above problems these are retrieved at once using \ref rtmidi::Midi::getPortList.
-This new feature also allows to retreive the port descriptor of an open device using
-\ref rtmidi::Midi::getDescriptor. The latter can be used to obtain
-
-
-
-\section whatsnew What's New (Version 2.1)
-=======
-\section whatsnew What's New (Version 2.1.1)
->>>>>>> c91f5fc3
-
-There were no API changes made in the current release. The primary changes involved updates to the build system and some small bug fixes.  With respect to the previous release (2.1.0), a minor API change was made. The RtError class was renamed RtMidiError and embedded directly in RtMidi.h.  Thus, all references to RtError should be renamed to RtMidiError and the RtError.h file should be deleted.  The Windows Kernel Streaming code was moved to a separate branch because it was uncompilable and incomplete.
-
-\section download Download
-
-<<<<<<< HEAD
-The prerelease this documentation refers to: <a href="https://github.com/keinstein/rtmidi/archive/portdescriptor-api.zip">Download from the git repository</a>
-
-Latest Release (30 March 2014): <A href="http://www.music.mcgill.ca/~gary/rtmidi/release/rtmidi-2.1.0.tar.gz">Version 2.1.0</A>
-=======
-Latest Release (11 February 2016): <A href="http://www.music.mcgill.ca/~gary/rtmidi/release/rtmidi-2.1.1.tar.gz">Version 2.1.1</A>
->>>>>>> c91f5fc3
-
-\section start Getting Started
-
-The first thing that must be done when using RtMidi is to create an instance of the rtmidi::MidiIn or rtmidi::MidiOut subclasses.  rtmidi::Midi is an abstract base class, which itself cannot be instantiated.  Each default constructor attempts to establish any necessary "connections" with the underlying MIDI system.  RtMidi uses C++ exceptions to report errors, necessitating try/catch blocks around many member functions.  An rtmidi::Error can be thrown during instantiation in some circumstances.  A warning message may also be reported if no MIDI devices are found during instantiation.  The RtMidi classes have been designed to work with "hot pluggable" or virtual (software) MIDI devices, making it possible to connect to MIDI devices that may not have been present when the classes were instantiated.  The following code example demonstrates default object construction and destruction:
-
-\code
-
-#include "RtMidi.h"
-
-int main()
-{
-  rtmidi::MidiIn *midiin = 0;
-
-  try {
-    // MidiIn constructor
-    try {
-      midiin = new rtmidi::MidiIn();
-    }
-    catch (rtmidi::Error &error) {
-      // Handle the exception here
-      error.printMessage();
-    }
-
-    /* put your code here */
-
-    // Clean up
-    delete midiin;
-    midiin = 0;
-  } catch (...) {
-    // avoid resource leaks in case of exceptions thrown by your code
-    delete midiin;
-    throw;
-  }
-}
-\endcode
-
-Obviously, this example doesn't demonstrate any of the real functionality of RtMidi.  However, all uses of RtMidi must begin with construction and must end with class destruction.  Further, it is necessary that all class methods that can throw a C++ exception be called within a try/catch block.
-
-\note The outer try/catch block can be simplyfied if you create the MidiIn object on the stack as it is done in the following examples.
-
-
-
-
-\section error Error Handling
-
-RtMidi uses a C++ exception handler called rtmidi::Error, which is
-declared and defined in RtMidi.h.  The rtmidi::Error class is quite
-simple but it does allow errors to be "caught" by rtmidi::Error::Type.
-Many RtMidi methods can "throw" an rtmidi::Error, most typically if a
-driver error occurs or an invalid function argument is specified.
-There are a number of cases within RtMidi where warning messages may
-be displayed but an exception is not thrown.  A client error callback
-function can be specified (via the rtmidi::Midi::setErrorCallback function)
-that is invoked when an error occurs. By default, error messages are
-not automatically displayed in RtMidi unless the preprocessor
-definition __RTMIDI_DEBUG__ is defined during compilation.  Messages
-associated with caught exceptions can be displayed with, for example,
-the rtmidi::Error::printMessage() function.
-
-
-\section probing Probing Ports
-
-A client generally must query the available MIDI ports before deciding which to use.  The following example outlines how this can be done. A more sophisticated example demonstrating the API detection and the different naming schemes can be found in the \c tests subdirectory in the file \link midiprobe2.cpp \c midiprobe2.cpp \endlink.
-
-\code
-// midiprobe.cpp
-
-#include <iostream>
-#include <cstdlib>
-#include <map>
-#include "RtMidi.h"
-
-int main()
-{
-  // Create an api map.
-  std::map<int, std::string> apiMap;
-  apiMap[RtMidi::MACOSX_CORE] = "OS-X CoreMidi";
-  apiMap[RtMidi::WINDOWS_MM] = "Windows MultiMedia";
-  apiMap[RtMidi::WINDOWS_KS] = "Windows Kernel Straming";
-  apiMap[RtMidi::UNIX_JACK] = "Jack Client";
-  apiMap[RtMidi::LINUX_ALSA] = "Linux ALSA";
-  apiMap[RtMidi::RTMIDI_DUMMY] = "RtMidi Dummy";
-
-  std::vector< rtmidi::ApiType > apis;
-  rtmidi::Midi :: getCompiledApi( apis );
-
-  std::cout << "\nCompiled APIs:\n";
-  for ( unsigned int i=0; i<apis.size(); i++ )
-    std::cout << "  " << apiMap[ apis[i] ] << std::endl;
-
-
-  try {
-
-    // rtmidi::MidiIn constructor ... exception possible
-    rtmidi::MidiIn midiin;
-
-    std::cout << "\nCurrent input API: " << apiMap[ midiin.getCurrentApi() ] << std::endl;
-
-
-    rtmidi::PortList list = midiin.getPortList();
-    // Check inputs.
-    std::cout << "\nThere are " << list.size() << " MIDI input sources available.\n";
-    for (rtmidi::PortList::iterator i = list.begin();
-	 i != list.end();
-	 i++) {
-	    std::cout << " Input Port: " << (*i)->getName() << std::endl;
-    }
-
-    std::cout << "**********************************************************************" << std::endl;
-
-    // rtmidi::MidiOut constructor ... exception possible
-    rtmidi::MidiOut midiout;
-
-    std::cout << "\nCurrent output API: " << apiMap[ midiout.getCurrentApi() ] << std::endl;
-
-    list = midiout.getPortList();
-
-    // Check inputs.
-    std::cout << "\nThere are " << list.size() << " MIDI output sinks available.\n";
-
-    for (rtmidi::PortList::iterator i = list.begin();
-	 i != list.end();
-	 i++) {
-	    std::cout << " Output Port: " << (*i)->getName() << std::endl;
-    }
-
-  } catch ( rtmidi::Error &error ) {
-    error.printMessage();
-  }
-
-  return 0;
-}
-\endcode
-
-\section output MIDI Output
-
-The rtmidi::MidiOut class provides simple functionality to immediately send messages over a MIDI connection.  No timing functionality is provided.
-
-In the following example, we omit necessary error checking and details regarding OS-dependent sleep functions.  For a complete example, see the \link midiout2.cpp \c midiout2.cpp \endlink program in the \c tests directory.
-
-\code
-// midiout.cpp
-
-#include <iostream>
-#include <cstdlib>
-#include "RtMidi.h"
-
-int main()
-{
-  try {
-    rtmidi::MidiOut midiout;
-    std::vector<unsigned char> message;
-
-    // Check available ports.
-    rtmidi::PortList list = midiout.getPortList();
-    if (list.empty()) {
-       std::cerr << "No devices found." << std::endl;
-       exit(EXIT_FAILURE);
-    }
-
-    // Open first available port.
-    midiout.openPort( list.front );
-
-    // Send out a series of MIDI messages.
-
-    // Program change: 192, 5
-    message.push_back( 192 );
-    message.push_back( 5 );
-    midiout.sendMessage( &message );
-
-    // Control Change: 176, 7, 100 (volume)
-    message[0] = 176;
-    message[1] = 7;
-    message.push_back( 100 );
-    midiout.sendMessage( &message );
-
-    // Note On: 144, 64, 90
-    message[0] = 144;
-    message[1] = 64;
-    message[2] = 90;
-    midiout.sendMessage( &message );
-
-    SLEEP( 500 ); // Platform-dependent ... see example in tests directory.
-
-    // Note Off: 128, 64, 40
-    message[0] = 128;
-    message[1] = 64;
-    message[2] = 40;
-    midiout.sendMessage( &message );
-
-  } catch (rtmidi::Error & error) {
-    error.printMessage();
-    exit(EXIT_FAILURE);
-  }
-  return 0;
-}
-\endcode
-
-
-\section input MIDI Input
-
-The rtmidi::MidiIn class uses an internal callback function or thread to receive incoming MIDI messages from a port or device.  These messages are then either queued and read by the user via calls to the rtmidi::MidiIn::getMessage() function or immediately passed to a user-specified callback function (which must be "registered" using the rtmidi::MidiIn::setCallback() function).  We'll provide examples of both usages.
-
-The rtmidi::MidiIn class provides the rtmidi::MidiIn::ignoreTypes() function to specify that certain MIDI message types be ignored.  By default, system exclusive, timing, and active sensing messages are ignored.
-
-\subsection qmidiin Queued MIDI Input
-
-The rtmidi::MidiIn::getMessage() function does not block.  If a MIDI message is available in the queue, it is copied to the user-provided \c std::vector<unsigned char> container.  When no MIDI message is available, the function returns an empty container.  The default maximum MIDI queue size is 1024 messages.  This value may be modified with the rtmidi::MidiIn::setQueueSizeLimit() function.  If the maximum queue size limit is reached, subsequent incoming MIDI messages are discarded until the queue size is reduced.
-
-In the following example, we omit some necessary error checking and details regarding OS-dependent sleep functions.  For a more complete example, see the \link qmidiin2.cpp \c qmidiin2.cpp \endlink program in the \c tests directory.
-
-\code
-// qmidiin.cpp
-
-#include <iostream>
-#include <cstdlib>
-#include <signal.h>
-#include "RtMidi.h"
-
-bool done;
-static void finish(int ignore){ done = true; }
-
-int main()
-{
-  try {
-    rtmidi::MidiIn midiin;
-    std::vector<unsigned char> message;
-    int nBytes, i;
-    double stamp;
-
-    // Check available ports.
-    rtmidi::PortList list = midiin.getPortList();
-    if (list.empty()) {
-       std::cerr << "No devices found." << std::endl;
-       exit(EXIT_FAILURE);
-    }
-
-    // Open first available port.
-    midiin.openPort( list.front );
-
-    // Don't ignore sysex, timing, or active sensing messages.
-    midiin.ignoreTypes( false, false, false );
-
-    // Install an interrupt handler function.
-    done = false;
-    (void) signal(SIGINT, finish);
-
-    // Periodically check input queue.
-    std::cout << "Reading MIDI from port ... quit with Ctrl-C.\n";
-    while ( !done ) {
-      stamp = midiin.getMessage( &message );
-      nBytes = message.size();
-      for ( i=0; i<nBytes; i++ )
-        std::cout << "Byte " << i << " = " << (int)message[i] << ", ";
-      if ( nBytes > 0 )
-        std::cout << "stamp = " << stamp << std::endl;
-
-      // Sleep for 10 milliseconds ... platform-dependent.
-      SLEEP( 10 );
-    }
-
-  } catch (rtmidi::Error & error) {
-    error.printMessage();
-    exit(EXIT_FAILURE);
-  }
-  return 0;
-}
-\endcode
-
-\subsection cmidiin MIDI Input with User Callback
-
-When set, a user-provided callback function will be invoked after the input of a complete MIDI message.  It is possible to provide a pointer to user data that can be accessed in the callback function (not shown here).  It is necessary to set the callback function immediately after opening the port to avoid having incoming messages written to the queue (which is not emptied when a callback function is set).  If you are worried about this happening, you can check the queue using the rtmidi::Midi::getMessage() function to verify it is empty (after the callback function is set).
-
-In the following example, we omit some necessary error checking.  For a more complete example, see the \c cmidiin.cpp program in the \c tests directory.
-
-\code
-// cmidiin.cpp
-
-#include <iostream>
-#include <cstdlib>
-#include "RtMidi.h"
-
-void mycallback( double deltatime, std::vector< unsigned char > *message, void *userData )
-{
-  unsigned int nBytes = message->size();
-  for ( unsigned int i=0; i<nBytes; i++ )
-    std::cout << "Byte " << i << " = " << (int)message->at(i) << ", ";
-  if ( nBytes > 0 )
-    std::cout << "stamp = " << deltatime << std::endl;
-}
-
-int main()
-{
-  try {
-    rtmidi::MidiIn midiin;
-
-  // Check available ports.
-    rtmidi::PortList list = midiin.getPortList();
-    if (list.empty()) {
-       std::cerr << "No ports available." << std::endl;
-       exit(EXIT_FAILURE);
-    }
-
-    // Open first available port.
-    midiin.openPort( list.front );
-
-    // Set our callback function.  This should be done immediately after
-    // opening the port to avoid having incoming messages written to the
-    // queue.
-    midiin.setCallback( &mycallback );
-
-    // Don't ignore sysex, timing, or active sensing messages.
-    midiin.ignoreTypes( false, false, false );
-
-    std::cout << "\nReading MIDI input ... press <enter> to quit.\n";
-    char input;
-    std::cin.get(input);
-
-  } catch (rtmidi::Error & error) {
-    error.printMessage();
-    exit(EXIT_FAILURE);
-  }
-  return 0;
-}
-\endcode
-
-\section virtual Virtual Ports
-
-The Linux ALSA, Macintosh CoreMIDI and JACK APIs allow for the establishment of virtual input and output MIDI ports to which other software clients can connect.  RtMidi incorporates this functionality with the rtmidi::MidiIn::openVirtualPort() and rtmidi::MidiOut::openVirtualPort() functions.  Any messages sent with the rtmidi::MidiOut::sendMessage() function will also be transmitted through an open virtual output port.  If a virtual input port is open and a user callback function is set, the callback function will be invoked when messages arrive via that port.  If a callback function is not set, the user must poll the input queue to check whether messages have arrived.  No notification is provided for the establishment of a client connection via a virtual port.
-
-\section compiling Compiling
-
-In order to compile RtMidi for a specific OS and API, it is necessary to supply the appropriate preprocessor definition and library within the compiler statement:
-<P>
-
-<TABLE BORDER=2 COLS=5 WIDTH="100%">
-<TR BGCOLOR="beige">
-  <TD WIDTH="5%"><B>OS:</B></TD>
-  <TD WIDTH="5%"><B>MIDI API:</B></TD>
-  <TD WIDTH="5%"><B>Preprocessor Definition:</B></TD>
-  <TD WIDTH="5%"><B>Library or Framework:</B></TD>
-  <TD><B>Example Compiler Statement:</B></TD>
-</TR>
-<TR>
-  <TD>Linux</TD>
-  <TD>ALSA Sequencer</TD>
-  <TD>__LINUX_ALSA__</TD>
-  <TD><TT>asound, pthread</TT></TD>
-  <TD><TT>g++ -Wall -D__LINUX_ALSA__ -o midiprobe midiprobe2.cpp RtMidi.cpp -lasound -lpthread</TT></TD>
-</TR>
-<TR>
-  <TD>Linux or Mac</TD>
-  <TD>JACK MIDI</TD>
-  <TD>__UNIX_JACK__</TD>
-  <TD><TT>jack</TT></TD>
-  <TD><TT>g++ -Wall -D__UNIX_JACK__ -o midiprobe midiprobe2.cpp RtMidi.cpp -ljack</TT></TD>
-</TR>
-<TR>
-  <TD>Macintosh OS X</TD>
-  <TD>CoreMIDI</TD>
-  <TD>__MACOSX_COREMIDI__</TD>
-  <TD><TT>CoreMIDI, CoreAudio, CoreFoundation</TT></TD>
-  <TD><TT>g++ -Wall -D__MACOSX_COREMIDI__ -o midiprobe midiprobe2.cpp RtMidi.cpp -framework CoreMIDI -framework CoreAudio -framework CoreFoundation</TT></TD>
-</TR>
-<TR>
-  <TD>Windows</TD>
-  <TD>Multimedia Library</TD>
-  <TD>__WINDOWS_MM__</TD>
-  <TD><TT>winmm.lib, multithreaded</TT></TD>
-  <TD><I>compiler specific</I></TD>
-</TR>
-</TABLE>
-<P>
-
-The example compiler statements above could be used to compile the <TT>midiprobe2.cpp</TT> example file, assuming that <TT>midiprobe2.cpp</TT>, <TT>RtMidi.h</TT> and <TT>RtMidi.cpp</TT> all exist in the same directory.
-
-\section debug Debugging
-
-If you are having problems getting RtMidi to run on your system, try passing the preprocessor definition <TT>__RTMIDI_DEBUG__</TT> to the compiler (or define it in RtMidi.h).  A variety of warning messages will be displayed that may help in determining the problem.  Also try using the programs included in the <tt>tests</tt> directory.  The program <tt>midiprobe</tt> displays the queried capabilities of all MIDI ports found.
-
-\section multi Using Simultaneous Multiple APIs
-
-Support for each MIDI API is encapsulated in specific \ref rtmidi::MidiInApi or \ref rtmidi::MidiOutApi subclasses, making it possible to compile and instantiate multiple API-specific subclasses on a given operating system.  For example, one can compile both CoreMIDI and JACK support on the OS-X operating system by providing the appropriate preprocessor definitions for each.  In a run-time situation, one might first attempt to determine whether any JACK ports are available.  This can be done by specifying the api argument rtmidi::UNIX_JACK when attempting to create an instance of rtmidi::MidiIn or rtmidi::MidiOut.  If no available ports are found, then an instance of rtmidi::Midi with the api argument rtmidi::MACOSX_CORE can be created.  Alternately, if no api argument is specified, RtMidi will first look for OS provided ports and if none are found, then software demons (currently JACK) ports (in linux, the search order is ALSA and then JACK).
-
-It is also possible to use all compiled backends simultaneously by passing the special api argument rtmidi::ALL_API to the constructor. In that case rtmidi::midi::getPortList will return a list of all port descriptors from all backends that are available. On the other hand rtmidi::midi::openVirtualPort will open only one port on the first API that is tested in the automatic port selecton as described above.
-
-The static function rtmidi::Midi::getCompiledApi() is provided to determine the available compiled API support.  The function rtmidi::Midi::getCurrentApi() indicates the API selected for a given RtMidi instance.
-
-\note It is recommended to avoid the atomatic API selection for virtual ports. In most cases it is a better option to let the end user choose the API for this port or simply generate an array of ports, each with a different backend API.
-
-\section apinotes API Notes
-
-RtMidi is designed to provide a common API across the various supported operating systems and audio libraries.  Despite that, some issues should be mentioned with regard to each.
-
-\subsection linux Linux:
-
-Two different MIDI APIs are supported on Linux platforms: <A href="http://www.alsa-project.org/">ALSA</A> and <A href="http://jackit.sourceforge.net/">JACK</A>. A decision was made to not include support for the OSS API because the OSS API provides very limited functionality and because <A href="http://www.alsa-project.org/">ALSA</A> support is incorporated in the Linux kernel.  The ALSA sequencer and JACK APIs allows for virtual software input and output ports.
-
-\subsection macosx Macintosh OS X (CoreAudio):
-
-The Apple CoreMIDI API allows for the establishment of virtual input and output ports to which other software applications can connect.
-
-The RtMidi JACK support can be compiled on Macintosh OS-X systems, as well as in Linux.
-
-\subsection windowsds Windows (Multimedia Library):
-
-The \c configure script provides support for the MinGW compiler.
-
-The Windows Multimedia library MIDI calls used in RtMidi do not make use of streaming functionality.   Incoming system exclusive messages read by rtimidi::MidiIn are limited to a length as defined by the preprocessor definition RT_SYSEX_BUFFER_SIZE (set in RtMidi.cpp).  The default value is 1024.  There is no such limit for outgoing sysex messages via rtmidi::MidiOut.
-
-RtMidi was originally developed with Visual C++ version 6.0 but has been tested with Virtual Studio 2010.
-
-\section acknowledge Development & Acknowledgements
-
-RtMidi is on github (https://github.com/thestk/rtmidi).  Many thanks to the developers that are helping to maintain and improve RtMidi.
-
-In years past, the following people provided bug fixes and improvements:
-<<<<<<< HEAD
-<UL>
-<LI>Sebastien Alaiwan (JACK memory leaks, Windows kernel streaming)</LI>
-<LI>Jean-Baptiste Berruchon (Windows sysex code)</LI>
-<LI>Pedro Lopez-Cabanillas (ALSA sequencer API, client naming)</LI>
-<LI>Jason Champion (MSW project file for library build)</LI>
-<LI>Eduardo Coutinho (Windows device names)</LI>
-<LI>Paul Dean (increment optimization)</LI>
-<LI>Luc Deschenaux (sysex issues)</LI>
-<LI>John Dey (OS-X timestamps)</LI>
-<LI>Christoph Eckert (ALSA sysex fixes)</LI>
-<LI>Martin Koegler (various fixes)</LI>
-<LI>Immanuel Litzroth (OS-X sysex fix)</LI>
-<LI>Jon McCormack (Snow Leopard updates)</LI>
-<LI>Tobias Schlemmer (port descriptor API)</LI>
-<LI>Axel Schmidt (client naming)</LI>
-<LI>Alexander Svetalkin (JACK MIDI)</LI>
-<LI>Casey Tucker (OS-X driver information, sysex sending)</LI>
-<LI>Bastiaan Verreijt (Windows sysex multi-buffer code)</LI>
-<LI>Dan Wilcox</LI>
-</UL>
-=======
-
-- Stephen Sinclair (Git repo and build system)
-- Atsushi Eno (C API)
-- Sebastien Alaiwan (JACK memory leaks, Windows kernel streaming)
-- Jean-Baptiste Berruchon (Windows sysex code)
-- Pedro Lopez-Cabanillas (ALSA sequencer API, client naming)
-- Jason Champion (MSW project file for library build)
-- Eduardo Coutinho (Windows device names)
-- Paul Dean (increment optimization)
-- Luc Deschenaux (sysex issues)
-- John Dey (OS-X timestamps)
-- Christoph Eckert (ALSA sysex fixes)
-- Martin Koegler (various fixes)
-- Immanuel Litzroth (OS-X sysex fix)
-- Jon McCormack (Snow Leopard updates)
-- Axel Schmidt (client naming)
-- Alexander Svetalkin (JACK MIDI)
-- Casey Tucker (OS-X driver information, sysex sending)
-- Bastiaan Verreijt (Windows sysex multi-buffer code)
-- Dan Wilcox
->>>>>>> c91f5fc3
-
-\section license License
-
-    RtMidi: realtime MIDI i/o C++ classes<BR>
-    Copyright (c) 2003-2016 Gary P. Scavone
-
-    Permission is hereby granted, free of charge, to any person
-    obtaining a copy of this software and associated documentation files
-    (the "Software"), to deal in the Software without restriction,
-    including without limitation the rights to use, copy, modify, merge,
-    publish, distribute, sublicense, and/or sell copies of the Software,
-    and to permit persons to whom the Software is furnished to do so,
-    subject to the following conditions:
-
-    The above copyright notice and this permission notice shall be
-    included in all copies or substantial portions of the Software.
-
-    Any person wishing to distribute modifications to the Software is
-    asked to send the modifications to the original developer so that
-    they can be incorporated into the canonical version.  This is,
-    however, not a binding provision of this license.
-
-    THE SOFTWARE IS PROVIDED "AS IS", WITHOUT WARRANTY OF ANY KIND,
-    EXPRESS OR IMPLIED, INCLUDING BUT NOT LIMITED TO THE WARRANTIES OF
-    MERCHANTABILITY, FITNESS FOR A PARTICULAR PURPOSE AND NONINFRINGEMENT.
-    IN NO EVENT SHALL THE AUTHORS OR COPYRIGHT HOLDERS BE LIABLE FOR
-    ANY CLAIM, DAMAGES OR OTHER LIABILITY, WHETHER IN AN ACTION OF
-    CONTRACT, TORT OR OTHERWISE, ARISING FROM, OUT OF OR IN CONNECTION
-    WITH THE SOFTWARE OR THE USE OR OTHER DEALINGS IN THE SOFTWARE.
-
-*/
-
+/*! \mainpage The RtMidi Tutorial
+
+<CENTER>\ref intro &nbsp;&nbsp; \ref download &nbsp;&nbsp; \ref start &nbsp;&nbsp; \ref error &nbsp;&nbsp; \ref probing &nbsp;&nbsp; \ref output &nbsp;&nbsp; \ref input &nbsp;&nbsp; \ref virtual &nbsp;&nbsp; \ref compiling &nbsp;&nbsp; \ref debug &nbsp;&nbsp; \ref multi &nbsp;&nbsp; \ref apinotes &nbsp;&nbsp; \ref acknowledge &nbsp;&nbsp; \ref license</CENTER>
+
+\section warning Warning:
+
+<B>This documentation refers to an API suggested to RtMidi (and available at <a href="https://github.com/keinstein/rtmidi/tree/portdescriptor-api">GitHub</a>). So far it is not officially accepted in the RtMidi distribution.</B>
+
+\section intro Introduction
+
+RtMidi is a set of C++ classes (RtMidiIn, RtMidiOut and API-specific classes) that provides a common API (Application Programming Interface) for realtime MIDI input/output across Linux (ALSA & JACK), Macintosh OS X (CoreMIDI & JACK), and Windows (Multimedia Library) operating systems.  RtMidi significantly simplifies the process of interacting with computer MIDI hardware and software.  It was designed with the following goals:
+    - object oriented C++ design
+    - simple, common API across all supported platforms
+    - only one header and one source file for easy inclusion in programming projects
+    - MIDI device enumeration
+
+Where applicable, multiple API support can be compiled and a particular API specified when creating an RtAudio instance.
+
+MIDI input and output functionality are separated into two classes, RtMidiIn and RtMidiOut.  Each class instance supports only a single MIDI connection.  RtMidi does not provide timing functionality (i.e., output messages are sent immediately).  Input messages are timestamped with delta times in seconds (via a \c double floating point type).  MIDI data is passed to the user as raw bytes using an std::vector<unsigned char>.
+
+\section whatsnewts What's New in the Fork (Version 3.0)
+
+     - The classes of RtMidi now reside in the namespace rtmidi.
+     - The beginning letters “Rt” are dropped from the names
+     - For easy adoption of the new interface wrappers for the old API are provided.
+     - The library uses backend provided port descriptors, now. This provides a more reliable port handling for changing environments (See below).
+
+The way MIDI devices are enumerated has changed. The old way, using the ordinal number of MIDI devices works only in cases where MIDI devices are not added or removed during the program session. When a virtual MIDI port or USB MIDI device is added or removed the ordinal number of each of the other devices may change.
+
+Suppose your computer has the following list of MIDI devices.
+    1. MIDI loopback device
+    2. Removable USB MIDI device
+    3. Another MIDI device
+    4. Software MIDI Synth
+    5. A virtual MIDI port
+
+After the software obtained this list, your friend remembers that he
+must catch the next bus and unplugs his removable USB MIDI device.
+The software does not recognize this removal and keeps the above list,
+while the system has a new one:
+    1. MIDI loopback device
+    2. Another MIDI device
+    3. Software MIDI Synth
+    4. A virtual MIDI port
+
+Somehow you told the software to use the Software MIDI Synth. The
+program stores the number 4 as it obtained during enumeration of the
+MIDI devices. Instead of playing the music using your sound card it
+sends the music to a different port.
+
+While this behaviour is only annoying in interactive environments it
+results in unpredictable behaviour if several ports are opened at
+once. E.g. in the ALSA backend every opened port results in an
+aditional newly created virtual port.
+
+In order to avoid such problems, most backends identify ports (except
+WinMM) by different data structures.
+
+The current version introduces a new class \ref rtmidi::PortDescriptor
+in order to hide this implementation detail from the user code. In
+order to avoid the above problems these are retrieved at once using \ref rtmidi::Midi::getPortList.
+This new feature also allows to retreive the port descriptor of an open device using
+\ref rtmidi::Midi::getDescriptor. The latter can be used to obtain
+
+
+
+\section whatsnew What's New (Version 2.1.1)
+
+There were no API changes made in the current release. The primary changes involved updates to the build system and some small bug fixes.  With respect to the previous release (2.1.0), a minor API change was made. The RtError class was renamed RtMidiError and embedded directly in RtMidi.h.  Thus, all references to RtError should be renamed to RtMidiError and the RtError.h file should be deleted.  The Windows Kernel Streaming code was moved to a separate branch because it was uncompilable and incomplete.
+
+\section download Download
+
+Latest Release (11 February 2016): <A href="http://www.music.mcgill.ca/~gary/rtmidi/release/rtmidi-2.1.1.tar.gz">Version 2.1.1</A>
+
+\section start Getting Started
+
+The first thing that must be done when using RtMidi is to create an instance of the rtmidi::MidiIn or rtmidi::MidiOut subclasses.  rtmidi::Midi is an abstract base class, which itself cannot be instantiated.  Each default constructor attempts to establish any necessary "connections" with the underlying MIDI system.  RtMidi uses C++ exceptions to report errors, necessitating try/catch blocks around many member functions.  An rtmidi::Error can be thrown during instantiation in some circumstances.  A warning message may also be reported if no MIDI devices are found during instantiation.  The RtMidi classes have been designed to work with "hot pluggable" or virtual (software) MIDI devices, making it possible to connect to MIDI devices that may not have been present when the classes were instantiated.  The following code example demonstrates default object construction and destruction:
+
+\code
+
+#include "RtMidi.h"
+
+int main()
+{
+  rtmidi::MidiIn *midiin = 0;
+
+  try {
+    // MidiIn constructor
+    try {
+      midiin = new rtmidi::MidiIn();
+    }
+    catch (rtmidi::Error &error) {
+      // Handle the exception here
+      error.printMessage();
+    }
+
+    /* put your code here */
+
+    // Clean up
+    delete midiin;
+    midiin = 0;
+  } catch (...) {
+    // avoid resource leaks in case of exceptions thrown by your code
+    delete midiin;
+    throw;
+  }
+}
+\endcode
+
+Obviously, this example doesn't demonstrate any of the real functionality of RtMidi.  However, all uses of RtMidi must begin with construction and must end with class destruction.  Further, it is necessary that all class methods that can throw a C++ exception be called within a try/catch block.
+
+\note The outer try/catch block can be simplyfied if you create the MidiIn object on the stack as it is done in the following examples.
+
+
+
+
+\section error Error Handling
+
+RtMidi uses a C++ exception handler called rtmidi::Error, which is
+declared and defined in RtMidi.h.  The rtmidi::Error class is quite
+simple but it does allow errors to be "caught" by rtmidi::Error::Type.
+Many RtMidi methods can "throw" an rtmidi::Error, most typically if a
+driver error occurs or an invalid function argument is specified.
+There are a number of cases within RtMidi where warning messages may
+be displayed but an exception is not thrown.  A client error callback
+function can be specified (via the rtmidi::Midi::setErrorCallback function)
+that is invoked when an error occurs. By default, error messages are
+not automatically displayed in RtMidi unless the preprocessor
+definition __RTMIDI_DEBUG__ is defined during compilation.  Messages
+associated with caught exceptions can be displayed with, for example,
+the rtmidi::Error::printMessage() function.
+
+
+\section probing Probing Ports
+
+A client generally must query the available MIDI ports before deciding which to use.  The following example outlines how this can be done. A more sophisticated example demonstrating the API detection and the different naming schemes can be found in the \c tests subdirectory in the file \link midiprobe2.cpp \c midiprobe2.cpp \endlink.
+
+\code
+// midiprobe.cpp
+
+#include <iostream>
+#include <cstdlib>
+#include <map>
+#include "RtMidi.h"
+
+int main()
+{
+  // Create an api map.
+  std::map<int, std::string> apiMap;
+  apiMap[RtMidi::MACOSX_CORE] = "OS-X CoreMidi";
+  apiMap[RtMidi::WINDOWS_MM] = "Windows MultiMedia";
+  apiMap[RtMidi::WINDOWS_KS] = "Windows Kernel Straming";
+  apiMap[RtMidi::UNIX_JACK] = "Jack Client";
+  apiMap[RtMidi::LINUX_ALSA] = "Linux ALSA";
+  apiMap[RtMidi::RTMIDI_DUMMY] = "RtMidi Dummy";
+
+  std::vector< rtmidi::ApiType > apis;
+  rtmidi::Midi :: getCompiledApi( apis );
+
+  std::cout << "\nCompiled APIs:\n";
+  for ( unsigned int i=0; i<apis.size(); i++ )
+    std::cout << "  " << apiMap[ apis[i] ] << std::endl;
+
+
+  try {
+
+    // rtmidi::MidiIn constructor ... exception possible
+    rtmidi::MidiIn midiin;
+
+    std::cout << "\nCurrent input API: " << apiMap[ midiin.getCurrentApi() ] << std::endl;
+
+
+    rtmidi::PortList list = midiin.getPortList();
+    // Check inputs.
+    std::cout << "\nThere are " << list.size() << " MIDI input sources available.\n";
+    for (rtmidi::PortList::iterator i = list.begin();
+	 i != list.end();
+	 i++) {
+	    std::cout << " Input Port: " << (*i)->getName() << std::endl;
+    }
+
+    std::cout << "**********************************************************************" << std::endl;
+
+    // rtmidi::MidiOut constructor ... exception possible
+    rtmidi::MidiOut midiout;
+
+    std::cout << "\nCurrent output API: " << apiMap[ midiout.getCurrentApi() ] << std::endl;
+
+    list = midiout.getPortList();
+
+    // Check inputs.
+    std::cout << "\nThere are " << list.size() << " MIDI output sinks available.\n";
+
+    for (rtmidi::PortList::iterator i = list.begin();
+	 i != list.end();
+	 i++) {
+	    std::cout << " Output Port: " << (*i)->getName() << std::endl;
+    }
+
+  } catch ( rtmidi::Error &error ) {
+    error.printMessage();
+  }
+
+  return 0;
+}
+\endcode
+
+\section output MIDI Output
+
+The rtmidi::MidiOut class provides simple functionality to immediately send messages over a MIDI connection.  No timing functionality is provided.
+
+In the following example, we omit necessary error checking and details regarding OS-dependent sleep functions.  For a complete example, see the \link midiout2.cpp \c midiout2.cpp \endlink program in the \c tests directory.
+
+\code
+// midiout.cpp
+
+#include <iostream>
+#include <cstdlib>
+#include "RtMidi.h"
+
+int main()
+{
+  try {
+    rtmidi::MidiOut midiout;
+    std::vector<unsigned char> message;
+
+    // Check available ports.
+    rtmidi::PortList list = midiout.getPortList();
+    if (list.empty()) {
+       std::cerr << "No devices found." << std::endl;
+       exit(EXIT_FAILURE);
+    }
+
+    // Open first available port.
+    midiout.openPort( list.front );
+
+    // Send out a series of MIDI messages.
+
+    // Program change: 192, 5
+    message.push_back( 192 );
+    message.push_back( 5 );
+    midiout.sendMessage( &message );
+
+    // Control Change: 176, 7, 100 (volume)
+    message[0] = 176;
+    message[1] = 7;
+    message.push_back( 100 );
+    midiout.sendMessage( &message );
+
+    // Note On: 144, 64, 90
+    message[0] = 144;
+    message[1] = 64;
+    message[2] = 90;
+    midiout.sendMessage( &message );
+
+    SLEEP( 500 ); // Platform-dependent ... see example in tests directory.
+
+    // Note Off: 128, 64, 40
+    message[0] = 128;
+    message[1] = 64;
+    message[2] = 40;
+    midiout.sendMessage( &message );
+
+  } catch (rtmidi::Error & error) {
+    error.printMessage();
+    exit(EXIT_FAILURE);
+  }
+  return 0;
+}
+\endcode
+
+
+\section input MIDI Input
+
+The rtmidi::MidiIn class uses an internal callback function or thread to receive incoming MIDI messages from a port or device.  These messages are then either queued and read by the user via calls to the rtmidi::MidiIn::getMessage() function or immediately passed to a user-specified callback function (which must be "registered" using the rtmidi::MidiIn::setCallback() function).  We'll provide examples of both usages.
+
+The rtmidi::MidiIn class provides the rtmidi::MidiIn::ignoreTypes() function to specify that certain MIDI message types be ignored.  By default, system exclusive, timing, and active sensing messages are ignored.
+
+\subsection qmidiin Queued MIDI Input
+
+The rtmidi::MidiIn::getMessage() function does not block.  If a MIDI message is available in the queue, it is copied to the user-provided \c std::vector<unsigned char> container.  When no MIDI message is available, the function returns an empty container.  The default maximum MIDI queue size is 1024 messages.  This value may be modified with the rtmidi::MidiIn::setQueueSizeLimit() function.  If the maximum queue size limit is reached, subsequent incoming MIDI messages are discarded until the queue size is reduced.
+
+In the following example, we omit some necessary error checking and details regarding OS-dependent sleep functions.  For a more complete example, see the \link qmidiin2.cpp \c qmidiin2.cpp \endlink program in the \c tests directory.
+
+\code
+// qmidiin.cpp
+
+#include <iostream>
+#include <cstdlib>
+#include <signal.h>
+#include "RtMidi.h"
+
+bool done;
+static void finish(int ignore){ done = true; }
+
+int main()
+{
+  try {
+    rtmidi::MidiIn midiin;
+    std::vector<unsigned char> message;
+    int nBytes, i;
+    double stamp;
+
+    // Check available ports.
+    rtmidi::PortList list = midiin.getPortList();
+    if (list.empty()) {
+       std::cerr << "No devices found." << std::endl;
+       exit(EXIT_FAILURE);
+    }
+
+    // Open first available port.
+    midiin.openPort( list.front );
+
+    // Don't ignore sysex, timing, or active sensing messages.
+    midiin.ignoreTypes( false, false, false );
+
+    // Install an interrupt handler function.
+    done = false;
+    (void) signal(SIGINT, finish);
+
+    // Periodically check input queue.
+    std::cout << "Reading MIDI from port ... quit with Ctrl-C.\n";
+    while ( !done ) {
+      stamp = midiin.getMessage( &message );
+      nBytes = message.size();
+      for ( i=0; i<nBytes; i++ )
+        std::cout << "Byte " << i << " = " << (int)message[i] << ", ";
+      if ( nBytes > 0 )
+        std::cout << "stamp = " << stamp << std::endl;
+
+      // Sleep for 10 milliseconds ... platform-dependent.
+      SLEEP( 10 );
+    }
+
+  } catch (rtmidi::Error & error) {
+    error.printMessage();
+    exit(EXIT_FAILURE);
+  }
+  return 0;
+}
+\endcode
+
+\subsection cmidiin MIDI Input with User Callback
+
+When set, a user-provided callback function will be invoked after the input of a complete MIDI message.  It is possible to provide a pointer to user data that can be accessed in the callback function (not shown here).  It is necessary to set the callback function immediately after opening the port to avoid having incoming messages written to the queue (which is not emptied when a callback function is set).  If you are worried about this happening, you can check the queue using the rtmidi::Midi::getMessage() function to verify it is empty (after the callback function is set).
+
+In the following example, we omit some necessary error checking.  For a more complete example, see the \c cmidiin.cpp program in the \c tests directory.
+
+\code
+// cmidiin.cpp
+
+#include <iostream>
+#include <cstdlib>
+#include "RtMidi.h"
+
+void mycallback( double deltatime, std::vector< unsigned char > *message, void *userData )
+{
+  unsigned int nBytes = message->size();
+  for ( unsigned int i=0; i<nBytes; i++ )
+    std::cout << "Byte " << i << " = " << (int)message->at(i) << ", ";
+  if ( nBytes > 0 )
+    std::cout << "stamp = " << deltatime << std::endl;
+}
+
+int main()
+{
+  try {
+    rtmidi::MidiIn midiin;
+
+    // Check available ports.
+    rtmidi::PortList list = midiin.getPortList();
+    if (list.empty()) {
+       std::cerr << "No ports available." << std::endl;
+       exit(EXIT_FAILURE);
+    }
+
+    // Open first available port.
+    midiin.openPort( list.front );
+
+    // Set our callback function.  This should be done immediately after
+    // opening the port to avoid having incoming messages written to the
+    // queue.
+    midiin.setCallback( &mycallback );
+
+    // Don't ignore sysex, timing, or active sensing messages.
+    midiin.ignoreTypes( false, false, false );
+
+    std::cout << "\nReading MIDI input ... press <enter> to quit.\n";
+    char input;
+    std::cin.get(input);
+
+  } catch (rtmidi::Error & error) {
+    error.printMessage();
+    exit(EXIT_FAILURE);
+  }
+  return 0;
+}
+\endcode
+
+\section virtual Virtual Ports
+
+The Linux ALSA, Macintosh CoreMIDI and JACK APIs allow for the establishment of virtual input and output MIDI ports to which other software clients can connect.  RtMidi incorporates this functionality with the rtmidi::MidiIn::openVirtualPort() and rtmidi::MidiOut::openVirtualPort() functions.  Any messages sent with the rtmidi::MidiOut::sendMessage() function will also be transmitted through an open virtual output port.  If a virtual input port is open and a user callback function is set, the callback function will be invoked when messages arrive via that port.  If a callback function is not set, the user must poll the input queue to check whether messages have arrived.  No notification is provided for the establishment of a client connection via a virtual port.
+
+\section compiling Compiling
+
+In order to compile RtMidi for a specific OS and API, it is necessary to supply the appropriate preprocessor definition and library within the compiler statement:
+<P>
+
+<TABLE BORDER=2 COLS=5 WIDTH="100%">
+<TR BGCOLOR="beige">
+  <TD WIDTH="5%"><B>OS:</B></TD>
+  <TD WIDTH="5%"><B>MIDI API:</B></TD>
+  <TD WIDTH="5%"><B>Preprocessor Definition:</B></TD>
+  <TD WIDTH="5%"><B>Library or Framework:</B></TD>
+  <TD><B>Example Compiler Statement:</B></TD>
+</TR>
+<TR>
+  <TD>Linux</TD>
+  <TD>ALSA Sequencer</TD>
+  <TD>__LINUX_ALSA__</TD>
+  <TD><TT>asound, pthread</TT></TD>
+  <TD><TT>g++ -Wall -D__LINUX_ALSA__ -o midiprobe midiprobe2.cpp RtMidi.cpp -lasound -lpthread</TT></TD>
+</TR>
+<TR>
+  <TD>Linux or Mac</TD>
+  <TD>JACK MIDI</TD>
+  <TD>__UNIX_JACK__</TD>
+  <TD><TT>jack</TT></TD>
+  <TD><TT>g++ -Wall -D__UNIX_JACK__ -o midiprobe midiprobe2.cpp RtMidi.cpp -ljack</TT></TD>
+</TR>
+<TR>
+  <TD>Macintosh OS X</TD>
+  <TD>CoreMIDI</TD>
+  <TD>__MACOSX_COREMIDI__</TD>
+  <TD><TT>CoreMIDI, CoreAudio, CoreFoundation</TT></TD>
+  <TD><TT>g++ -Wall -D__MACOSX_COREMIDI__ -o midiprobe midiprobe2.cpp RtMidi.cpp -framework CoreMIDI -framework CoreAudio -framework CoreFoundation</TT></TD>
+</TR>
+<TR>
+  <TD>Windows</TD>
+  <TD>Multimedia Library</TD>
+  <TD>__WINDOWS_MM__</TD>
+  <TD><TT>winmm.lib, multithreaded</TT></TD>
+  <TD><I>compiler specific</I></TD>
+</TR>
+</TABLE>
+<P>
+
+The example compiler statements above could be used to compile the <TT>midiprobe2.cpp</TT> example file, assuming that <TT>midiprobe2.cpp</TT>, <TT>RtMidi.h</TT> and <TT>RtMidi.cpp</TT> all exist in the same directory.
+
+\section debug Debugging
+
+If you are having problems getting RtMidi to run on your system, try passing the preprocessor definition <TT>__RTMIDI_DEBUG__</TT> to the compiler (or define it in RtMidi.h).  A variety of warning messages will be displayed that may help in determining the problem.  Also try using the programs included in the <tt>tests</tt> directory.  The program <tt>midiprobe</tt> displays the queried capabilities of all MIDI ports found.
+
+\section multi Using Simultaneous Multiple APIs
+
+Support for each MIDI API is encapsulated in specific \ref rtmidi::MidiInApi or \ref rtmidi::MidiOutApi subclasses, making it possible to compile and instantiate multiple API-specific subclasses on a given operating system.  For example, one can compile both CoreMIDI and JACK support on the OS-X operating system by providing the appropriate preprocessor definitions for each.  In a run-time situation, one might first attempt to determine whether any JACK ports are available.  This can be done by specifying the api argument rtmidi::UNIX_JACK when attempting to create an instance of rtmidi::MidiIn or rtmidi::MidiOut.  If no available ports are found, then an instance of rtmidi::Midi with the api argument rtmidi::MACOSX_CORE can be created.  Alternately, if no api argument is specified, RtMidi will first look for OS provided ports and if none are found, then software demons (currently JACK) ports (in linux, the search order is ALSA and then JACK).
+
+It is also possible to use all compiled backends simultaneously by passing the special api argument rtmidi::ALL_API to the constructor. In that case rtmidi::midi::getPortList will return a list of all port descriptors from all backends that are available. On the other hand rtmidi::midi::openVirtualPort will open only one port on the first API that is tested in the automatic port selecton as described above.
+
+The static function rtmidi::Midi::getCompiledApi() is provided to determine the available compiled API support.  The function rtmidi::Midi::getCurrentApi() indicates the API selected for a given RtMidi instance.
+
+\note It is recommended to avoid the atomatic API selection for virtual ports. In most cases it is a better option to let the end user choose the API for this port or simply generate an array of ports, each with a different backend API.
+
+\section apinotes API Notes
+
+RtMidi is designed to provide a common API across the various supported operating systems and audio libraries.  Despite that, some issues should be mentioned with regard to each.
+
+\subsection linux Linux:
+
+Two different MIDI APIs are supported on Linux platforms: <A href="http://www.alsa-project.org/">ALSA</A> and <A href="http://jackit.sourceforge.net/">JACK</A>. A decision was made to not include support for the OSS API because the OSS API provides very limited functionality and because <A href="http://www.alsa-project.org/">ALSA</A> support is incorporated in the Linux kernel.  The ALSA sequencer and JACK APIs allows for virtual software input and output ports.
+
+\subsection macosx Macintosh OS X (CoreAudio):
+
+The Apple CoreMIDI API allows for the establishment of virtual input and output ports to which other software applications can connect.
+
+The RtMidi JACK support can be compiled on Macintosh OS-X systems, as well as in Linux.
+
+\subsection windowsds Windows (Multimedia Library):
+
+The \c configure script provides support for the MinGW compiler.
+
+The Windows Multimedia library MIDI calls used in RtMidi do not make use of streaming functionality.   Incoming system exclusive messages read by rtimidi::MidiIn are limited to a length as defined by the preprocessor definition RT_SYSEX_BUFFER_SIZE (set in RtMidi.cpp).  The default value is 1024.  There is no such limit for outgoing sysex messages via rtmidi::MidiOut.
+
+RtMidi was originally developed with Visual C++ version 6.0 but has been tested with Virtual Studio 2010.
+
+\section acknowledge Development & Acknowledgements
+
+RtMidi is on github (https://github.com/thestk/rtmidi).  Many thanks to the developers that are helping to maintain and improve RtMidi.
+
+In years past, the following people provided bug fixes and improvements:
+
+- Stephen Sinclair (Git repo and build system)
+- Atsushi Eno (C API)
+- Sebastien Alaiwan (JACK memory leaks, Windows kernel streaming)
+- Jean-Baptiste Berruchon (Windows sysex code)
+- Pedro Lopez-Cabanillas (ALSA sequencer API, client naming)
+- Jason Champion (MSW project file for library build)
+- Eduardo Coutinho (Windows device names)
+- Paul Dean (increment optimization)
+- Luc Deschenaux (sysex issues)
+- John Dey (OS-X timestamps)
+- Christoph Eckert (ALSA sysex fixes)
+- Martin Koegler (various fixes)
+- Immanuel Litzroth (OS-X sysex fix)
+- Jon McCormack (Snow Leopard updates)
+- Axel Schmidt (client naming)
+- Alexander Svetalkin (JACK MIDI)
+- Casey Tucker (OS-X driver information, sysex sending)
+- Bastiaan Verreijt (Windows sysex multi-buffer code)
+- Dan Wilcox
+
+\section license License
+
+    RtMidi: realtime MIDI i/o C++ classes<BR>
+    Copyright (c) 2003-2016 Gary P. Scavone
+
+    Permission is hereby granted, free of charge, to any person
+    obtaining a copy of this software and associated documentation files
+    (the "Software"), to deal in the Software without restriction,
+    including without limitation the rights to use, copy, modify, merge,
+    publish, distribute, sublicense, and/or sell copies of the Software,
+    and to permit persons to whom the Software is furnished to do so,
+    subject to the following conditions:
+
+    The above copyright notice and this permission notice shall be
+    included in all copies or substantial portions of the Software.
+
+    Any person wishing to distribute modifications to the Software is
+    asked to send the modifications to the original developer so that
+    they can be incorporated into the canonical version.  This is,
+    however, not a binding provision of this license.
+
+    THE SOFTWARE IS PROVIDED "AS IS", WITHOUT WARRANTY OF ANY KIND,
+    EXPRESS OR IMPLIED, INCLUDING BUT NOT LIMITED TO THE WARRANTIES OF
+    MERCHANTABILITY, FITNESS FOR A PARTICULAR PURPOSE AND NONINFRINGEMENT.
+    IN NO EVENT SHALL THE AUTHORS OR COPYRIGHT HOLDERS BE LIABLE FOR
+    ANY CLAIM, DAMAGES OR OTHER LIABILITY, WHETHER IN AN ACTION OF
+    CONTRACT, TORT OR OTHERWISE, ARISING FROM, OUT OF OR IN CONNECTION
+    WITH THE SOFTWARE OR THE USE OR OTHER DEALINGS IN THE SOFTWARE.
+
+*/
+