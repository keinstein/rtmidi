/********************* -*- C++ -*- ****************************************/
/*! \class RtMidi
<<<<<<< HEAD
  \brief An abstract base class for realtime MIDI input/output.

  This class implements some common functionality for the realtime
  MIDI input/output subclasses RtMidiIn and RtMidiOut.

  RtMidi WWW site: http://music.mcgill.ca/~gary/rtmidi/

  RtMidi: realtime MIDI i/o C++ classes
  Copyright (c) 2003-2014 Gary P. Scavone

  Permission is hereby granted, free of charge, to any person
  obtaining a copy of this software and associated documentation files
  (the "Software"), to deal in the Software without restriction,
  including without limitation the rights to use, copy, modify, merge,
  publish, distribute, sublicense, and/or sell copies of the Software,
  and to permit persons to whom the Software is furnished to do so,
  subject to the following conditions:

  The above copyright notice and this permission notice shall be
  included in all copies or substantial portions of the Software.

  Any person wishing to distribute modifications to the Software is
  asked to send the modifications to the original developer so that
  they can be incorporated into the canonical version.  This is,
  however, not a binding provision of this license.

  THE SOFTWARE IS PROVIDED "AS IS", WITHOUT WARRANTY OF ANY KIND,
  EXPRESS OR IMPLIED, INCLUDING BUT NOT LIMITED TO THE WARRANTIES OF
  MERCHANTABILITY, FITNESS FOR A PARTICULAR PURPOSE AND NONINFRINGEMENT.
  IN NO EVENT SHALL THE AUTHORS OR COPYRIGHT HOLDERS BE LIABLE FOR
  ANY CLAIM, DAMAGES OR OTHER LIABILITY, WHETHER IN AN ACTION OF
  CONTRACT, TORT OR OTHERWISE, ARISING FROM, OUT OF OR IN CONNECTION
  WITH THE SOFTWARE OR THE USE OR OTHER DEALINGS IN THE SOFTWARE.
=======
    \brief An abstract base class for realtime MIDI input/output.

    This class implements some common functionality for the realtime
    MIDI input/output subclasses RtMidiIn and RtMidiOut.

    RtMidi WWW site: http://music.mcgill.ca/~gary/rtmidi/

    RtMidi: realtime MIDI i/o C++ classes
    Copyright (c) 2003-2016 Gary P. Scavone

    Permission is hereby granted, free of charge, to any person
    obtaining a copy of this software and associated documentation files
    (the "Software"), to deal in the Software without restriction,
    including without limitation the rights to use, copy, modify, merge,
    publish, distribute, sublicense, and/or sell copies of the Software,
    and to permit persons to whom the Software is furnished to do so,
    subject to the following conditions:

    The above copyright notice and this permission notice shall be
    included in all copies or substantial portions of the Software.

    Any person wishing to distribute modifications to the Software is
    asked to send the modifications to the original developer so that
    they can be incorporated into the canonical version.  This is,
    however, not a binding provision of this license.

    THE SOFTWARE IS PROVIDED "AS IS", WITHOUT WARRANTY OF ANY KIND,
    EXPRESS OR IMPLIED, INCLUDING BUT NOT LIMITED TO THE WARRANTIES OF
    MERCHANTABILITY, FITNESS FOR A PARTICULAR PURPOSE AND NONINFRINGEMENT.
    IN NO EVENT SHALL THE AUTHORS OR COPYRIGHT HOLDERS BE LIABLE FOR
    ANY CLAIM, DAMAGES OR OTHER LIABILITY, WHETHER IN AN ACTION OF
    CONTRACT, TORT OR OTHERWISE, ARISING FROM, OUT OF OR IN CONNECTION
    WITH THE SOFTWARE OR THE USE OR OTHER DEALINGS IN THE SOFTWARE.
>>>>>>> 120350bd
*/
/**********************************************************************/

/*!
  \file RtMidi.h
*/

#ifndef RTMIDI_H
#define RTMIDI_H

<<<<<<< HEAD
#define RTMIDI_VERSION "3.0.0alpha"

#ifdef RTMIDI_NO_WARN_DEPRECATED
#define RTMIDI_DEPRECATED(func,message) func
#else
#ifdef __GNUC__
#define RTMIDI_DEPRECATED(func,message) func __attribute__ ((deprecated(message)))
#elif defined(_MSC_VER)
#define RTMIDI_DEPRECATED(func,message) __declspec(deprecated(message)) func
#else
#pragma message("WARNING: You need to implement the macro RTMIDI_DEPRECATED for this compiler if this code doesn't compile")
#define RTMIDI_DEPRECATED(func,message) func [[deprecated(message)]]
#endif
#endif

#define rtmidiUnused(x) do { (void)x; } while (0)

// Check for C++11 support
#if defined(_MSC_VER) && _MSC_VER >= 1800
// At least Visual Studio 2013
#define RTMIDI_SUPPORTS_CPP11 1
#elif __cplusplus >= 201103L
#define RTMIDI_SUPPORTS_CPP11 1
#else
#define RTMIDI_SUPPORTS_CPP11 0
#endif
=======
#define RTMIDI_VERSION "2.1.1"
>>>>>>> 120350bd

#include <exception>
#include <iostream>
#include <string>
#include <vector>
#include <list>
#include <memory>
#include <stdexcept>
// the following are used in the error constructor
#include <cstdarg>
#include <cstring>
#include <cstdio>

#ifdef RTMIDI_GETTEXT
#include "libintl.h"
#endif
#define gettext_noopt(str) (str)

#define RTMIDI_NAMESPACE_START namespace rtmidi {
#define RTMIDI_NAMESPACE_END }

RTMIDI_NAMESPACE_START

#ifdef RTMIDI_GETTEXT
const char * rtmidi_gettext(const char * s);
void init_rtmidi_gettext();
#else
#define rtmidi_gettext(arg) (arg)
#endif

//! MIDI API specifier arguments.
enum ApiType {
  UNSPECIFIED,    /*!< Search for a working compiled API. */
  MACOSX_CORE,    /*!< Macintosh OS-X Core Midi API. */
  LINUX_ALSA,     /*!< The Advanced Linux Sound Architecture API. */
  UNIX_JACK,      /*!< The JACK Low-Latency MIDI Server API. */
  WINDOWS_MM,     /*!< The Microsoft Multimedia MIDI API. */
  WINDOWS_KS,     /*!< The Microsoft Kernel Streaming MIDI API. */
  DUMMY,    /*!< A compilable but non-functional API. */
  ALL_API   /*!< Use all available APIs for port selection. */
};

//! Return the name on a MIDI API
inline std::string getApiName(ApiType type) {
  switch (type) {
  case UNSPECIFIED: return rtmidi_gettext("Automatic selection");
  case MACOSX_CORE: return rtmidi_gettext("Core MIDI");
  case LINUX_ALSA:  return rtmidi_gettext("ALSA");
  case UNIX_JACK:   return rtmidi_gettext("JACK");
  case WINDOWS_MM:  return rtmidi_gettext("Windows Multimedia");
  case WINDOWS_KS:  return rtmidi_gettext("DirectX/Kernel Streaming");
  case DUMMY:       return rtmidi_gettext("NULL device");
  case ALL_API:     return rtmidi_gettext("All available MIDI systems");
  }
  return "";
}

//! C++ style user callback interface.
/*!
  This interface class can be used to implement type safe MIDI callbacks.
  Every time a MIDI message is received  the function \ref MidiInterface::rtmidi_midi_in of the
  currently set callback object is called.
*/
struct MidiInterface {
  //! Virtual destructor to avoid unexpected behaviour.
  virtual ~MidiInterface() {}

  //! The MIDI callback function.
  /*! This function is called whenever a MIDI packet is received by a
    MIDI backend that uses the corresponding callback object.
    \param timestamp the timestamp when the MIDI message has been received
    \param message   the message itself.
  */
  virtual void rtmidi_midi_in(double timestamp, std::vector<unsigned char> &message) = 0;

  //! Delete the object if necessary.
  /*! This function allows the user to delete the Midi callback object,
    when MIDI backend drops its reference to it. By default it does nothing.
    But, callback objects are owned by the MIDI backend. These must be deleted
    after the reference to them has been dropped.

    \sa CompatibilityMidiInterface
  */
  virtual void delete_me() {}
};

/************************************************************************/
/*! \class Error
  \brief Exception handling class for RtMidi.

  The Error class is quite simple but it does allow errors to be
  "caught" by Error::Type. See the RtMidi documentation to know
  which methods can throw an Error.
*/
/************************************************************************/

#define RTMIDI_ERROR(message, type)				      \
  rtmidi::Error(message, type,					      \
		RTMIDI_CLASSNAME, __FUNCTION__,			      \
		__FILE__, __LINE__)
#define RTMIDI_ERROR1(message, type, arg1)			      \
  rtmidi::Error(message, type,					      \
		RTMIDI_CLASSNAME, __FUNCTION__,			      \
		__FILE__, __LINE__, arg1)
class Error : public std::exception
{
public:
  //! Defined Error types.
  enum Type {
    WARNING,     /*!< A non-critical error. */
    DEBUG_WARNING,     /*!< A non-critical error which might be useful for debugging. */
    UNSPECIFIED,       /*!< The default, unspecified error type. */
    NO_DEVICES_FOUND,  /*!< No devices found on system. */
    INVALID_DEVICE,    /*!< An invalid device ID was specified. */
    MEMORY_ERROR,      /*!< An error occured during memory allocation. */
    INVALID_PARAMETER, /*!< An invalid parameter was specified to a function. */
    INVALID_USE,       /*!< The function was called incorrectly. */
    DRIVER_ERROR,      /*!< A system driver error occured. */
    SYSTEM_ERROR,      /*!< A system error occured. */
    THREAD_ERROR       /*!< A thread error occured. */
  };

  //! The constructor.
  Error( const char * message,
	 Type type,
	 const char * class_name,
	 const char * function_name,
	 const char * file_name,
	 int line_number, ...) throw();

  //! The destructor.
  virtual ~Error( void ) throw() {}

  //! Prints thrown error message to stderr.
  virtual void printMessage( std::ostream &s = std::cerr ) const throw() {
    s << std::endl
      << file << ":" << line << ": in function "
      << classname << "::" << function << std::endl
      << message_ << std::endl << std::endl;
  }

  //! Returns the thrown error message type.
  virtual const Type& getType(void) const throw() { return type_; }

  //! Returns the thrown error message string.
  virtual const std::string& getMessage(void) const throw() { return message_; }

  //! Returns the thrown error message as a c-style string.
  virtual const char* what( void ) const throw() { return message_.c_str(); }

protected:
  const char * classname;
  const char * function;
  const char * file;
  int line;
  std::string message_;
  Type type_;
};


struct ErrorInterface {
  virtual ~ErrorInterface() {}
  virtual void rtmidi_error (Error e) = 0;
  virtual void delete_me() {};
};

#if !RTMIDI_SUPPORTS_CPP11
class PortDescriptor;

template<class T>
class Pointer {
public:
  typedef T datatype;
protected:
  struct countPointer {
    int count;
    datatype * descriptor;
  };
public:
  Pointer():ptr(0) {}
  Pointer(datatype * p):ptr(new countPointer) {
    ptr->count = 1;
    ptr->descriptor = p;
  }
  Pointer(const Pointer<datatype> & other):
    ptr(other.ptr) {
    if (ptr)
      ptr->count++;
  }
  Pointer(const Pointer<datatype> && other):
    ptr(other.ptr) {
  }

  ~Pointer() {
    if (!ptr) return;
    if (!(--(ptr->count))) {
      delete ptr->descriptor;
      delete ptr;
    }
  }

  datatype * operator -> () {
    if (!ptr) return 0;
    // this should throw an exception

    return ptr->descriptor;
  }

  datatype & operator * () {
    if (!ptr || !ptr->descriptor) {
      throw std::invalid_argument("rtmidi::Pointer: trying to dereference a NULL pointer.");
    }
    else return (*ptr->descriptor);
  }

  const datatype & operator * () const {
    if (!ptr || !ptr->descriptor) {
      throw std::invalid_argument("rtmidi::Pointer: trying to dereference a NULL pointer.");
    }
    else return (*ptr->descriptor);
  }

  bool operator ! () {
    return (!ptr || !ptr->descriptor);
  }

  operator bool () {
    return (ptr && ptr->descriptor);
  }

  Pointer & operator = (const Pointer<datatype> & other) {
    if (ptr) {
      if (!(--ptr->count)) {
	delete ptr->descriptor;
	delete ptr;
      }
    }
    if ((ptr = other.ptr))
      ptr->count++;
    return *this;
  }
protected:
  countPointer * ptr;
};

template <class T, class U>
bool operator==(const Pointer<T>& lhs, const Pointer<U>& rhs) {
  return (&(*lhs)) == (&(*rhs));
}

template <class T, class U>
bool operator!=(const Pointer<T>& lhs, const Pointer<U>& rhs) {
  return (&(*lhs)) != (&(*rhs));
}

#else
template<class T>
using Pointer = std::shared_ptr<T>;
#endif

class MidiApi;
class MidiInApi;
class MidiOutApi;

class PortDescriptor {
public:
  //! Flags for formatting a string description of the port.
  /*! These flags just mark the requirements that the string
    should fulfil. An API may return the same string for
    different requirements e.g. the same short and long
    name. */
  enum NamingType {
    SHORT_NAME =0,  /*!< A short human readable name
		      depending on the API
		      e.g. “Ensoniq AudioPCI” */
    LONG_NAME,      /*!< A complete human readable
		      name depending on the API
		      e.g. "Ensoniq AudioPCI: ES1371" */
    SESSION_PATH,   /*!< A unique description that can
		      be used to identify the port
		      during runtime. It may be a
		      cryptic string. */
    STORAGE_PATH,   /*!< A unique description that is
		      optimised for storage in
		      configuration files. This is a
		      more textual representation that
		      is more robust to small changes in
		      the surrounding environment than
		      \ref SESSION_PATH */
    NAMING_MASK = 0x0F, /*!< part of the flags
			  that is concerned with
			  naming.
			*/
    UNIQUE_PORT_NAME = 0x10, /*!< Make all names uniqe. This
			       is usually done by adding
			       numbers to the end of the
			       string \note: use #undef UNIQUE_PORT_NAME
			       on windows in case of any errors */
    INCLUDE_API = 0x20 /*!< Add a string describing the
			 API at the beginning of the
			 string. */
  };

  //! Flags describing the capabilities of a given port.
  enum PortCapabilities {
    INPUT     = 1,    /*!< Ports that can be read from. */
    OUTPUT    = 2,    /*!< Ports that can be written to. */
    INOUTPUT  = 3,    /*!< Ports that allow reading and writing (INPUT | OUTPUT) */
    UNLIMITED = 0x10  /*!< Some APIs can filter out certain ports which they consider
			not to be useful. This flags supresses this behaviour and
			selects all ports that are useable. */
  };

  //! Default constructor.
  /*!
   * Derived classes should have a constructor.
   */
  PortDescriptor() {};

  //! A virtual destructor
  /*! As we might have to destruct the object from the application code
   *  each port id must have a virtual destructor.
   */
  virtual ~PortDescriptor() {};

  //! Get the MIDI input api for the current port.
  /*! This is the only information RtMidi needs to know: Which
   *  API should handle this object. This can be used to get
   *  an API which can send data to the given port.
   *
   * \param queueSizeLimit The limit of the midi queue. This parameter is handled by
   * the constructor of the backend API.
   *
   * \return API that can use this object to connect to an input port or 0
   * if no input API can be created.
   */
  virtual MidiInApi * getInputApi(unsigned int queueSizeLimit = 100) const = 0;

  //! Get the MIDI output api for the current port.
  /*! This is the only information RtMidi needs to know: Which
   *  API should handle this object. This can be used to get
   *  an API which can receive data from the given port.
   *
   * \return API that can use this object to connect to an output port.
   */
  virtual MidiOutApi * getOutputApi() const = 0;

  //! Return the port name
  /*!
   * \param flags A description of the requirements of the returned name.
   * \return A name that is formatted according to \ref flags.
   * \sa NamingTypes
   */
  virtual std::string getName(int flags = SHORT_NAME | UNIQUE_PORT_NAME) = 0;

  //! Get capabilities
  /*! \return a capabilities flag describing the capabilities of the port.
   *  \sa PortCapabilities
   */
  virtual int getCapabilities() const = 0;
};

//! A list of port descriptors.
/*! Port descriptors are stored as shared pointers. This avoids
  unnecessary duplication of the data structure and handles automatic
  deletion if all references have been removed. */
typedef Pointer<PortDescriptor> PortPointer;
typedef std::list<Pointer<PortDescriptor> > PortList;

/* A deprecated type. See below for the documentation.  We
   split the definiton into several pieces to work around some
   intended warnings. */
typedef void (*ErrorCallback_t)( Error::Type type, const std::string &errorText, void * userdata );
//! RtMidi error callback function prototype.
/*!
  \param type Type of error.
  \param errorText Error description.

  Note that class behaviour is undefined after a critical error (not
  a warning) is reported.
  \sa ErrorInterface
  \deprecated
*/
RTMIDI_DEPRECATED(typedef ErrorCallback_t ErrorCallback,"RtMidi now provides a class MidiInterface for error callbacks");

/* A deprecated type. See below for the documentation.  We
   split the definiton into several pieces to work around some
   intended warnings. */
#define ErrorCallback ErrorCallback_t

typedef void (*MidiCallback_t)( double timeStamp, std::vector<unsigned char> *message, void *userData);
//! C style user callback function type definition.
/*!
  This interface type has been replaced by a MidiInterface class.

  \param timeStamp  timestamp indicating when the event has been received
  \param message    a pointer to the binary MIDI message
  \param userData   a pointer that can be set using setUserdata
  \sa MidiIn
  \sa MidiInApi
  \sa MidiInterface
  \deprecated
*/
RTMIDI_DEPRECATED(typedef MidiCallback_t MidiCallback,"RtMidi now provides a class MidiInterface for MIDI callbacks");
#define MidiCallback MidiCallback_t

// **************************************************************** //
//
// MidiInApi / MidiOutApi class declarations.
//
// Subclasses of MidiInApi and MidiOutApi contain all API- and
// OS-specific code necessary to fully implement the RtMidi API.
//
// Note that MidiInApi and MidiOutApi are abstract base classes and
// cannot be explicitly instantiated.  MidiIn and MidiOut will
// create instances of a MidiInApi or MidiOutApi subclass.
//
// **************************************************************** //

#define RTMIDI_CLASSNAME "MidiApi"
class MidiApi
{
public:

  MidiApi();
  virtual ~MidiApi();

  //! Return whether the API supports virtual ports
  /*!
    \retval true The funcion returns true if the API supports virtual ports.
    \retval false The funcion returns false if the API doesn't support virtual ports.
    \sa openVirtualPort
  */
  virtual bool hasVirtualPorts() const = 0;

  //! Pure virtal function to create a virtual port, with optional name.
  /*!
    This function creates a virtual MIDI port to which other
    software applications can connect. This type of functionality
    is currently only supported by the Macintosh OS-X, any JACK,
    and Linux ALSA APIs (the function returns an error for the other APIs).

    \param portName An optional name for the applicaction port that is
    used to connect to portId can be specified.

    \sa hasVirtualPorts
  */
  virtual void openVirtualPort( const std::string & portName = std::string( "RtMidi virtual port" ) ) = 0;

  //! Pure virtual function to open a MIDI connection given by enumeration number.
  /*! \param portNumber An optional port number greater than 0
    can be specified.  Otherwise, the default or first port
    found is opened.

    \param portName An optional name for the applicaction port
    that will be generated to connect to portId can be
    specified.
  */
  virtual void openPort( unsigned int portNumber = 0, const std::string & portName = std::string( "RtMidi" ) ) = 0;

  //! Pure virtual function to open a MIDI connection given by a port descriptor.
  /*!
    \param port     A port descriptor of the port must be specified.
    \param portName An optional name for the applicaction port that is used to connect to portId can be specified.
  */
  virtual void openPort( const PortDescriptor & port, const std::string & portName = std::string( "RtMidi" ) ) = 0;

  //!  Open a MIDI connection given by a port descriptor pointer.
  /*!
    \param port     A pointer to a port descriptor of the port must be specified.
    \param portName An optional name for the applicaction port that is used to connect to portId can be specified.
    \sa openPort(const PortDescriptor &,const std::string &);
  */
  void openPort( Pointer<PortDescriptor> p, const std::string & portName = std::string( "RtMidi" ) ) {
    if (!p) {
      error(RTMIDI_ERROR( gettext_noopt("Passed NULL pointer."),
			  Error::INVALID_PARAMETER));
      return;
    }
    openPort(*p, portName);
  }

  //! Pure virtual function to return a port descriptor if the port is open
  /*! This function returns a port descriptor that can be used to open another port
    either to the connected port or – if the backend supports it – the connecting port.
    \param local The parameter local defines whether the function returns a descriptor to
    the virtual port (true) or the remote port (false). The function returns 0 if the
    port cannot be determined (e.g. if the port is not connected or the backend dosen't support it).
  */
  virtual Pointer<PortDescriptor> getDescriptor(bool local=false) = 0;

  //! Pure virtual function to return a list of all available ports of the current API.
  /*!
    \param capabilities an optional parameter that describes which
    capabilities the device typu

    \return This function returns a list of port descriptors.

    \note An input API may but need not necessarily report
    output devices which cannot be used as input if
    \ref 0 is passed as \ref capabilities parameter.
    \sa PortDescriptor::PortCapabilitiers
  */
  virtual PortList getPortList(int capabilities = 0) = 0;

  //! Pure virtual to return the number of available MIDI ports of the current API.
  /*!
    \return This function returns the number of MIDI ports of
    the selected API.

    \note Only ports are counted that can be used with the
    current API so an input API does ignore all output devices
    and vice versa.

    \sa getPortName
  */
  virtual unsigned int getPortCount() = 0;

  //! Pure virtual function to return a string identifier for the specified MIDI port number.
  /*!
    \param portNumber Number of the device to be referred to.
    \return The name of the port with the given Id is returned.
    \retval An empty string is returned if an invalid port specifier is provided.

    \note Only ports are counted that can be used with the
    current API so an input API does ignore all output devices
    and vice versa.

    \sa getPortCount()
  */
  virtual std::string getPortName( unsigned int portNumber = 0 ) = 0;

  //! Pure virtual function to close an open MIDI connection (if one exists).
  virtual void closePort( void ) = 0;

  // ! A basic error reporting function for RtMidi classes.
  //  static void error( Error::Type type, std::string &errorString );

  //! Pure virtual function to return whether a port is open or not.
  /*! \retval true if a port is open and
    \retval false if the port is not open (e.g. not opend or closed).
  */
  bool isPortOpen() const { return connected_; }


  //! Virtual function to set the error callback object
  /*!
    Everytime an error is detected or a warning is issued the function
    \r ErrorInterface::rtmidi_error of the callback object is called with an error object
    that describes the situation.

    \param callback An objact that provides an ErrorInterface.
  */
  virtual void setErrorCallback(ErrorInterface * callback);


  //! Returns the MIDI API specifier for the current instance of RtMidiIn.
  virtual ApiType getCurrentApi( void ) throw() = 0;

  //! A basic error reporting function for RtMidi classes.
  /*!  This function hanles errors end warnings that
    occur during runtime of RtMidi. If an error callback
    has been set the function calls the callback and
    returns quietly assuming the callback handled the
    case correctly.

    Otherwise it depends on the type of the error. If it
    is a warning, a message is displayed to
    std::cerr. If it is an error the object is thrown as
    an exception.

    \param e Error/Warning object describing the current
    situation.

    \throw Error
  */
  void error( Error e );


  //! Virtual function to set an error callback function to be invoked when an error has occured.
  /*!
    The callback function will be called whenever an error has occured. It is best
    to set the error callback function before opening a port.
  */
  RTMIDI_DEPRECATED(virtual void setErrorCallback( ErrorCallback errorCallback = NULL, void * userData = 0 ), "RtMidi now provides a typesafe ErrorInterface class");

protected:
  virtual void initialize( const std::string& clientName ) = 0;

  void *apiData_;
  bool connected_;
  bool firstErrorOccurred_;
  std::string errorString_;
  ErrorInterface * errorCallback_;
};
#undef RTMIDI_CLASSNAME

#define RTMIDI_CLASSNAME "MidiInApi"
class MidiInApi : public MidiApi
{
public:

  MidiInApi( unsigned int queueSizeLimit );
  virtual ~MidiInApi( void );
  void setCallback( MidiInterface * callback);
  void cancelCallback( void );
  virtual void ignoreTypes( bool midiSysex, bool midiTime, bool midiSense );
  double getMessage( std::vector<unsigned char> &message );

  // A MIDI structure used internally by the class to store incoming
  // messages.  Each message represents one and only one MIDI message.
  struct MidiMessage {
    std::vector<unsigned char> bytes;
    double timeStamp;

    // Default constructor.
    MidiMessage()
      :bytes(0), timeStamp(0.0) {}
  };

  struct MidiQueue {
    unsigned int front;
    unsigned int back;
    unsigned int size;
    unsigned int ringSize;
    MidiMessage *ring;

    // Default constructor.
    MidiQueue()
      :front(0), back(0), size(0), ringSize(0) {}
  };



  RTMIDI_DEPRECATED(void setCallback( MidiCallback callback, void *userData = 0 ),
		    "RtMidi now provides a type-safe MidiInterface class.");
  RTMIDI_DEPRECATED(double getMessage( std::vector<unsigned char> *message ),
		    "Please, use a C++ style reference to pass the message vector.")
  {
    if (!message) {
      error( RTMIDI_ERROR(gettext_noopt("Passed NULL pointer."),
			  Error::WARNING ));
    }
    return getMessage(*message);
  }

protected:
  // The RtMidiInData structure is used to pass private class data to
  // the MIDI input handling function or thread.
  MidiQueue queue;
  MidiMessage message;
  unsigned char ignoreFlags;
  bool doInput;
  bool firstMessage;
  MidiInterface * userCallback;
  bool continueSysex;
  friend struct JackBackendCallbacks;
};
#undef RTMIDI_CLASSNAME

#define RTMIDI_CLASSNAME "MidiOutApi"
class MidiOutApi : public MidiApi
{
public:

  MidiOutApi( void );
  virtual ~MidiOutApi( void );
  virtual void sendMessage( std::vector<unsigned char> &message ) = 0;
  RTMIDI_DEPRECATED(void sendMessage( std::vector<unsigned char> *message ),
		    "Please, use a C++ style reference to pass the message vector.")
  {
    if (!message) {
      error( RTMIDI_ERROR(gettext_noopt("No data in message argument."),
			  Error::WARNING));
    }
    sendMessage(*message);
  }
};
#undef RTMIDI_CLASSNAME

typedef Pointer<MidiApi> MidiApiPtr;
typedef std::list <MidiApiPtr> MidiApiList;

/*! \class Midi
  \brief A global class that implements basic backend API handling.

  This class enhances \ref MidiApi by some functionality to handle
  backend API objects. It serves as base class for the public RtMidi
  API.

  by Gary P. Scavone, 2003-2014.
*/
/**********************************************************************/
#define RTMIDI_CLASSNAME "Midi"
class Midi {
public:
  //! A static function to determine the current RtMidi version.
  static std::string getVersion( void ) throw();

  //! A static function to determine the available compiled MIDI APIs.
  /*!
    The values returned in the std::vector can be compared against
    the enumerated list values.  Note that there can be more than one
    API compiled for certain operating systems.

    \param apis A vector apis must be provided for the
    return value. All data in this vector will be
    deleted prior to filling in the API data.

    \param preferSystem An opitonal boolean parameter
    may be provided that tells wheter system or software
    APIs shall be prefered. Passing \c true will prefer OS provided APIs
  */
  static void getCompiledApi( std::vector<ApiType> &apis, bool preferSystem = true ) throw();

  //! A static function to determine the available compiled MIDI APIs.
  /*!
    The values returned in the std::vector can be compared against
    the enumerated list values.  Note that there can be more than one
    API compiled for certain operating systems.
  */
  static std::vector<ApiType> getCompiledApi(  ) throw() {
    std::vector<ApiType> apis;
    getCompiledApi(apis);
    return apis;
  }

  //! Returns the MIDI API specifier for the current instance of RtMidiIn.
  ApiType getCurrentApi( void ) throw()
  {
    if (rtapi_) return rtapi_->getCurrentApi();
    else return rtmidi::UNSPECIFIED;
  }


  //! Pure virtual function to return a port descirptor if the port is open
  Pointer<PortDescriptor> getDescriptor(bool local=false)
  {
    if (rtapi_) return rtapi_->getDescriptor(local);
    return 0;
  }

  //! Return a list of all available ports of the current API.
  /*!
    \param capabilities an optional parameter that
    describes which capabilities the returned devices
    must support. The returned devices may have
    additional capabilities to those which have been
    requested, but not less.

    \return This function returns a list of port descriptors.

    \note Each API will request additonal
    capabilites. An output API will set always add \ref
    PortDescriptor::OUTPUT to the mask while an input
    device will always add \ref PortDescriptor::OUTPUT.

    \note An input API may but need not necessarily
    report output devices which cannot be used as input
    if \ref PortDescriptor::OUTPUT is passed as \ref
    capabilities parameter.
  */
  PortList getPortList(int capabilities = 0)
  {
    if (rtapi_) return rtapi_->getPortList(capabilities);
    if (list && !list->empty()) {
      PortList retval;
      for (MidiApiList::iterator i = list->begin();
	   i != list->end();
	   ++i) {
	PortList tmp = (*i)->getPortList(capabilities);
	retval.splice(retval.end(), tmp);
      }
      return retval;
    }
    return PortList();
  }

  //! Close an open MIDI connection (if one exists).
  void closePort( void )
  {
    if (rtapi_) rtapi_->closePort();
  }

  // ! A basic error reporting function for RtMidi classes.
  //  static void error( Error::Type type, std::string &errorString );

  //! Pure virtual function to return whether a port is open or not.
  /*! \retval true if a port is open and
    \retval false if the port is not open (e.g. not opend or closed).
  */
  bool isPortOpen( void ) const
  {
    if (rtapi_) return rtapi_->isPortOpen();
    return false;
  }

  //! Pure virtual function to set an error callback function to be invoked when an error has occured.
  /*!
    The callback function will be called whenever an error has occured. It is best
    to set the error callback function before opening a port.
  */
  void setErrorCallback( ErrorInterface * callback)
  {
    if (rtapi_) rtapi_->setErrorCallback(callback);
  }

  //! A basic error reporting function for RtMidi classes.
  void error( Error e );

  enum Api_t {
    UNSPECIFIED  = rtmidi::UNSPECIFIED,
    MACOSX_CORE  = rtmidi::MACOSX_CORE,
    LINUX_ALSA   = rtmidi::LINUX_ALSA,
    UNIX_JACK    = rtmidi::UNIX_JACK,
    WINDOWS_MM   = rtmidi::WINDOWS_MM,
    RTMIDI_DUMMY = rtmidi::DUMMY
  };

  /* old functions */
  RTMIDI_DEPRECATED(typedef Api_t Api,
		    "enum RtMidi::Api has been replaced by enum rtmidi::ApiType");
#define Api Api_t
  RTMIDI_DEPRECATED(static void getCompiledApi( std::vector<Api> &apis, bool
						preferSystem
						= true ) throw(), "enum RtMidi::Api has been replaced by enum rtmidi::ApiType" ) {
    std::vector<rtmidi::ApiType> api2;
    Midi::getCompiledApi(api2,preferSystem);
    apis.reserve(api2.size());
    size_t s = api2.size();
    for (size_t i = 0; i < s; i++) {
      apis.push_back((Api)api2[i]);
    }
  }

  //! Compatibilty function for older code
  virtual
  RTMIDI_DEPRECATED(void openVirtualPort( const std::string & portName
					  = std::string( "RtMidi virtual port" ) ),
		    "For better usability you should call this function from a derived class") = 0;

  //! Pure virtual function to open a MIDI connection given by enumeration number.
  /*! \param portNumber An optional port number greater than 0
    can be specified.  Otherwise, the default or first port
    found is opened.

    \param portName An optional name for the applicaction port
    that will be generated to connect to portId can be
    specified.

    \deprecated
  */
  RTMIDI_DEPRECATED(void openPort( unsigned int portNumber = 0,
				   const std::string & portName = std::string( "RtMidi" )
				   ),"Port numbers are unreliable. Use port descriptors instead (see examples for a demonstration)")
  {
    if (rtapi_) rtapi_->openPort(portNumber,portName);
  }

  //! Pure virtual to return the number of available MIDI ports of the current API.
  /*!
    \return This function returns the number of MIDI ports of
    the selected API.

    \note Only ports are counted that can be used with the
    current API so an input API does ignore all output devices
    and vice versa.

    \sa getPortName
    \deprecated
  */
  RTMIDI_DEPRECATED(unsigned int getPortCount(),"Port numbers are unreliable. Use port descriptors instead (see examples for a demonstration)")
  {
    if (rtapi_) return rtapi_->getPortCount();
    return 0;
  }

  //! Pure virtual function to return a string identifier for the specified MIDI port number.
  /*!
    \param portNumber Number of the device to be referred to.
    \return The name of the port with the given Id is returned.
    \retval An empty string is returned if an invalid port specifier is provided.

    \note Only ports are counted that can be used with the
    current API so an input API does ignore all output devices
    and vice versa.

    \sa getPortCount()
    \deprecated
  */
  RTMIDI_DEPRECATED(std::string getPortName( unsigned int portNumber = 0 ),"Port numbers are unreliable. Use port descriptors instead (see examples for a demonstration)")
  {
    if (rtapi_) return rtapi_->getPortName(portNumber);
    return "";
  }

  //! Pure virtual function to set an error callback function to be invoked when an error has occured.
  /*!
    The callback function will be called whenever an error has occured. It is best
    to set the error callback function before opening a port.
  */
  RTMIDI_DEPRECATED(void setErrorCallback( ErrorCallback errorCallback = NULL, void * userData = 0 ), "setErrorCallback now expects an object of type ErrorInterface")
  {
#ifdef __GNUC__
#pragma GCC diagnostic push
#pragma GCC diagnostic ignored "-Wdeprecated-declarations"
#endif
    if (rtapi_) rtapi_->setErrorCallback(errorCallback, userData);
#ifdef __GNUC__
#pragma GCC diagnostic pop
#endif
  }


protected:
  MidiApi *rtapi_;
  MidiApiList * list;
  bool preferSystem;
  std::string clientName;

  Midi(MidiApiList * l,
       bool pfsystem,
       const std::string & name):rtapi_(0),
				 list(l),
				 preferSystem(pfsystem),
				 clientName(name) {}
  virtual ~Midi()
  {
    if (rtapi_) {
      delete rtapi_;
      rtapi_ = 0;
    }
  }
};

inline RTMIDI_DEPRECATED(std::string getApiName(Midi::Api type),"Use rtmidi::ApiType instead of RtMidi::Api");
inline std::string getApiName(Midi::Api type)
{
  return getApiName((ApiType)type);
}

#undef RTMIDI_CLASSNAME

/**********************************************************************/
/*! \class MidiIn
  \brief A realtime MIDI input class.

  This class provides a common, platform-independent API for
  realtime MIDI input.  It allows access to a single MIDI input
  port.  Incoming MIDI messages are either saved to a queue for
  retrieval using the getMessage() function or immediately passed to
  a user-specified callback function.  Create multiple instances of
  this class to connect to more than one MIDI device at the same
  time.  With the OS-X and Linux ALSA MIDI APIs, it is also possible
  to open a virtual input port to which other MIDI software clients
  can connect.

  by Gary P. Scavone, 2003-2014.
*/
/**********************************************************************/

// **************************************************************** //
//
// MidiIn and MidiOut class declarations.
//
// MidiIn / MidiOut are "controllers" used to select an available
// MIDI input or output interface.  They present common APIs for the
// user to call but all functionality is implemented by the classes
// MidiInApi, MidiOutApi and their subclasses.  MidiIn and MidiOut
// each create an instance of a MidiInApi or MidiOutApi subclass based
// on the user's API choice.  If no choice is made, they attempt to
// make a "logical" API selection.
//
// **************************************************************** //

#define RTMIDI_CLASSNAME "MidiIn"
class MidiIn : public Midi
{
public:


  //! Default constructor that allows an optional api, client name and queue size.
  /*!
    An exception will be thrown if a MIDI system initialization
    error occurs.  The queue size defines the maximum number of
    messages that can be held in the MIDI queue (when not using a
    callback function).  If the queue size limit is reached,
    incoming messages will be ignored.

    If no API argument is specified and multiple API support has been
    compiled, the default order of use is JACK, ALSA (Linux) and CORE,
    JACK (OS-X).

    \param api        An optional API id can be specified.
    \param clientName An optional Client name can be specified. This
    will be used to group the ports that are created
    by the application.
    \param queueSizeLimit An optional size of the MIDI input queue can be specified.

    \param pfsystem An optional boolean parameter can be
    provided to indicate the API preferences of the user
    code. If RtMidi is requested to autoselect a backend
    this parameter tells which backend should be tried
    first. If it is \c true the backend will prefer OS
    provieded APIs (WinMM, ALSA, Core MIDI) over other
    APIs (JACK).  If \c false, the order will be vice
    versa.
  */
  MidiIn( ApiType api=rtmidi::UNSPECIFIED,
	  const std::string & clientName = std::string( "RtMidi Input Client"),
	  unsigned int queueSizeLimit = 100,
	  bool pfsystem = true);

  //! If a MIDI connection is still open, it will be closed by the destructor.
  ~MidiIn ( void ) throw();

  using Midi::openPort;

  //! Open a MIDI connection given by a port descriptor.
  /*!
    \param port     A port descriptor of the port must be specified.
    \param portName An optional name for the applicaction port that is used to connect to portId can be specified.
  */
  void openPort( const PortDescriptor & port,
		 const std::string & portName = std::string( "RtMidi" ) )
  {
    if (!rtapi_) rtapi_ = port.getInputApi();
    if (rtapi_) rtapi_->openPort(port,portName);
  }


  //!  Open a MIDI connection given by a port descriptor pointer.
  /*!
    \param port     A pointer to a port descriptor of the port must be specified.
    \param portName An optional name for the applicaction port that is used to connect to portId can be specified.
    \sa openPort(const PortDescriptor &,const std::string &);
  */
  void openPort( Pointer<PortDescriptor> p,
		 const std::string & portName = std::string( "RtMidi" ) ) {
    if (!p) {
      error(RTMIDI_ERROR(gettext_noopt("A NULL pointer has been passed as port descriptor"),
			 Error::INVALID_PARAMETER));
      return;
    }
    openPort(*p, portName);
  }

  //! Function to create a virtual port, with optional name.
  /*!
    This function creates a virtual MIDI port to which other
    software applications can connect. This type of functionality
    is currently only supported by the Macintosh OS-X, any JACK,
    and Linux ALSA APIs (the function returns an error for the other APIs).

    \param portName An optional name for the application port that is
    used to connect to portId can be specified.
  */
  void openVirtualPort( const std::string & portName = std::string( "RtMidi virtual input port" ) )
  {
    if (!rtapi_ && list && !list->empty()) {
      Pointer<MidiApi> api = list->front();

      std::vector< ApiType > apis;
      getCompiledApi( apis );
      for (size_t i = 0 ; i < apis.size() ; i++) {
	openMidiApi( apis[0] );
	if (rtapi_ && rtapi_->hasVirtualPorts()) break;
      }
    }

    if (rtapi_) rtapi_->openVirtualPort(portName);
    else {
      error(RTMIDI_ERROR(gettext_noopt("No valid MIDI system has been selected."),
			 Error::INVALID_DEVICE));
    }
  }

  //! Return a list of all available ports of the current API.
  /*!
    \param capabilities an optional parameter that
    describes which capabilities the returned devices
    must support. The returned devices may have
    additional capabilities to those which have been
    requested, but not less.

    \return This function returns a list of port descriptors.

    \note Each API will request additonal
    capabilites. An output API will set always add \ref
    PortDescriptor::OUTPUT to the mask while an input
    device will always add \ref PortDescriptor::OUTPUT.

    \note An input API may but need not necessarily
    report output devices which cannot be used as input
    if \ref PortDescriptor::OUTPUT is passed as \ref
    capabilities parameter.
  */
  PortList getPortList(int capabilities = PortDescriptor::INPUT) {
    return Midi::getPortList(capabilities);
  }



  //! Set a callback function to be invoked for incoming MIDI messages.
  /*!
    The callback function will be called whenever an incoming MIDI
    message is received.  While not absolutely necessary, it is best
    to set the callback function before opening a MIDI port to avoid
    leaving some messages in the queue.

    \param callback A callback function must be given.
    \param userData Opitionally, a pointer to additional data can be
    passed to the callback function whenever it is called.
  */
  void setCallback( MidiInterface * callback )
  {
    if (rtapi_)
      static_cast<MidiInApi*>(rtapi_)->setCallback(callback);
  }

  //! Cancel use of the current callback function (if one exists).
  /*!
    Subsequent incoming MIDI messages will be written to the queue
    and can be retrieved with the \e getMessage function.
  */
  void cancelCallback()
  {
    if (rtapi_)
      static_cast<MidiInApi*>(rtapi_)->cancelCallback();
  }

  //! Specify whether certain MIDI message types should be queued or ignored during input.
  /*!
    By default, MIDI timing and active sensing messages are ignored
    during message input because of their relative high data rates.
    MIDI sysex messages are ignored by default as well.  Variable
    values of "true" imply that the respective message type will be
    ignored.
  */
  void ignoreTypes( bool midiSysex = true,
		    bool midiTime = true,
		    bool midiSense = true )
  {
    if (rtapi_)
      static_cast<MidiInApi*>(rtapi_)->ignoreTypes(midiSysex, midiTime, midiSense);
  }

  //! Fill the user-provided vector with the data bytes for the next available MIDI message in the input queue and return the event delta-time in seconds.
  /*!
    This function returns immediately whether a new message is
    available or not.  A valid message is indicated by a non-zero
    vector size.  An exception is thrown if an error occurs during
    message retrieval or an input connection was not previously
    established.
  */
  double getMessage( std::vector<unsigned char> &message )
  {
    if (rtapi_)
      return static_cast<MidiInApi*>(rtapi_)->getMessage(message);
    error( RTMIDI_ERROR(gettext_noopt("Could not find any valid MIDI system."),
			Error::WARNING));
    return 0.0;
  }


  //! Set a callback function to be invoked for incoming MIDI messages.
  /*!
    The callback function will be called whenever an incoming MIDI
    message is received.  While not absolutely necessary, it is best
    to set the callback function before opening a MIDI port to avoid
    leaving some messages in the queue.

    \param callback A callback function must be given.
    \param userData Opitionally, a pointer to additional data can be
    passed to the callback function whenever it is called.
  */
  RTMIDI_DEPRECATED(void setCallback( MidiCallback callback, void *userData = 0 ),
		    "RtMidi now provides a type-safe MidiInterface class.")
  {
#ifdef __GNUC__
#pragma GCC diagnostic push
#pragma GCC diagnostic ignored "-Wdeprecated-declarations"
#endif
    if (rtapi_)
      static_cast<MidiInApi*>(rtapi_)->setCallback(callback,userData);
#ifdef __GNUC__
#pragma GCC diagnostic pop
#endif
  }
  //! Fill the user-provided vector with the data bytes for the next available MIDI message in the input queue and return the event delta-time in seconds.
  /*!
    This function returns immediately whether a new message is
    available or not.  A valid message is indicated by a non-zero
    vector size.  An exception is thrown if an error occurs during
    message retrieval or an input connection was not previously
    established.

    \deprecated
  */
  RTMIDI_DEPRECATED(double getMessage( std::vector<unsigned char> *message ),
		    "Please, use a C++ style reference to pass the message vector.")
  {
    if (!message) {
      error( RTMIDI_ERROR(gettext_noopt("Passed NULL pointer."),
			  Error::WARNING));
    }
    if (rtapi_)
      return static_cast<MidiInApi*>(rtapi_)->getMessage(*message);
    error( RTMIDI_ERROR(gettext_noopt("No valid MIDI system has been found."),
			Error::WARNING));
    return 0.0;
  }
protected:
  static MidiApiList queryApis;
  int queueSizeLimit;
  void openMidiApi( ApiType api );

};
#undef RTMIDI_CLASSNAME

/**********************************************************************/
/*! \class MidiOut
  \brief A realtime MIDI output class.

  This class provides a common, platform-independent API for MIDI
  output.  It allows one to probe available MIDI output ports, to
  connect to one such port, and to send MIDI bytes immediately over
  the connection.  Create multiple instances of this class to
  connect to more than one MIDI device at the same time.  With the
  OS-X and Linux ALSA MIDI APIs, it is also possible to open a
  virtual port to which other MIDI software clients can connect.

  by Gary P. Scavone, 2003-2014.
*/
/**********************************************************************/

#define RTMIDI_CLASSNAME "MidiOut"
class MidiOut : public Midi
{
public:

  //! Default constructor that allows an optional client name.
  /*!
    An exception will be thrown if a MIDI system initialization error occurs.

    If no API argument is specified and multiple API support has been
    compiled, the default order of use is JACK, ALSA (Linux) and CORE,
    JACK (OS-X).

    \param api        An optional API id can be specified.
    \param clientName An optional Client name can be specified. This
    will be used to group the ports that are created
    by the application.
    \param queueSizeLimit An optional size of the MIDI input queue can be specified.

    \param pfsystem An optional boolean parameter can be
    provided to indicate the API preferences of the user
    code. If RtMidi is requested to autoselect a backend
    this parameter tells which backend should be tried
    first. If it is \c true the backend will prefer OS
    provieded APIs (WinMM, ALSA, Core MIDI) over other
    APIs (JACK).  If \c false, the order will be vice
    versa.
  */
  MidiOut( ApiType api=rtmidi::UNSPECIFIED,
	   const std::string & clientName = std::string( "RtMidi Output Client"),
	   bool pfsystem = true);

  //! The destructor closes any open MIDI connections.
  ~MidiOut( void ) throw();

  using Midi::openPort;

  //! Open a MIDI connection given by a port descriptor.
  /*!
    \param port     A port descriptor of the port must be specified.
    \param portName An optional name for the applicaction port that is used to connect to portId can be specified.
  */
  void openPort( const PortDescriptor & port,
		 const std::string & portName = std::string( "RtMidi" ) )
  {
    if (!rtapi_) rtapi_ = port.getOutputApi();
    if (rtapi_) rtapi_->openPort(port,portName);
  }

  //!  Open a MIDI connection given by a port descriptor pointer.
  /*!
    \param port     A pointer to a port descriptor of the port must be specified.
    \param portName An optional name for the applicaction port that is used to connect to portId can be specified.
    \sa openPort(const PortDescriptor &,const std::string &);
  */
  void openPort( Pointer<PortDescriptor> p,
		 const std::string & portName = std::string( "RtMidi" ) ) {
    if (!p) {
      error(RTMIDI_ERROR(gettext_noopt("Passed NULL pointer."),
			 Error::INVALID_PARAMETER));
      return;
    }
    openPort(*p, portName);
  }


  //! Function to create a virtual port, with optional name.
  /*!
    This function creates a virtual MIDI port to which other
    software applications can connect. This type of functionality
    is currently only supported by the Macintosh OS-X, any JACK,
    and Linux ALSA APIs (the function returns an error for the other APIs).

    \param portName An optional name for the applicaction port that is
    used to connect to portId can be specified.
  */
  void openVirtualPort( const std::string & portName = std::string( "RtMidi virtual output port" ) )
  {
    if (!rtapi_ && list && !list->empty()) {
      Pointer<MidiApi> api = list->front();

      std::vector< ApiType > apis;
      getCompiledApi( apis );
      for (size_t i = 0 ; i < apis.size() ; i++) {
	openMidiApi( apis[0] );
	if (rtapi_ && rtapi_->hasVirtualPorts()) break;
      }
    }

    if (rtapi_) rtapi_->openVirtualPort(portName);
    else {
      error(RTMIDI_ERROR(gettext_noopt("No valid MIDI system has been selected."),
			 Error::INVALID_DEVICE));
    }
  }

  //! Return a list of all available ports of the current API.
  /*!
    \param capabilities an optional parameter that
    describes which capabilities the returned devices
    must support. The returned devices may have
    additional capabilities to those which have been
    requested, but not less.

    \return This function returns a list of port descriptors.

    \note Each API will request additonal
    capabilites. An output API will set always add \ref
    PortDescriptor::OUTPUT to the mask while an input
    device will always add \ref PortDescriptor::OUTPUT.

    \note An input API may but need not necessarily
    report output devices which cannot be used as input
    if \ref PortDescriptor::OUTPUT is passed as \ref
    capabilities parameter.
  */
  PortList getPortList(int capabilities = PortDescriptor::OUTPUT) {
    return Midi::getPortList(capabilities);
  }

  //! Immediately send a single message out an open MIDI output port.
  /*!
    An exception is thrown if an error occurs during output or an
    output connection was not previously established.

    \deprecated
  */
  RTMIDI_DEPRECATED(void sendMessage( std::vector<unsigned char> *message ),
		    "Please, use a C++ style reference to pass the message vector.")
  {
    if (!message) {
      error( RTMIDI_ERROR(gettext_noopt("No data in MIDI message."),
			  Error::WARNING));
    }
    if (rtapi_)
      static_cast<MidiOutApi *>(rtapi_)->sendMessage(*message);
    else
      error( RTMIDI_ERROR(gettext_noopt("No valid MIDI system has been selected."),
			  Error::WARNING));
  }


  //! Immediately send a single message out an open MIDI output port.
  /*!
    An exception is thrown if an error occurs during output or an
    output connection was not previously established.
  */
  void sendMessage( std::vector<unsigned char> &message ) {
    if (rtapi_)
      static_cast<MidiOutApi *>(rtapi_)->sendMessage(message);
    else
      error( RTMIDI_ERROR(gettext_noopt("No valid MIDI system has been selected."),
			  Error::WARNING));
  }
protected:
  static MidiApiList queryApis;
  void openMidiApi( ApiType api );
  bool firstErrorOccurred_;
};
#undef RTMIDI_CLASSNAME


// **************************************************************** //
//
// MidiInApi and MidiOutApi subclass prototypes.
//
// **************************************************************** //


#if !defined(__LINUX_ALSA__) && !defined(__UNIX_JACK__) && !defined(__MACOSX_COREMIDI__) && !defined(__WINDOWS_MM__)
#define __RTMIDI_DUMMY__
#endif

#if defined(__MACOSX_COREMIDI__)
RTMIDI_NAMESPACE_END
struct MIDIPacketList;
RTMIDI_NAMESPACE_START

class MidiInCore: public MidiInApi
{
public:
  MidiInCore( const std::string & clientName, unsigned int queueSizeLimit );
  ~MidiInCore( void );
  ApiType getCurrentApi( void ) throw() { return MACOSX_CORE; };
  bool hasVirtualPorts() const { return true; }
  void openPort( unsigned int portNumber, const std::string & portName );
  void openVirtualPort( const std::string & portName );
  void openPort( const PortDescriptor & port, const std::string & portName);
  Pointer<PortDescriptor> getDescriptor(bool local=false);
  PortList getPortList(int capabilities);
  void closePort( void );
  unsigned int getPortCount( void );
  std::string getPortName( unsigned int portNumber );

protected:
  static void midiInputCallback( const MIDIPacketList *list,
				 void *procRef,
				 void */*srcRef*/) throw();
  void initialize( const std::string& clientName );
  template<int locking>
  friend class CoreSequencer;
};

class MidiOutCore: public MidiOutApi
{
public:
  MidiOutCore( const std::string & clientName );
  ~MidiOutCore( void );
  ApiType getCurrentApi( void ) throw() { return MACOSX_CORE; };
  bool hasVirtualPorts() const { return true; }
  void openPort( unsigned int portNumber, const std::string & portName );
  void openVirtualPort( const std::string & portName );
  void openPort( const PortDescriptor & port, const std::string & portName);
  Pointer<PortDescriptor> getDescriptor(bool local=false);
  PortList getPortList(int capabilities);
  void closePort( void );
  unsigned int getPortCount( void );
  std::string getPortName( unsigned int portNumber );
  void sendMessage( std::vector<unsigned char> &message );

protected:
  void initialize( const std::string& clientName );
};

#endif

#if defined(__UNIX_JACK__)

class MidiInJack: public MidiInApi
{
public:
  MidiInJack( const std::string & clientName, unsigned int queueSizeLimit );
  ~MidiInJack( void );
  ApiType getCurrentApi( void ) throw() { return UNIX_JACK; };
  bool hasVirtualPorts() const { return true; }
  void openPort( unsigned int portNumber, const std::string & portName );
  void openVirtualPort( const std::string & portName );
  void openPort( const PortDescriptor & port, const std::string & portName);
  Pointer<PortDescriptor> getDescriptor(bool local=false);
  PortList getPortList(int capabilities);
  void closePort( void );
  unsigned int getPortCount( void );
  std::string getPortName( unsigned int portNumber );

protected:
  std::string clientName;

  void connect( void );
  void initialize( const std::string& clientName );
};

class MidiOutJack: public MidiOutApi
{
public:
  MidiOutJack( const std::string & clientName );
  ~MidiOutJack( void );
  ApiType getCurrentApi( void ) throw() { return UNIX_JACK; };
  bool hasVirtualPorts() const { return true; }
  void openPort( unsigned int portNumber, const std::string & portName );
  void openVirtualPort( const std::string & portName );
  void openPort( const PortDescriptor & port, const std::string & portName);
  Pointer<PortDescriptor> getDescriptor(bool local=false);
  PortList getPortList(int capabilities);
  void closePort( void );
  unsigned int getPortCount( void );
  std::string getPortName( unsigned int portNumber );
  void sendMessage( std::vector<unsigned char> &message );

protected:
  std::string clientName;

  void connect( void );
  void initialize( const std::string& clientName );
};

#endif

#if defined(__LINUX_ALSA__)

class MidiInAlsa: public MidiInApi
{
public:
  MidiInAlsa( const std::string & clientName, unsigned int queueSizeLimit );
  ~MidiInAlsa( void );
  ApiType getCurrentApi( void ) throw() { return LINUX_ALSA; };
  bool hasVirtualPorts() const { return true; }
  void openPort( unsigned int portNumber, const std::string & portName );
  void openVirtualPort( const std::string & portName );
  void openPort( const PortDescriptor & port, const std::string & portName);
  Pointer<PortDescriptor> getDescriptor(bool local=false);
  PortList getPortList(int capabilities);
  void closePort( void );
  unsigned int getPortCount( void );
  std::string getPortName( unsigned int portNumber );

protected:
  static void * alsaMidiHandler( void *ptr ) throw();
  void initialize( const std::string& clientName );
  friend struct AlsaMidiData;
};

class MidiOutAlsa: public MidiOutApi
{
public:
  MidiOutAlsa( const std::string & clientName );
  ~MidiOutAlsa( void );
  ApiType getCurrentApi( void ) throw() { return LINUX_ALSA; };
  bool hasVirtualPorts() const { return true; }
  void openPort( unsigned int portNumber, const std::string & portName );
  void openVirtualPort( const std::string & portName );
  void openPort( const PortDescriptor & port, const std::string & portName);
  Pointer<PortDescriptor> getDescriptor(bool local=false);
  PortList getPortList(int capabilities);
  void closePort( void );
  unsigned int getPortCount( void );
  std::string getPortName( unsigned int portNumber );
  void sendMessage( std::vector<unsigned char> &message );

protected:
  void initialize( const std::string& clientName );
};

#endif

#if defined(__WINDOWS_MM__)

class MidiInWinMM: public MidiInApi
{
public:
  MidiInWinMM( const std::string & clientName,
	       unsigned int queueSizeLimit );
  ~MidiInWinMM( void );
  ApiType getCurrentApi( void ) throw() { return WINDOWS_MM; };
  bool hasVirtualPorts() const { return false; }
  void openPort( unsigned int portNumber, const std::string & portName );
  void openVirtualPort( const std::string & portName );
  void openPort( const PortDescriptor & port, const std::string & portName);
  Pointer<PortDescriptor> getDescriptor(bool local=false);
  PortList getPortList(int capabilities);
  void closePort( void );
  unsigned int getPortCount( void );
  std::string getPortName( unsigned int portNumber );

protected:
  void initialize( const std::string& clientName );
  friend struct WinMMCallbacks;

};

class MidiOutWinMM: public MidiOutApi
{
public:
  MidiOutWinMM( const std::string & clientName );
  ~MidiOutWinMM( void );
  ApiType getCurrentApi( void ) throw() { return WINDOWS_MM; };
  bool hasVirtualPorts() const { return false; }
  void openPort( unsigned int portNumber, const std::string & portName );
  void openVirtualPort( const std::string & portName );
  void openPort( const PortDescriptor & port, const std::string & portName);
  Pointer<PortDescriptor> getDescriptor(bool local=false);
  PortList getPortList(int capabilities);
  void closePort( void );
  unsigned int getPortCount( void );
  std::string getPortName( unsigned int portNumber );
  void sendMessage( std::vector<unsigned char> &message );

protected:
  void initialize( const std::string& clientName );
};

#endif

#if defined(__RTMIDI_DUMMY__)

#define RTMIDI_CLASSNAME "MidiInDummy"
class MidiInDummy: public MidiInApi
{
public:
  MidiInDummy( const std::string & /*clientName*/, unsigned int queueSizeLimit )
    : MidiInApi( queueSizeLimit ) {
    error( RTMIDI_ERROR(rtmidi_gettext("MidiInDummy: This class provides no functionality."),
			Error::WARNING) );
  }
  ApiType getCurrentApi( void ) throw() { return DUMMY; }
  bool hasVirtualPorts() const { return false; }
  void openPort( unsigned int /* portNumber*/,
		 const std::string & /*portName*/ ) {}
  void openVirtualPort( const std::string & /*portName*/ ) {}
  void openPort( const PortDescriptor & /* port */,
		 const std::string & /* portName */) {}
  Pointer<PortDescriptor> getDescriptor(bool /* local=false */) {
    return 0;
  }
  PortList getPortList(int /* capabilities */) {
    return PortList();
  }
  void closePort( void ) {}
  unsigned int getPortCount( void ) { return 0; }
  std::string getPortName( unsigned int /* portNumber */ ) { return ""; }

protected:
  void initialize( const std::string& /* clientName */ ) {}
};
#undef RTMIDI_CLASSNAME

#define RTMIDI_CLASSNAME "MidiOutDummy"
class MidiOutDummy: public MidiOutApi
{
public:
  MidiOutDummy( const std::string & /*clientName*/ ) {
    error( RTMIDI_ERROR(rtmidi_gettext("MidiInDummy: This class provides no functionality."),
			Error::WARNING) );
  }
  ApiType getCurrentApi( void ) throw() { return DUMMY; }
  bool hasVirtualPorts() const { return false; }
  void openPort( unsigned int /*portNumber*/, const std::string & /*portName*/ ) {}
  void openVirtualPort( const std::string & /*portName*/ ) {}
  void openPort( const PortDescriptor & /* port */, const std::string & /* portName */) {}
  Pointer<PortDescriptor> getDescriptor(bool /* local=false */) { return 0; }
  PortList getPortList(int /*capabilities*/) {
    return PortList();
  }
  void closePort( void ) {}
  unsigned int getPortCount( void ) { return 0; }
  std::string getPortName( unsigned int /*portNumber*/ ) { return ""; }
  void sendMessage( std::vector<unsigned char> & /*message*/ ) {}

protected:
  void initialize( const std::string& /*clientName*/ ) {}
};
#undef RTMIDI_CLASSNAME

#endif

// old API


//! Compatibility interface to hold a C style callback function
struct CompatibilityMidiInterface: MidiInterface {
  CompatibilityMidiInterface(MidiCallback cb, void * ud):
    callback(cb),
    userData(ud) {}
  void rtmidi_midi_in(double timestamp, std::vector<unsigned char> &message) {
    callback (timestamp, &message, userData);
  }
  void delete_me() { delete this; }
  MidiCallback callback;
  void * userData;
};


struct CompatibilityErrorInterface: ErrorInterface {
  CompatibilityErrorInterface(ErrorCallback cb, void * ud): callback(cb),
							    userdata(ud) {}
  void rtmidi_error(Error e) {
    callback(e.getType(),e.getMessage(),userdata);
  }

  void delete_me() { delete this; }
private:
  ErrorCallback callback;
  void * userdata;
};



RTMIDI_NAMESPACE_END

typedef rtmidi::Midi RTMIDI_DEPRECATED(RtMidi,"RtMidi has been replaced by rtmidi::Midi");

class RtMidiIn: public rtmidi::MidiIn {
public:
  RTMIDI_DEPRECATED(RtMidiIn( RtMidi::Api api = (Api_t)rtmidi::UNSPECIFIED,
			      const std::string & clientName = std::string( "RtMidi Input Client")),
		    "Class RtMidiIn has been replaced by rtmidi::MidiIn"):
    MidiIn((rtmidi::ApiType)api,
	   clientName) {}
};
class RtMidiOut: public rtmidi::MidiOut {
public:
  RTMIDI_DEPRECATED(RtMidiOut( RtMidi::Api api = (Api_t)rtmidi::UNSPECIFIED,
			       const std::string & clientName = std::string( "RtMidi Output Client")),
		    "Class RtMidiOut has been replaced by rtmidi::MidiOut"):
    MidiOut((rtmidi::ApiType)api,
	    clientName) {}
};
typedef rtmidi::Error   RtMidiError;

#endif<|MERGE_RESOLUTION|>--- conflicted
+++ resolved
@@ -1,6 +1,5 @@
 /********************* -*- C++ -*- ****************************************/
 /*! \class RtMidi
-<<<<<<< HEAD
   \brief An abstract base class for realtime MIDI input/output.
 
   This class implements some common functionality for the realtime
@@ -9,7 +8,8 @@
   RtMidi WWW site: http://music.mcgill.ca/~gary/rtmidi/
 
   RtMidi: realtime MIDI i/o C++ classes
-  Copyright (c) 2003-2014 Gary P. Scavone
+  Copyright (c) 2003-2016 Gary P. Scavone
+  Forked by Tobias Schlemmer, 2014-2018.
 
   Permission is hereby granted, free of charge, to any person
   obtaining a copy of this software and associated documentation files
@@ -34,41 +34,6 @@
   ANY CLAIM, DAMAGES OR OTHER LIABILITY, WHETHER IN AN ACTION OF
   CONTRACT, TORT OR OTHERWISE, ARISING FROM, OUT OF OR IN CONNECTION
   WITH THE SOFTWARE OR THE USE OR OTHER DEALINGS IN THE SOFTWARE.
-=======
-    \brief An abstract base class for realtime MIDI input/output.
-
-    This class implements some common functionality for the realtime
-    MIDI input/output subclasses RtMidiIn and RtMidiOut.
-
-    RtMidi WWW site: http://music.mcgill.ca/~gary/rtmidi/
-
-    RtMidi: realtime MIDI i/o C++ classes
-    Copyright (c) 2003-2016 Gary P. Scavone
-
-    Permission is hereby granted, free of charge, to any person
-    obtaining a copy of this software and associated documentation files
-    (the "Software"), to deal in the Software without restriction,
-    including without limitation the rights to use, copy, modify, merge,
-    publish, distribute, sublicense, and/or sell copies of the Software,
-    and to permit persons to whom the Software is furnished to do so,
-    subject to the following conditions:
-
-    The above copyright notice and this permission notice shall be
-    included in all copies or substantial portions of the Software.
-
-    Any person wishing to distribute modifications to the Software is
-    asked to send the modifications to the original developer so that
-    they can be incorporated into the canonical version.  This is,
-    however, not a binding provision of this license.
-
-    THE SOFTWARE IS PROVIDED "AS IS", WITHOUT WARRANTY OF ANY KIND,
-    EXPRESS OR IMPLIED, INCLUDING BUT NOT LIMITED TO THE WARRANTIES OF
-    MERCHANTABILITY, FITNESS FOR A PARTICULAR PURPOSE AND NONINFRINGEMENT.
-    IN NO EVENT SHALL THE AUTHORS OR COPYRIGHT HOLDERS BE LIABLE FOR
-    ANY CLAIM, DAMAGES OR OTHER LIABILITY, WHETHER IN AN ACTION OF
-    CONTRACT, TORT OR OTHERWISE, ARISING FROM, OUT OF OR IN CONNECTION
-    WITH THE SOFTWARE OR THE USE OR OTHER DEALINGS IN THE SOFTWARE.
->>>>>>> 120350bd
 */
 /**********************************************************************/
 
@@ -79,7 +44,6 @@
 #ifndef RTMIDI_H
 #define RTMIDI_H
 
-<<<<<<< HEAD
 #define RTMIDI_VERSION "3.0.0alpha"
 
 #ifdef RTMIDI_NO_WARN_DEPRECATED
@@ -106,9 +70,6 @@
 #else
 #define RTMIDI_SUPPORTS_CPP11 0
 #endif
-=======
-#define RTMIDI_VERSION "2.1.1"
->>>>>>> 120350bd
 
 #include <exception>
 #include <iostream>
@@ -147,8 +108,8 @@
   UNIX_JACK,      /*!< The JACK Low-Latency MIDI Server API. */
   WINDOWS_MM,     /*!< The Microsoft Multimedia MIDI API. */
   WINDOWS_KS,     /*!< The Microsoft Kernel Streaming MIDI API. */
-  DUMMY,    /*!< A compilable but non-functional API. */
-  ALL_API   /*!< Use all available APIs for port selection. */
+  DUMMY,          /*!< A compilable but non-functional API. */
+  ALL_API         /*!< Use all available APIs for port selection. */
 };
 
 //! Return the name on a MIDI API
@@ -218,7 +179,7 @@
 public:
   //! Defined Error types.
   enum Type {
-    WARNING,     /*!< A non-critical error. */
+    WARNING,           /*!< A non-critical error. */
     DEBUG_WARNING,     /*!< A non-critical error which might be useful for debugging. */
     UNSPECIFIED,       /*!< The default, unspecified error type. */
     NO_DEVICES_FOUND,  /*!< No devices found on system. */
