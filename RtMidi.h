/********************* -*- C++ -*- ****************************************/
/*! \class RtMidi
  \brief An abstract base class for realtime MIDI input/output.

  This class implements some common functionality for the realtime
  MIDI input/output subclasses RtMidiIn and RtMidiOut.

  RtMidi WWW site: http://music.mcgill.ca/~gary/rtmidi/

  RtMidi: realtime MIDI i/o C++ classes
  Copyright (c) 2003-2014 Gary P. Scavone

  Permission is hereby granted, free of charge, to any person
  obtaining a copy of this software and associated documentation files
  (the "Software"), to deal in the Software without restriction,
  including without limitation the rights to use, copy, modify, merge,
  publish, distribute, sublicense, and/or sell copies of the Software,
  and to permit persons to whom the Software is furnished to do so,
  subject to the following conditions:

  The above copyright notice and this permission notice shall be
  included in all copies or substantial portions of the Software.

  Any person wishing to distribute modifications to the Software is
  asked to send the modifications to the original developer so that
  they can be incorporated into the canonical version.  This is,
  however, not a binding provision of this license.

  THE SOFTWARE IS PROVIDED "AS IS", WITHOUT WARRANTY OF ANY KIND,
  EXPRESS OR IMPLIED, INCLUDING BUT NOT LIMITED TO THE WARRANTIES OF
  MERCHANTABILITY, FITNESS FOR A PARTICULAR PURPOSE AND NONINFRINGEMENT.
  IN NO EVENT SHALL THE AUTHORS OR COPYRIGHT HOLDERS BE LIABLE FOR
  ANY CLAIM, DAMAGES OR OTHER LIABILITY, WHETHER IN AN ACTION OF
  CONTRACT, TORT OR OTHERWISE, ARISING FROM, OUT OF OR IN CONNECTION
  WITH THE SOFTWARE OR THE USE OR OTHER DEALINGS IN THE SOFTWARE.
*/
/**********************************************************************/

/*!
  \file RtMidi.h
*/

#ifndef RTMIDI_H
#define RTMIDI_H

#define RTMIDI_VERSION "3.0.0alpha"

#ifdef __GNUC__
#define RTMIDI_DEPRECATED(func) func __attribute__ ((deprecated))
#elif defined(_MSC_VER)
#define RTMIDI_DEPRECATED(func) __declspec(deprecated) func
#else
#pragma message("WARNING: You need to implement DEPRECATED for this compiler")
#define RTMIDI_DEPRECATED(func) func
#endif

#include <exception>
#include <iostream>
#include <string>
#include <vector>
#include <list>
#include <memory>
#include <stdexcept>

namespace rtmidi {

	//! MIDI API specifier arguments.
	enum ApiType {
		UNSPECIFIED,    /*!< Search for a working compiled API. */
		MACOSX_CORE,    /*!< Macintosh OS-X Core Midi API. */
		LINUX_ALSA,     /*!< The Advanced Linux Sound Architecture API. */
		UNIX_JACK,      /*!< The JACK Low-Latency MIDI Server API. */
		WINDOWS_MM,     /*!< The Microsoft Multimedia MIDI API. */
		WINDOWS_KS,     /*!< The Microsoft Kernel Streaming MIDI API. */
		DUMMY,          /*!< A compilable but non-functional API. */
		ALL_API         /*!< Use all available APIs for port selection. */
	};

	//! Return the name on a MIDI API
	inline std::string getApiName(ApiType type) {
		switch (type) {
		case UNSPECIFIED: return "Automatic API selection";
		case MACOSX_CORE: return "Core MIDI";
		case LINUX_ALSA:  return "ALSA";
		case UNIX_JACK:   return "JACK";
		case WINDOWS_MM:  return "Windows Multimedia";
		case WINDOWS_KS:  return "DirectX/Kernel Streaming";
		case DUMMY:       return "NULL device";
		case ALL_API:     return "All available APIs";
		}
		return "";
	}

	//! User callback function type definition.
	/*!
	  \param timeStamp  timestamp indicating when the event has been received
	  \param message    a pointer to the binary MIDI message
	  \param userData   a pointer that can be set using setUserdata
	  \sa MidiIn
	  \sa MidiInApi
	 */
	typedef void (*MidiCallback)( double timeStamp, std::vector<unsigned char> *message, void *userData);

	/************************************************************************/
	/*! \class Error
	  \brief Exception handling class for RtMidi.

	  The Error class is quite simple but it does allow errors to be
	  "caught" by Error::Type. See the RtMidi documentation to know
	  which methods can throw an Error.
	*/
	/************************************************************************/

	class Error : public std::exception
	{
	public:
		//! Defined Error types.
		enum Type {
			WARNING,           /*!< A non-critical error. */
			DEBUG_WARNING,     /*!< A non-critical error which might be useful for debugging. */
			UNSPECIFIED,       /*!< The default, unspecified error type. */
			NO_DEVICES_FOUND,  /*!< No devices found on system. */
			INVALID_DEVICE,    /*!< An invalid device ID was specified. */
			MEMORY_ERROR,      /*!< An error occured during memory allocation. */
			INVALID_PARAMETER, /*!< An invalid parameter was specified to a function. */
			INVALID_USE,       /*!< The function was called incorrectly. */
			DRIVER_ERROR,      /*!< A system driver error occured. */
			SYSTEM_ERROR,      /*!< A system error occured. */
			THREAD_ERROR       /*!< A thread error occured. */
		};

		//! The constructor.
		Error( const std::string& message, Type type = Error::UNSPECIFIED ) throw() : message_(message), type_(type) {}

		//! The destructor.
		virtual ~Error( void ) throw() {}

		//! Prints thrown error message to stderr.
		virtual void printMessage( void ) const throw() { std::cerr << '\n' << message_ << "\n\n"; }

		//! Returns the thrown error message type.
		virtual const Type& getType(void) const throw() { return type_; }

		//! Returns the thrown error message string.
		virtual const std::string& getMessage(void) const throw() { return message_; }

		//! Returns the thrown error message as a c-style string.
		virtual const char* what( void ) const throw() { return message_.c_str(); }

	protected:
		std::string message_;
		Type type_;
	};

	//! RtMidi error callback function prototype.
	/*!
	  \param type Type of error.
	  \param errorText Error description.

	  Note that class behaviour is undefined after a critical error (not
	  a warning) is reported.
	*/
	typedef void (*ErrorCallback)( Error::Type type, const std::string &errorText );



#if __cplusplus < 201103L
	class PortDescriptor;

	template<class T>
	class Pointer {
	public:
		typedef T datatype;
	protected:
		struct countPointer {
			int count;
			datatype * descriptor;
		};
	public:
		Pointer():ptr(0) {}
		Pointer(datatype * p):ptr(new countPointer) {
			ptr->count = 1;
			ptr->descriptor = p;
		}
		Pointer(const Pointer<datatype> & other):
			ptr(other.ptr) {
			if (ptr)
				ptr->count++;
		}

		~Pointer() {
			if (!ptr) return;
			if (!ptr->descriptor) {
				delete ptr;
				return;
			}
			if (!(--ptr->count)) {
				delete ptr->descriptor;
				delete ptr;
			}
		}

		datatype * operator -> () {
			if (!ptr) return 0;
			// this should throw an exception

			return ptr->descriptor;
		}

		datatype & operator * () {
			if (!ptr || !ptr->descriptor) {
				throw std::invalid_argument("rtmidi::Pointer: trying to dereference a NULL pointer.");
			}
			else return (*ptr->descriptor);
		}

		bool operator ! () {
			return (!ptr || !ptr->descriptor);
		}

		Pointer & operator = (const Pointer<datatype> & other) {
			if (ptr) {
				if (!(--ptr->count)) {
					delete ptr->descriptor;
					delete ptr;
				}
			}
			ptr = other.ptr;
			ptr->count++;
			return *this;
		}
	protected:
		countPointer * ptr;
	};
#else
	template<class T>
	typedef std::shared_ptr<T> Pointer;
#endif

<<<<<<< HEAD
	class MidiApi;
	class MidiInApi;
	class MidiOutApi;

	class PortDescriptor {
	public:
		//! Flags for formatting a string description of the port.
		/*! These flags just mark the requirements that the string
		  should fulfil. An API may return the same string for
		  different requirements e.g. the same short and long
		  name. */
		enum NamingType {
			SHORT_NAME =0,  /*!< A short human readable name
					  depending on the API
					  e.g. “Ensoniq AudioPCI” */
			LONG_NAME,      /*!< A complete human readable
					  name depending on the API
					  e.g. "Ensoniq AudioPCI: ES1371" */
			SESSION_PATH,   /*!< A unique description that can
					  be used to identify the port
					  during runtime. It may be a
					  cryptic string. */
			STORAGE_PATH,   /*!< A unique description that is
					  optimised for storage in
					  configuration files. This is a
					  more textual representation that
					  is more robust to small changes in
					  the surrounding environment than
					  \ref SESSION_PATH */
			NAMING_MASK = 0x0F, /*!< part of the flags
                                                that is concerned with
                                                naming.
					      */
			UNIQUE_NAME = 0x10, /*!< Make all names uniqe. This
					      is usually done by adding
					      numbers to the end of the
					      string */
			INCLUDE_API = 0x20 /*!< Add a string describing the
					     API at the beginning of the
					     string. */
		};

		//! Flags describing the capabilities of a given port.
		enum PortCapabilities {
			INPUT     = 1,    /*!< Ports that can be read from. */
			OUTPUT    = 2,    /*!< Ports that can be written to. */
			INOUTPUT  = 3,    /*!< Ports that allow reading and writing (INPUT | OUTPUT) */
			UNLIMITED = 0x10  /*!< Some APIs can filter out certain ports which they consider
					    not to be useful. This flags supresses this behaviour and
					    selects all ports that are useable. */
		};

		//! Default constructor.
		/*!
		 * Derived classes should have a constructor.
		 */
		PortDescriptor() {};

		//! A virtual destructor
		/*! As we might have to destruct the object from the application code
		 *  each port id must have a virtual destructor.
		 */
		virtual ~PortDescriptor() {};

		//! Get the MIDI input api for the current port.
		/*! This is the only information RtMidi needs to know: Which
		 *  API should handle this object. This can be used to get
		 *  an API which can send data to the given port.
		 *
		 * \param queueSizeLimit The limit of the midi queue. This parameter is handled by
		 * the constructor of the backend API.
		 *
		 * \return API that can use this object to connect to an input port or 0
		 * if no input API can be created.
		 */
		virtual MidiInApi * getInputApi(unsigned int queueSizeLimit = 100) const = 0;

		//! Get the MIDI output api for the current port.
		/*! This is the only information RtMidi needs to know: Which
		 *  API should handle this object. This can be used to get
		 *  an API which can receive data from the given port.
		 *
		 * \return API that can use this object to connect to an output port.
		 */
		virtual MidiOutApi * getOutputApi() const = 0;

		//! Return the port name
		/*!
		 * \param flags A description of the requirements of the returned name.
		 * \return A name that is formatted according to \ref flags.
		 * \sa NamingTypes
		 */
		virtual std::string getName(int flags = SHORT_NAME | UNIQUE_NAME) = 0;

		//! Get capabilities
		/*! \return a capabilities flag describing the capabilities of the port.
		 *  \sa PortCapabilities
		 */
		virtual int getCapabilities() const = 0;
	};

	//! A list of port descriptors.
	/*! Port descriptors are stored as shared pointers. This avoids
	  unnecessary duplication of the data structure and handles automatic
	  deletion if all references have been removed. */
	typedef std::list<Pointer<PortDescriptor> > PortList;



	// **************************************************************** //
	//
	// MidiInApi / MidiOutApi class declarations.
	//
	// Subclasses of MidiInApi and MidiOutApi contain all API- and
	// OS-specific code necessary to fully implement the RtMidi API.
	//
	// Note that MidiInApi and MidiOutApi are abstract base classes and
	// cannot be explicitly instantiated.  MidiIn and MidiOut will
	// create instances of a MidiInApi or MidiOutApi subclass.
	//
	// **************************************************************** //

	class MidiApi
	{
	public:

		MidiApi();
		virtual ~MidiApi();

		//! Return whether the API supports virtual ports
		/*!
		  \retval true The funcion returns true if the API supports virtual ports.
		  \retval false The funcion returns false if the API doesn't support virtual ports.
		  \sa openVirtualPort
		*/
		virtual bool hasVirtualPorts() const = 0;

		//! Pure virtal function to create a virtual port, with optional name.
		/*!
		  This function creates a virtual MIDI port to which other
		  software applications can connect. This type of functionality
		  is currently only supported by the Macintosh OS-X, any JACK,
		  and Linux ALSA APIs (the function returns an error for the other APIs).

		  \param portName An optional name for the applicaction port that is
		  used to connect to portId can be specified.

		  \sa hasVirtualPorts
		*/
		virtual void openVirtualPort( const std::string portName = std::string( "RtMidi virtual port" ) ) = 0;

		//! Pure virtual function to open a MIDI connection given by enumeration number.
		/*! \param portNumber An optional port number greater than 0
		  can be specified.  Otherwise, the default or first port
		  found is opened.

		  \param portName An optional name for the applicaction port
		  that will be generated to connect to portId can be
		  specified.
		*/
		virtual void openPort( unsigned int portNumber = 0, const std::string & portName = std::string( "RtMidi" ) ) = 0;

		//! Pure virtual function to open a MIDI connection given by a port descriptor.
		/*!
		  \param port     A port descriptor of the port must be specified.
		  \param portName An optional name for the applicaction port that is used to connect to portId can be specified.
		*/
		virtual void openPort( const PortDescriptor & port, const std::string & portName = std::string( "RtMidi" ) ) = 0;

		//!  Open a MIDI connection given by a port descriptor pointer.
		/*!
		  \param port     A pointer to a port descriptor of the port must be specified.
		  \param portName An optional name for the applicaction port that is used to connect to portId can be specified.
		  \sa openPort(const PortDescriptor &,const std::string &);
		*/
		void openPort( Pointer<PortDescriptor> p, const std::string & portName = std::string( "RtMidi" ) ) {
			if (!p) {
				errorString_ = "MidiApi::openPort: passed NULL pointer";
				error( Error::INVALID_PARAMETER, errorString_ );
				return;
			}
			openPort(*p, portName);
		}

		//! Pure virtual function to return a port descriptor if the port is open
		/*! This function returns a port descriptor that can be used to open another port
		  either to the connected port or – if the backend supports it – the connecting port.
		  \param local The parameter local defines whether the function returns a descriptor to
		  the virtual port (true) or the remote port (false). The function returns 0 if the
		  port cannot be determined (e.g. if the port is not connected or the backend dosen't support it).
		*/
		virtual Pointer<PortDescriptor> getDescriptor(bool local=false) = 0;

		//! Pure virtual function to return a list of all available ports of the current API.
		/*!
		  \param capabilities an optional parameter that describes which
		  capabilities the device typu

		  \return This function returns a list of port descriptors.

		  \note An input API may but need not necessarily report
		  output devices which cannot be used as input if
		  \ref 0 is passed as \ref capabilities parameter.
		  \sa PortDescriptor::PortCapabilitiers
		*/
		virtual PortList getPortList(int capabilities = 0) = 0;

		//! Pure virtual to return the number of available MIDI ports of the current API.
		/*!
		  \return This function returns the number of MIDI ports of
		  the selected API.

		  \note Only ports are counted that can be used with the
		  current API so an input API does ignore all output devices
		  and vice versa.

		  \sa getPortName
		*/
		virtual unsigned int getPortCount() = 0;

		//! Pure virtual function to return a string identifier for the specified MIDI port number.
		/*!
		  \param portNumber Number of the device to be referred to.
		  \return The name of the port with the given Id is returned.
		  \retval An empty string is returned if an invalid port specifier is provided.

		  \note Only ports are counted that can be used with the
		  current API so an input API does ignore all output devices
		  and vice versa.

		  \sa getPortCount()
		*/
		virtual std::string getPortName( unsigned int portNumber = 0 ) = 0;

		//! Pure virtual function to close an open MIDI connection (if one exists).
		virtual void closePort( void ) = 0;

		// ! A basic error reporting function for RtMidi classes.
		//  static void error( Error::Type type, std::string &errorString );

		//! Pure virtual function to return whether a port is open or not.
		/*! \retval true if a port is open and
		  \retval false if the port is not open (e.g. not opend or closed).
		*/
		bool isPortOpen() const { return connected_; }

		//! Pure virtual function to set an error callback function to be invoked when an error has occured.
		/*!
		  The callback function will be called whenever an error has occured. It is best
		  to set the error callback function before opening a port.
		*/
		virtual void setErrorCallback( ErrorCallback errorCallback = NULL );


		//! Returns the MIDI API specifier for the current instance of RtMidiIn.
		virtual ApiType getCurrentApi( void ) throw() = 0;

		//! A basic error reporting function for RtMidi classes.
		void error( Error::Type type, std::string errorString );

	protected:
		virtual void initialize( const std::string& clientName ) = 0;

		void *apiData_;
		bool connected_;
		std::string errorString_;
		ErrorCallback errorCallback_;
	};

	class MidiInApi : public MidiApi
	{
	public:

		MidiInApi( unsigned int queueSizeLimit );
		virtual ~MidiInApi( void );
		void setCallback( MidiCallback callback, void *userData = 0 );
		void cancelCallback( void );
		virtual void ignoreTypes( bool midiSysex, bool midiTime, bool midiSense );
		RTMIDI_DEPRECATED(double getMessage( std::vector<unsigned char> *message ))
		{
			if (!message) {
				errorString_ = "MidiInApi::getMessage: passed NULL pointer";
				error( Error::WARNING, errorString_ );
			}
			return getMessage(*message);
		}
		double getMessage( std::vector<unsigned char> &message );

		// A MIDI structure used internally by the class to store incoming
		// messages.  Each message represents one and only one MIDI message.
		struct MidiMessage {
			std::vector<unsigned char> bytes;
			double timeStamp;

			// Default constructor.
			MidiMessage()
				:bytes(0), timeStamp(0.0) {}
		};

		struct MidiQueue {
			unsigned int front;
			unsigned int back;
			unsigned int size;
			unsigned int ringSize;
			MidiMessage *ring;

			// Default constructor.
			MidiQueue()
				:front(0), back(0), size(0), ringSize(0) {}
		};

		// The RtMidiInData structure is used to pass private class data to
		// the MIDI input handling function or thread.
		struct MidiInData {
			MidiQueue queue;
			MidiMessage message;
			unsigned char ignoreFlags;
			bool doInput;
			bool firstMessage;
			void *apiData;
			bool usingCallback;
			MidiCallback userCallback;
			void *userData;
			bool continueSysex;

			// Default constructor.
			MidiInData()
				: ignoreFlags(7), doInput(false), firstMessage(true),
				  apiData(0), usingCallback(false), userCallback(0), userData(0),
				  continueSysex(false) {}
		};

	protected:
		MidiInData inputData_;
	};

	class MidiOutApi : public MidiApi
	{
	public:

		MidiOutApi( void );
		virtual ~MidiOutApi( void );
		RTMIDI_DEPRECATED(void sendMessage( std::vector<unsigned char> *message ))
		{
			if (!message) {
				errorString_ = "MidiOutApi::sendMessage: no data in message argument!";
				error( Error::WARNING, errorString_ );
			}
			sendMessage(*message);
		}
		virtual void sendMessage( std::vector<unsigned char> &message ) = 0;
	};

	typedef Pointer<MidiApi> MidiApiPtr;
	typedef std::list <MidiApiPtr> MidiApiList;

	/*! \class Midi
	  \brief A global class that implements basic backend API handling.

	  This class enhances \ref MidiApi by some functionality to handle
	  backend API objects. It serves as base class for the public RtMidi
	  API.

	  by Gary P. Scavone, 2003-2014.
	*/
	/**********************************************************************/
	class Midi {
	public:
		typedef rtmidi::ApiType Api;
		//! defined for compatibility
		enum Api2 {
			UNSPECIFIED  = rtmidi::UNSPECIFIED,
			MACOSX_CORE  = rtmidi::MACOSX_CORE,
			LINUX_ALSA   = rtmidi::LINUX_ALSA,
			UNIX_JACK    = rtmidi::UNIX_JACK,
			WINDOWS_MM   = rtmidi::WINDOWS_MM,
			WINDOWS_KS   = rtmidi::WINDOWS_KS,
			RTMIDI_DUMMY = rtmidi::DUMMY
		};


		//! A static function to determine the current RtMidi version.
		static std::string getVersion( void ) throw();

		//! A static function to determine the available compiled MIDI APIs.
		/*!
		  The values returned in the std::vector can be compared against
		  the enumerated list values.  Note that there can be more than one
		  API compiled for certain operating systems.

		  \param apis A vector apis must be provided for the
		  return value. All data in this vector will be
		  deleted prior to filling in the API data.

		  \param preferSystem An opitonal boolean parameter
		  may be provided that tells wheter system or software
		  APIs shall be prefered. Passing \c true will prefer OS provided APIs
		*/
		static void getCompiledApi( std::vector<ApiType> &apis, bool preferSystem = true ) throw();

		//! A static function to determine the available compiled MIDI APIs.
		/*!
		  The values returned in the std::vector can be compared against
		  the enumerated list values.  Note that there can be more than one
		  API compiled for certain operating systems.
		*/
		static std::vector<ApiType> getCompiledApi(  ) throw() {
			std::vector<ApiType> apis;
			getCompiledApi(apis);
			return apis;
		}

		//! Returns the MIDI API specifier for the current instance of RtMidiIn.
		ApiType getCurrentApi( void ) throw()
		{
			if (rtapi_) return rtapi_->getCurrentApi();
			else return rtmidi::UNSPECIFIED;
		}

		//! Compatibilty function for older code
		virtual
		RTMIDI_DEPRECATED(void openVirtualPort( const std::string portName = std::string( "RtMidi virtual port" ) )) = 0;

		//! Pure virtual function to open a MIDI connection given by enumeration number.
		/*! \param portNumber An optional port number greater than 0
		  can be specified.  Otherwise, the default or first port
		  found is opened.

		  \param portName An optional name for the applicaction port
		  that will be generated to connect to portId can be
		  specified.

		  \deprecated
		*/
		RTMIDI_DEPRECATED(void openPort( unsigned int portNumber = 0,
						 const std::string portName = std::string( "RtMidi" ) ))
		{
			if (rtapi_) rtapi_->openPort(portNumber,portName);
		}


		//! Pure virtual function to return a port descirptor if the port is open
		Pointer<PortDescriptor> getDescriptor(bool local=false)
		{
			if (rtapi_) return rtapi_->getDescriptor(local);
			return 0;
		}

		//! Return a list of all available ports of the current API.
		/*!
		  \param capabilities an optional parameter that
		  describes which capabilities the returned devices
		  must support. The returned devices may have
		  additional capabilities to those which have been
		  requested, but not less.

		  \return This function returns a list of port descriptors.

		  \note Each API will request additonal
		  capabilites. An output API will set always add \ref
		  PortDescriptor::OUTPUT to the mask while an input
		  device will always add \ref PortDescriptor::OUTPUT.

		  \note An input API may but need not necessarily
		  report output devices which cannot be used as input
		  if \ref PortDescriptor::OUTPUT is passed as \ref
		  capabilities parameter.
		*/
		PortList getPortList(int capabilities = 0)
		{
			if (rtapi_) return rtapi_->getPortList(capabilities);
			if (list && !list->empty()) {
				PortList retval;
				for (MidiApiList::iterator i = list->begin();
				     i != list->end();
				     ++i) {
					PortList tmp = (*i)->getPortList(capabilities);
					retval.splice(retval.end(), tmp);
				}
				return retval;
			}
			return PortList();
		}

		//! Pure virtual to return the number of available MIDI ports of the current API.
		/*!
		  \return This function returns the number of MIDI ports of
		  the selected API.

		  \note Only ports are counted that can be used with the
		  current API so an input API does ignore all output devices
		  and vice versa.

		  \sa getPortName
		  \deprecated
		*/
		RTMIDI_DEPRECATED(unsigned int getPortCount())
		{
			if (rtapi_) return rtapi_->getPortCount();
			return 0;
		}

		//! Pure virtual function to return a string identifier for the specified MIDI port number.
		/*!
		  \param portNumber Number of the device to be referred to.
		  \return The name of the port with the given Id is returned.
		  \retval An empty string is returned if an invalid port specifier is provided.

		  \note Only ports are counted that can be used with the
		  current API so an input API does ignore all output devices
		  and vice versa.

		  \sa getPortCount()
		  \deprecated
		*/
		RTMIDI_DEPRECATED(std::string getPortName( unsigned int portNumber = 0 ))
		{
			if (rtapi_) return rtapi_->getPortName(portNumber);
			return "";
		}

		//! Close an open MIDI connection (if one exists).
		void closePort( void )
		{
			if (rtapi_) rtapi_->closePort();
		}

		// ! A basic error reporting function for RtMidi classes.
		//  static void error( Error::Type type, std::string &errorString );

		//! Pure virtual function to return whether a port is open or not.
		/*! \retval true if a port is open and
		  \retval false if the port is not open (e.g. not opend or closed).
		*/
		bool isPortOpen( void ) const
		{
			if (rtapi_) return rtapi_->isPortOpen();
			return false;
		}

		//! Pure virtual function to set an error callback function to be invoked when an error has occured.
		/*!
		  The callback function will be called whenever an error has occured. It is best
		  to set the error callback function before opening a port.
		*/
		void setErrorCallback( ErrorCallback errorCallback = NULL )
		{
			if (rtapi_) rtapi_->setErrorCallback(errorCallback);
		}

		//! A basic error reporting function for RtMidi classes.
		void error( Error::Type type, std::string errorString );
	protected:
		MidiApi *rtapi_;
		MidiApiList * list;
		bool preferSystem;
		std::string clientName;

		Midi(MidiApiList * l,
		     bool pfsystem,
		     const std::string & name):rtapi_(0),
					       list(l),
					       preferSystem(pfsystem),
					       clientName(name) {}
		virtual ~Midi()
		{
			if (rtapi_) {
				delete rtapi_;
				rtapi_ = 0;
			}
		}
	};

	/**********************************************************************/
	/*! \class MidiIn
	  \brief A realtime MIDI input class.

	  This class provides a common, platform-independent API for
	  realtime MIDI input.  It allows access to a single MIDI input
	  port.  Incoming MIDI messages are either saved to a queue for
	  retrieval using the getMessage() function or immediately passed to
	  a user-specified callback function.  Create multiple instances of
	  this class to connect to more than one MIDI device at the same
	  time.  With the OS-X and Linux ALSA MIDI APIs, it is also possible
	  to open a virtual input port to which other MIDI software clients
	  can connect.

	  by Gary P. Scavone, 2003-2014.
	*/
	/**********************************************************************/

	// **************************************************************** //
	//
	// MidiIn and MidiOut class declarations.
	//
	// MidiIn / MidiOut are "controllers" used to select an available
	// MIDI input or output interface.  They present common APIs for the
	// user to call but all functionality is implemented by the classes
	// MidiInApi, MidiOutApi and their subclasses.  MidiIn and MidiOut
	// each create an instance of a MidiInApi or MidiOutApi subclass based
	// on the user's API choice.  If no choice is made, they attempt to
	// make a "logical" API selection.
	//
	// **************************************************************** //

	class MidiIn : public Midi
	{
	public:


		//! Default constructor that allows an optional api, client name and queue size.
		/*!
		  An exception will be thrown if a MIDI system initialization
		  error occurs.  The queue size defines the maximum number of
		  messages that can be held in the MIDI queue (when not using a
		  callback function).  If the queue size limit is reached,
		  incoming messages will be ignored.

		  If no API argument is specified and multiple API support has been
		  compiled, the default order of use is JACK, ALSA (Linux) and CORE,
		  JACK (OS-X).

		  \param api        An optional API id can be specified.
		  \param clientName An optional Client name can be specified. This
		  will be used to group the ports that are created
		  by the application.
		  \param queueSizeLimit An optional size of the MIDI input queue can be specified.

		  \param pfsystem An optional boolean parameter can be
		  provided to indicate the API preferences of the user
		  code. If RtMidi is requested to autoselect a backend
		  this parameter tells which backend should be tried
		  first. If it is \c true the backend will prefer OS
		  provieded APIs (WinMM, ALSA, Core MIDI) over other
		  APIs (JACK).  If \c false, the order will be vice
		  versa.
		*/
		MidiIn( ApiType api=rtmidi::UNSPECIFIED,
			const std::string clientName = std::string( "RtMidi Input Client"),
			unsigned int queueSizeLimit = 100,
			bool pfsystem = true);

		//! If a MIDI connection is still open, it will be closed by the destructor.
		~MidiIn ( void ) throw();

		using Midi::openPort;

		//! Open a MIDI connection given by a port descriptor.
		/*!
		  \param port     A port descriptor of the port must be specified.
		  \param portName An optional name for the applicaction port that is used to connect to portId can be specified.
		*/
		void openPort( const PortDescriptor & port,
			       const std::string & portName = std::string( "RtMidi" ) )
		{
			if (!rtapi_) rtapi_ = port.getInputApi();
			if (rtapi_) rtapi_->openPort(port,portName);
		}


		//!  Open a MIDI connection given by a port descriptor pointer.
		/*!
		  \param port     A pointer to a port descriptor of the port must be specified.
		  \param portName An optional name for the applicaction port that is used to connect to portId can be specified.
		  \sa openPort(const PortDescriptor &,const std::string &);
		*/
		void openPort( Pointer<PortDescriptor> p,
			       const std::string & portName = std::string( "RtMidi" ) ) {
			if (!p) {
				error( Error::INVALID_PARAMETER, "MidiApi::openPort: passed NULL pointer" );
				return;
			}
			openPort(*p, portName);
		}

		//! Function to create a virtual port, with optional name.
		/*!
		  This function creates a virtual MIDI port to which other
		  software applications can connect. This type of functionality
		  is currently only supported by the Macintosh OS-X, any JACK,
		  and Linux ALSA APIs (the function returns an error for the other APIs).

		  \param portName An optional name for the application port that is
		  used to connect to portId can be specified.
		*/
		void openVirtualPort( const std::string portName = std::string( "RtMidi virtual input port" ) )
		{
			if (!rtapi_ && list && !list->empty()) {
				Pointer<MidiApi> api = list->front();

				std::vector< ApiType > apis;
				getCompiledApi( apis );
				for (size_t i = 0 ; i < apis.size() ; i++) {
					openMidiApi( apis[0] );
					if (rtapi_ && rtapi_->hasVirtualPorts()) break;
				}
			}

			if (rtapi_) rtapi_->openVirtualPort(portName);
			else {
				error(Error::INVALID_DEVICE,"MidiIn::openVirtualPort: No valid API selected");
			}
		}


		//! Pure virtual function to return a port descirptor if the port is open
		Pointer<PortDescriptor> getDescriptor(bool local=false)
		{
			if (rtapi_) return rtapi_->getDescriptor(local);
			return 0;
		}

		//! Set a callback function to be invoked for incoming MIDI messages.
		/*!
		  The callback function will be called whenever an incoming MIDI
		  message is received.  While not absolutely necessary, it is best
		  to set the callback function before opening a MIDI port to avoid
		  leaving some messages in the queue.

		  \param callback A callback function must be given.
		  \param userData Opitionally, a pointer to additional data can be
		  passed to the callback function whenever it is called.
		*/
		void setCallback( MidiCallback callback, void *userData = 0 )
		{
			if (rtapi_)
				static_cast<MidiInApi*>(rtapi_)->setCallback(callback,userData);
		}

		//! Cancel use of the current callback function (if one exists).
		/*!
		  Subsequent incoming MIDI messages will be written to the queue
		  and can be retrieved with the \e getMessage function.
		*/
		void cancelCallback()
		{
			if (rtapi_)
				static_cast<MidiInApi*>(rtapi_)->cancelCallback();
		}

		//! Specify whether certain MIDI message types should be queued or ignored during input.
		/*!
		  By default, MIDI timing and active sensing messages are ignored
		  during message input because of their relative high data rates.
		  MIDI sysex messages are ignored by default as well.  Variable
		  values of "true" imply that the respective message type will be
		  ignored.
		*/
		void ignoreTypes( bool midiSysex = true,
				  bool midiTime = true,
				  bool midiSense = true )
		{
			if (rtapi_)
				static_cast<MidiInApi*>(rtapi_)->ignoreTypes(midiSysex, midiTime, midiSense);
		}

		//! Fill the user-provided vector with the data bytes for the next available MIDI message in the input queue and return the event delta-time in seconds.
		/*!
		  This function returns immediately whether a new message is
		  available or not.  A valid message is indicated by a non-zero
		  vector size.  An exception is thrown if an error occurs during
		  message retrieval or an input connection was not previously
		  established.
		*/
		double getMessage( std::vector<unsigned char> &message )
		{
			if (rtapi_)
				return static_cast<MidiInApi*>(rtapi_)->getMessage(message);
			std::string errorString_ = "MidiIn::getMessage: No valid API found.";
			error( Error::WARNING, errorString_ );
			return 0.0;
		}

		//! Fill the user-provided vector with the data bytes for the next available MIDI message in the input queue and return the event delta-time in seconds.
		/*!
		  This function returns immediately whether a new message is
		  available or not.  A valid message is indicated by a non-zero
		  vector size.  An exception is thrown if an error occurs during
		  message retrieval or an input connection was not previously
		  established.

		  \deprecated
		*/
		RTMIDI_DEPRECATED(double getMessage( std::vector<unsigned char> *message ))
		{
			if (!message) {
				error( Error::WARNING,
				       "MidiIn::getMessage: passed NULL pointer");
			}
			if (rtapi_)
				return static_cast<MidiInApi*>(rtapi_)->getMessage(*message);
			error( Error::WARNING,
			       "MidiIn::getMessage: No valid API found.");
			return 0.0;
		}

	protected:
		static MidiApiList queryApis;
		int queueSizeLimit;
		void openMidiApi( ApiType api );

	};

	/**********************************************************************/
	/*! \class MidiOut
	  \brief A realtime MIDI output class.

	  This class provides a common, platform-independent API for MIDI
	  output.  It allows one to probe available MIDI output ports, to
	  connect to one such port, and to send MIDI bytes immediately over
	  the connection.  Create multiple instances of this class to
	  connect to more than one MIDI device at the same time.  With the
	  OS-X and Linux ALSA MIDI APIs, it is also possible to open a
	  virtual port to which other MIDI software clients can connect.

	  by Gary P. Scavone, 2003-2014.
	*/
	/**********************************************************************/

	class MidiOut : public Midi
	{
	public:

		//! Default constructor that allows an optional client name.
		/*!
		  An exception will be thrown if a MIDI system initialization error occurs.

		  If no API argument is specified and multiple API support has been
		  compiled, the default order of use is JACK, ALSA (Linux) and CORE,
		  JACK (OS-X).

		  \param api        An optional API id can be specified.
		  \param clientName An optional Client name can be specified. This
		  will be used to group the ports that are created
		  by the application.
		  \param queueSizeLimit An optional size of the MIDI input queue can be specified.

		  \param pfsystem An optional boolean parameter can be
		  provided to indicate the API preferences of the user
		  code. If RtMidi is requested to autoselect a backend
		  this parameter tells which backend should be tried
		  first. If it is \c true the backend will prefer OS
		  provieded APIs (WinMM, ALSA, Core MIDI) over other
		  APIs (JACK).  If \c false, the order will be vice
		  versa.
		*/
		MidiOut( ApiType api=rtmidi::UNSPECIFIED,
			 const std::string clientName = std::string( "RtMidi Output Client"),
			 bool pfsystem = true);

		//! The destructor closes any open MIDI connections.
		~MidiOut( void ) throw();

		using Midi::openPort;

		//! Open a MIDI connection given by a port descriptor.
		/*!
		  \param port     A port descriptor of the port must be specified.
		  \param portName An optional name for the applicaction port that is used to connect to portId can be specified.
		*/
		void openPort( const PortDescriptor & port,
			       const std::string & portName = std::string( "RtMidi" ) )
		{
			if (!rtapi_) rtapi_ = port.getOutputApi();
			if (rtapi_) rtapi_->openPort(port,portName);
		}

		//!  Open a MIDI connection given by a port descriptor pointer.
		/*!
		  \param port     A pointer to a port descriptor of the port must be specified.
		  \param portName An optional name for the applicaction port that is used to connect to portId can be specified.
		  \sa openPort(const PortDescriptor &,const std::string &);
		*/
		void openPort( Pointer<PortDescriptor> p,
			       const std::string & portName = std::string( "RtMidi" ) ) {
			if (!p) {
				error( Error::INVALID_PARAMETER, "MidiApi::openPort: passed NULL pointer" );
				return;
			}
			openPort(*p, portName);
		}


		//! Function to create a virtual port, with optional name.
		/*!
		  This function creates a virtual MIDI port to which other
		  software applications can connect. This type of functionality
		  is currently only supported by the Macintosh OS-X, any JACK,
		  and Linux ALSA APIs (the function returns an error for the other APIs).

		  \param portName An optional name for the applicaction port that is
		  used to connect to portId can be specified.
		*/
		void openVirtualPort( const std::string portName = std::string( "RtMidi virtual output port" ) )
		{
			if (!rtapi_ && list && !list->empty()) {
				Pointer<MidiApi> api = list->front();

				std::vector< ApiType > apis;
				getCompiledApi( apis );
				for (size_t i = 0 ; i < apis.size() ; i++) {
					openMidiApi( apis[0] );
					if (rtapi_ && rtapi_->hasVirtualPorts()) break;
				}
			}

			if (rtapi_) rtapi_->openVirtualPort(portName);
			else {
				error(Error::INVALID_DEVICE,"MidiOut::openVirtualPort: No valid API selected");
			}
		}



		//! Immediately send a single message out an open MIDI output port.
		/*!
		  An exception is thrown if an error occurs during output or an
		  output connection was not previously established.

		  \deprecated
		*/
		RTMIDI_DEPRECATED(void sendMessage( std::vector<unsigned char> *message ))
		{
			if (!message) {
				error( Error::WARNING,
				       "MidiOutApi::sendMessage: no data in message argument!");
			}
			if (rtapi_)
				static_cast<MidiOutApi *>(rtapi_)->sendMessage(*message);
			else
				error( Error::WARNING, "MidiOut::sendMessage: The API has not been set.");
 		}


		//! Immediately send a single message out an open MIDI output port.
		/*!
		  An exception is thrown if an error occurs during output or an
		  output connection was not previously established.
		*/
		void sendMessage( std::vector<unsigned char> &message ) {
			if (rtapi_)
				static_cast<MidiOutApi *>(rtapi_)->sendMessage(message);
			error( Error::WARNING, "MidiOut::sendMessage: The API has not been set.");
 		}
	protected:
		static MidiApiList queryApis;
		void openMidiApi( ApiType api );
	};


	// **************************************************************** //
	//
	// MidiInApi and MidiOutApi subclass prototypes.
	//
	// **************************************************************** //

=======
/************************************************************************/
/*! \class RtMidiError
    \brief Exception handling class for RtMidi.

    The RtMidiError class is quite simple but it does allow errors to be
    "caught" by RtMidiError::Type. See the RtMidi documentation to know
    which methods can throw an RtMidiError.
*/
/************************************************************************/

class RtMidiError : public std::exception
{
 public:
  //! Defined RtMidiError types.
  enum Type {
    WARNING,           /*!< A non-critical error. */
    DEBUG_WARNING,     /*!< A non-critical error which might be useful for debugging. */
    UNSPECIFIED,       /*!< The default, unspecified error type. */
    NO_DEVICES_FOUND,  /*!< No devices found on system. */
    INVALID_DEVICE,    /*!< An invalid device ID was specified. */
    MEMORY_ERROR,      /*!< An error occured during memory allocation. */
    INVALID_PARAMETER, /*!< An invalid parameter was specified to a function. */
    INVALID_USE,       /*!< The function was called incorrectly. */
    DRIVER_ERROR,      /*!< A system driver error occured. */
    SYSTEM_ERROR,      /*!< A system error occured. */
    THREAD_ERROR       /*!< A thread error occured. */
  };

  //! The constructor.
  RtMidiError( const std::string& message, Type type = RtMidiError::UNSPECIFIED ) throw() : message_(message), type_(type) {}
 
  //! The destructor.
  virtual ~RtMidiError( void ) throw() {}

  //! Prints thrown error message to stderr.
  virtual void printMessage( void ) const throw() { std::cerr << '\n' << message_ << "\n\n"; }

  //! Returns the thrown error message type.
  virtual const Type& getType(void) const throw() { return type_; }

  //! Returns the thrown error message string.
  virtual const std::string& getMessage(void) const throw() { return message_; }

  //! Returns the thrown error message as a c-style string.
  virtual const char* what( void ) const throw() { return message_.c_str(); }

 protected:
  std::string message_;
  Type type_;
};

//! RtMidi error callback function prototype.
/*!
    \param type Type of error.
    \param errorText Error description.

    Note that class behaviour is undefined after a critical error (not
    a warning) is reported.
 */
typedef void (*RtMidiErrorCallback)( RtMidiError::Type type, const std::string &errorText, void *userData );

class MidiApi;

class RtMidi
{
 public:

  //! MIDI API specifier arguments.
  enum Api {
    UNSPECIFIED,    /*!< Search for a working compiled API. */
    MACOSX_CORE,    /*!< Macintosh OS-X Core Midi API. */
    LINUX_ALSA,     /*!< The Advanced Linux Sound Architecture API. */
    UNIX_JACK,      /*!< The JACK Low-Latency MIDI Server API. */
    WINDOWS_MM,     /*!< The Microsoft Multimedia MIDI API. */
    RTMIDI_DUMMY    /*!< A compilable but non-functional API. */
  };

  //! A static function to determine the current RtMidi version.
  static std::string getVersion( void ) throw();

  //! A static function to determine the available compiled MIDI APIs.
  /*!
    The values returned in the std::vector can be compared against
    the enumerated list values.  Note that there can be more than one
    API compiled for certain operating systems.
  */
  static void getCompiledApi( std::vector<RtMidi::Api> &apis ) throw();

  //! Pure virtual openPort() function.
  virtual void openPort( unsigned int portNumber = 0, const std::string portName = std::string( "RtMidi" ) ) = 0;

  //! Pure virtual openVirtualPort() function.
  virtual void openVirtualPort( const std::string portName = std::string( "RtMidi" ) ) = 0;

  //! Pure virtual getPortCount() function.
  virtual unsigned int getPortCount() = 0;

  //! Pure virtual getPortName() function.
  virtual std::string getPortName( unsigned int portNumber = 0 ) = 0;

  //! Pure virtual closePort() function.
  virtual void closePort( void ) = 0;

  //! Returns true if a port is open and false if not.
  virtual bool isPortOpen( void ) const = 0;

  //! Set an error callback function to be invoked when an error has occured.
  /*!
    The callback function will be called whenever an error has occured. It is best
    to set the error callback function before opening a port.
  */
  virtual void setErrorCallback( RtMidiErrorCallback errorCallback = NULL, void *userData = 0 ) = 0;

 protected:

  RtMidi();
  virtual ~RtMidi();

  MidiApi *rtapi_;
};

/**********************************************************************/
/*! \class RtMidiIn
    \brief A realtime MIDI input class.

    This class provides a common, platform-independent API for
    realtime MIDI input.  It allows access to a single MIDI input
    port.  Incoming MIDI messages are either saved to a queue for
    retrieval using the getMessage() function or immediately passed to
    a user-specified callback function.  Create multiple instances of
    this class to connect to more than one MIDI device at the same
    time.  With the OS-X, Linux ALSA, and JACK MIDI APIs, it is also
    possible to open a virtual input port to which other MIDI software
    clients can connect.

    by Gary P. Scavone, 2003-2014.
*/
/**********************************************************************/

// **************************************************************** //
//
// RtMidiIn and RtMidiOut class declarations.
//
// RtMidiIn / RtMidiOut are "controllers" used to select an available
// MIDI input or output interface.  They present common APIs for the
// user to call but all functionality is implemented by the classes
// MidiInApi, MidiOutApi and their subclasses.  RtMidiIn and RtMidiOut
// each create an instance of a MidiInApi or MidiOutApi subclass based
// on the user's API choice.  If no choice is made, they attempt to
// make a "logical" API selection.
//
// **************************************************************** //

class RtMidiIn : public RtMidi
{
 public:

  //! User callback function type definition.
  typedef void (*RtMidiCallback)( double timeStamp, std::vector<unsigned char> *message, void *userData);

  //! Default constructor that allows an optional api, client name and queue size.
  /*!
    An exception will be thrown if a MIDI system initialization
    error occurs.  The queue size defines the maximum number of
    messages that can be held in the MIDI queue (when not using a
    callback function).  If the queue size limit is reached,
    incoming messages will be ignored.

    If no API argument is specified and multiple API support has been
    compiled, the default order of use is ALSA, JACK (Linux) and CORE,
    JACK (OS-X).

    \param api        An optional API id can be specified.
    \param clientName An optional client name can be specified. This
                      will be used to group the ports that are created
                      by the application.
    \param queueSizeLimit An optional size of the MIDI input queue can be specified.
  */
  RtMidiIn( RtMidi::Api api=UNSPECIFIED,
            const std::string clientName = std::string( "RtMidi Input Client"),
            unsigned int queueSizeLimit = 100 );

  //! If a MIDI connection is still open, it will be closed by the destructor.
  ~RtMidiIn ( void ) throw();

  //! Returns the MIDI API specifier for the current instance of RtMidiIn.
  RtMidi::Api getCurrentApi( void ) throw();

  //! Open a MIDI input connection given by enumeration number.
  /*!
    \param portNumber An optional port number greater than 0 can be specified.
                      Otherwise, the default or first port found is opened.
    \param portName An optional name for the application port that is used to connect to portId can be specified.
  */
  void openPort( unsigned int portNumber = 0, const std::string portName = std::string( "RtMidi Input" ) );

  //! Create a virtual input port, with optional name, to allow software connections (OS X, JACK and ALSA only).
  /*!
    This function creates a virtual MIDI input port to which other
    software applications can connect.  This type of functionality
    is currently only supported by the Macintosh OS-X, any JACK,
    and Linux ALSA APIs (the function returns an error for the other APIs).

    \param portName An optional name for the application port that is
                    used to connect to portId can be specified.
  */
  void openVirtualPort( const std::string portName = std::string( "RtMidi Input" ) );

  //! Set a callback function to be invoked for incoming MIDI messages.
  /*!
    The callback function will be called whenever an incoming MIDI
    message is received.  While not absolutely necessary, it is best
    to set the callback function before opening a MIDI port to avoid
    leaving some messages in the queue.

    \param callback A callback function must be given.
    \param userData Optionally, a pointer to additional data can be
                    passed to the callback function whenever it is called.
  */
  void setCallback( RtMidiCallback callback, void *userData = 0 );

  //! Cancel use of the current callback function (if one exists).
  /*!
    Subsequent incoming MIDI messages will be written to the queue
    and can be retrieved with the \e getMessage function.
  */
  void cancelCallback();

  //! Close an open MIDI connection (if one exists).
  void closePort( void );

  //! Returns true if a port is open and false if not.
  virtual bool isPortOpen() const;

  //! Return the number of available MIDI input ports.
  /*!
    \return This function returns the number of MIDI ports of the selected API.
  */
  unsigned int getPortCount();

  //! Return a string identifier for the specified MIDI input port number.
  /*!
    \return The name of the port with the given Id is returned.
    \retval An empty string is returned if an invalid port specifier is provided.
  */
  std::string getPortName( unsigned int portNumber = 0 );

  //! Specify whether certain MIDI message types should be queued or ignored during input.
  /*!
    By default, MIDI timing and active sensing messages are ignored
    during message input because of their relative high data rates.
    MIDI sysex messages are ignored by default as well.  Variable
    values of "true" imply that the respective message type will be
    ignored.
  */
  void ignoreTypes( bool midiSysex = true, bool midiTime = true, bool midiSense = true );

  //! Fill the user-provided vector with the data bytes for the next available MIDI message in the input queue and return the event delta-time in seconds.
  /*!
    This function returns immediately whether a new message is
    available or not.  A valid message is indicated by a non-zero
    vector size.  An exception is thrown if an error occurs during
    message retrieval or an input connection was not previously
    established.
  */
  double getMessage( std::vector<unsigned char> *message );

  //! Set an error callback function to be invoked when an error has occured.
  /*!
    The callback function will be called whenever an error has occured. It is best
    to set the error callback function before opening a port.
  */
  virtual void setErrorCallback( RtMidiErrorCallback errorCallback = NULL, void *userData = 0 );

 protected:
  void openMidiApi( RtMidi::Api api, const std::string clientName, unsigned int queueSizeLimit );

};

/**********************************************************************/
/*! \class RtMidiOut
    \brief A realtime MIDI output class.

    This class provides a common, platform-independent API for MIDI
    output.  It allows one to probe available MIDI output ports, to
    connect to one such port, and to send MIDI bytes immediately over
    the connection.  Create multiple instances of this class to
    connect to more than one MIDI device at the same time.  With the
    OS-X, Linux ALSA and JACK MIDI APIs, it is also possible to open a
    virtual port to which other MIDI software clients can connect.

    by Gary P. Scavone, 2003-2014.
*/
/**********************************************************************/

class RtMidiOut : public RtMidi
{
 public:

  //! Default constructor that allows an optional client name.
  /*!
    An exception will be thrown if a MIDI system initialization error occurs.

    If no API argument is specified and multiple API support has been
    compiled, the default order of use is ALSA, JACK (Linux) and CORE,
    JACK (OS-X).
  */
  RtMidiOut( RtMidi::Api api=UNSPECIFIED,
             const std::string clientName = std::string( "RtMidi Output Client") );

  //! The destructor closes any open MIDI connections.
  ~RtMidiOut( void ) throw();

  //! Returns the MIDI API specifier for the current instance of RtMidiOut.
  RtMidi::Api getCurrentApi( void ) throw();

  //! Open a MIDI output connection.
  /*!
      An optional port number greater than 0 can be specified.
      Otherwise, the default or first port found is opened.  An
      exception is thrown if an error occurs while attempting to make
      the port connection.
  */
  void openPort( unsigned int portNumber = 0, const std::string portName = std::string( "RtMidi Output" ) );

  //! Close an open MIDI connection (if one exists).
  void closePort( void );

  //! Returns true if a port is open and false if not.
  virtual bool isPortOpen() const;

  //! Create a virtual output port, with optional name, to allow software connections (OS X, JACK and ALSA only).
  /*!
      This function creates a virtual MIDI output port to which other
      software applications can connect.  This type of functionality
      is currently only supported by the Macintosh OS-X, Linux ALSA
      and JACK APIs (the function does nothing with the other APIs).
      An exception is thrown if an error occurs while attempting to
      create the virtual port.
  */
  void openVirtualPort( const std::string portName = std::string( "RtMidi Output" ) );

  //! Return the number of available MIDI output ports.
  unsigned int getPortCount( void );

  //! Return a string identifier for the specified MIDI port type and number.
  /*!
      An empty string is returned if an invalid port specifier is provided.
  */
  std::string getPortName( unsigned int portNumber = 0 );

  //! Immediately send a single message out an open MIDI output port.
  /*!
      An exception is thrown if an error occurs during output or an
      output connection was not previously established.
  */
  void sendMessage( std::vector<unsigned char> *message );

  //! Set an error callback function to be invoked when an error has occured.
  /*!
    The callback function will be called whenever an error has occured. It is best
    to set the error callback function before opening a port.
  */
  virtual void setErrorCallback( RtMidiErrorCallback errorCallback = NULL, void *userData = 0 );

 protected:
  void openMidiApi( RtMidi::Api api, const std::string clientName );
};


// **************************************************************** //
//
// MidiInApi / MidiOutApi class declarations.
//
// Subclasses of MidiInApi and MidiOutApi contain all API- and
// OS-specific code necessary to fully implement the RtMidi API.
//
// Note that MidiInApi and MidiOutApi are abstract base classes and
// cannot be explicitly instantiated.  RtMidiIn and RtMidiOut will
// create instances of a MidiInApi or MidiOutApi subclass.
//
// **************************************************************** //

class MidiApi
{
 public:

  MidiApi();
  virtual ~MidiApi();
  virtual RtMidi::Api getCurrentApi( void ) = 0;
  virtual void openPort( unsigned int portNumber, const std::string portName ) = 0;
  virtual void openVirtualPort( const std::string portName ) = 0;
  virtual void closePort( void ) = 0;

  virtual unsigned int getPortCount( void ) = 0;
  virtual std::string getPortName( unsigned int portNumber ) = 0;

  inline bool isPortOpen() const { return connected_; }
  void setErrorCallback( RtMidiErrorCallback errorCallback, void *userData );

  //! A basic error reporting function for RtMidi classes.
  void error( RtMidiError::Type type, std::string errorString );

protected:
  virtual void initialize( const std::string& clientName ) = 0;

  void *apiData_;
  bool connected_;
  std::string errorString_;
  RtMidiErrorCallback errorCallback_;
  void *errorCallbackUserData_;
};

class MidiInApi : public MidiApi
{
 public:

  MidiInApi( unsigned int queueSizeLimit );
  virtual ~MidiInApi( void );
  void setCallback( RtMidiIn::RtMidiCallback callback, void *userData );
  void cancelCallback( void );
  virtual void ignoreTypes( bool midiSysex, bool midiTime, bool midiSense );
  double getMessage( std::vector<unsigned char> *message );

  // A MIDI structure used internally by the class to store incoming
  // messages.  Each message represents one and only one MIDI message.
  struct MidiMessage { 
    std::vector<unsigned char> bytes; 
    double timeStamp;

    // Default constructor.
  MidiMessage()
  :bytes(0), timeStamp(0.0) {}
  };

  struct MidiQueue {
    unsigned int front;
    unsigned int back;
    unsigned int size;
    unsigned int ringSize;
    MidiMessage *ring;

    // Default constructor.
  MidiQueue()
  :front(0), back(0), size(0), ringSize(0) {}
  };

  // The RtMidiInData structure is used to pass private class data to
  // the MIDI input handling function or thread.
  struct RtMidiInData {
    MidiQueue queue;
    MidiMessage message;
    unsigned char ignoreFlags;
    bool doInput;
    bool firstMessage;
    void *apiData;
    bool usingCallback;
    RtMidiIn::RtMidiCallback userCallback;
    void *userData;
    bool continueSysex;

    // Default constructor.
  RtMidiInData()
  : ignoreFlags(7), doInput(false), firstMessage(true),
      apiData(0), usingCallback(false), userCallback(0), userData(0),
      continueSysex(false) {}
  };

 protected:
  RtMidiInData inputData_;
};

class MidiOutApi : public MidiApi
{
 public:

  MidiOutApi( void );
  virtual ~MidiOutApi( void );
  virtual void sendMessage( std::vector<unsigned char> *message ) = 0;
};

// **************************************************************** //
//
// Inline RtMidiIn and RtMidiOut definitions.
//
// **************************************************************** //

inline RtMidi::Api RtMidiIn :: getCurrentApi( void ) throw() { return rtapi_->getCurrentApi(); }
inline void RtMidiIn :: openPort( unsigned int portNumber, const std::string portName ) { rtapi_->openPort( portNumber, portName ); }
inline void RtMidiIn :: openVirtualPort( const std::string portName ) { rtapi_->openVirtualPort( portName ); }
inline void RtMidiIn :: closePort( void ) { rtapi_->closePort(); }
inline bool RtMidiIn :: isPortOpen() const { return rtapi_->isPortOpen(); }
inline void RtMidiIn :: setCallback( RtMidiCallback callback, void *userData ) { ((MidiInApi *)rtapi_)->setCallback( callback, userData ); }
inline void RtMidiIn :: cancelCallback( void ) { ((MidiInApi *)rtapi_)->cancelCallback(); }
inline unsigned int RtMidiIn :: getPortCount( void ) { return rtapi_->getPortCount(); }
inline std::string RtMidiIn :: getPortName( unsigned int portNumber ) { return rtapi_->getPortName( portNumber ); }
inline void RtMidiIn :: ignoreTypes( bool midiSysex, bool midiTime, bool midiSense ) { ((MidiInApi *)rtapi_)->ignoreTypes( midiSysex, midiTime, midiSense ); }
inline double RtMidiIn :: getMessage( std::vector<unsigned char> *message ) { return ((MidiInApi *)rtapi_)->getMessage( message ); }
inline void RtMidiIn :: setErrorCallback( RtMidiErrorCallback errorCallback, void *userData ) { rtapi_->setErrorCallback(errorCallback, userData); }

inline RtMidi::Api RtMidiOut :: getCurrentApi( void ) throw() { return rtapi_->getCurrentApi(); }
inline void RtMidiOut :: openPort( unsigned int portNumber, const std::string portName ) { rtapi_->openPort( portNumber, portName ); }
inline void RtMidiOut :: openVirtualPort( const std::string portName ) { rtapi_->openVirtualPort( portName ); }
inline void RtMidiOut :: closePort( void ) { rtapi_->closePort(); }
inline bool RtMidiOut :: isPortOpen() const { return rtapi_->isPortOpen(); }
inline unsigned int RtMidiOut :: getPortCount( void ) { return rtapi_->getPortCount(); }
inline std::string RtMidiOut :: getPortName( unsigned int portNumber ) { return rtapi_->getPortName( portNumber ); }
inline void RtMidiOut :: sendMessage( std::vector<unsigned char> *message ) { ((MidiOutApi *)rtapi_)->sendMessage( message ); }
inline void RtMidiOut :: setErrorCallback( RtMidiErrorCallback errorCallback, void *userData ) { rtapi_->setErrorCallback(errorCallback, userData); }

// **************************************************************** //
//
// MidiInApi and MidiOutApi subclass prototypes.
//
// **************************************************************** //
>>>>>>> 2c7a6664

#if !defined(__LINUX_ALSA__) && !defined(__UNIX_JACK__) && !defined(__MACOSX_CORE__) && !defined(__WINDOWS_MM__)
  #define __RTMIDI_DUMMY__
#endif

#if defined(__MACOSX_CORE__)

	class MidiInCore: public MidiInApi
	{
	public:
		MidiInCore( const std::string clientName, unsigned int queueSizeLimit );
		~MidiInCore( void );
		ApiType getCurrentApi( void ) throw() { return MACOSX_CORE; };
		bool hasVirtualPorts() const { return true; }
		void openPort( unsigned int portNumber, const std::string & portName );
		void openVirtualPort( const std::string portName );
		void openPort( const PortDescriptor & port, const std::string & portName);
		Pointer<PortDescriptor> getDescriptor(bool local=false);
		PortList getPortList(int capabilities);
		void closePort( void );
		unsigned int getPortCount( void );
		std::string getPortName( unsigned int portNumber );

	protected:
		void initialize( const std::string& clientName );
	};

	class MidiOutCore: public MidiOutApi
	{
	public:
		MidiOutCore( const std::string clientName );
		~MidiOutCore( void );
		ApiType getCurrentApi( void ) throw() { return MACOSX_CORE; };
		bool hasVirtualPorts() const { return true; }
		void openPort( unsigned int portNumber, const std::string & portName );
		void openVirtualPort( const std::string portName );
		void openPort( const PortDescriptor & port, const std::string & portName);
		Pointer<PortDescriptor> getDescriptor(bool local=false);
		PortList getPortList(int capabilities);
		void closePort( void );
		unsigned int getPortCount( void );
		std::string getPortName( unsigned int portNumber );
		void sendMessage( std::vector<unsigned char> &message );

	protected:
		void initialize( const std::string& clientName );
	};

#endif

#if defined(__UNIX_JACK__)

	class MidiInJack: public MidiInApi
	{
	public:
		MidiInJack( const std::string clientName, unsigned int queueSizeLimit );
		~MidiInJack( void );
		ApiType getCurrentApi( void ) throw() { return UNIX_JACK; };
		bool hasVirtualPorts() const { return true; }
		void openPort( unsigned int portNumber, const std::string & portName );
		void openVirtualPort( const std::string portName );
		void openPort( const PortDescriptor & port, const std::string & portName);
		Pointer<PortDescriptor> getDescriptor(bool local=false);
		PortList getPortList(int capabilities);
		void closePort( void );
		unsigned int getPortCount( void );
		std::string getPortName( unsigned int portNumber );

	protected:
		std::string clientName;

		void connect( void );
		void initialize( const std::string& clientName );
	};

	class MidiOutJack: public MidiOutApi
	{
	public:
		MidiOutJack( const std::string clientName );
		~MidiOutJack( void );
		ApiType getCurrentApi( void ) throw() { return UNIX_JACK; };
		bool hasVirtualPorts() const { return true; }
		void openPort( unsigned int portNumber, const std::string & portName );
		void openVirtualPort( const std::string portName );
		void openPort( const PortDescriptor & port, const std::string & portName);
		Pointer<PortDescriptor> getDescriptor(bool local=false);
		PortList getPortList(int capabilities);
		void closePort( void );
		unsigned int getPortCount( void );
		std::string getPortName( unsigned int portNumber );
		void sendMessage( std::vector<unsigned char> &message );

	protected:
		std::string clientName;

		void connect( void );
		void initialize( const std::string& clientName );
	};

#endif

#if defined(__LINUX_ALSA__)

	class MidiInAlsa: public MidiInApi
	{
	public:
		MidiInAlsa( const std::string clientName, unsigned int queueSizeLimit );
		~MidiInAlsa( void );
		ApiType getCurrentApi( void ) throw() { return LINUX_ALSA; };
		bool hasVirtualPorts() const { return true; }
		void openPort( unsigned int portNumber, const std::string & portName );
		void openVirtualPort( const std::string portName );
		void openPort( const PortDescriptor & port, const std::string & portName);
		Pointer<PortDescriptor> getDescriptor(bool local=false);
		PortList getPortList(int capabilities);
		void closePort( void );
		unsigned int getPortCount( void );
		std::string getPortName( unsigned int portNumber );

	protected:
		void initialize( const std::string& clientName );
	};

	class MidiOutAlsa: public MidiOutApi
	{
	public:
		MidiOutAlsa( const std::string clientName );
		~MidiOutAlsa( void );
		ApiType getCurrentApi( void ) throw() { return LINUX_ALSA; };
		bool hasVirtualPorts() const { return true; }
		void openPort( unsigned int portNumber, const std::string & portName );
		void openVirtualPort( const std::string portName );
		void openPort( const PortDescriptor & port, const std::string & portName);
		Pointer<PortDescriptor> getDescriptor(bool local=false);
		PortList getPortList(int capabilities);
		void closePort( void );
		unsigned int getPortCount( void );
		std::string getPortName( unsigned int portNumber );
		void sendMessage( std::vector<unsigned char> &message );

	protected:
		void initialize( const std::string& clientName );
	};

#endif

#if defined(__WINDOWS_MM__)

	class MidiInWinMM: public MidiInApi
	{
	public:
		MidiInWinMM( const std::string clientName, unsigned int queueSizeLimit );
		~MidiInWinMM( void );
		ApiType getCurrentApi( void ) { return WINDOWS_MM; };
		bool hasVirtualPorts() const { return false; }
		void openPort( unsigned int portNumber, const std::string & portName );
		void openVirtualPort( const std::string portName );
		void openPort( const PortDescriptor & port, const std::string & portName);
		Pointer<PortDescriptor> getDescriptor(bool local=false);
		PortList getPortList(int capabilities);
		void closePort( void );
		unsigned int getPortCount( void );
		std::string getPortName( unsigned int portNumber );

	protected:
		void initialize( const std::string& clientName );
	};

	class MidiOutWinMM: public MidiOutApi
	{
	public:
		MidiOutWinMM( const std::string clientName );
		~MidiOutWinMM( void );
		ApiType getCurrentApi( void ) { return WINDOWS_MM; };
		bool hasVirtualPorts() const { return false; }
		void openPort( unsigned int portNumber, const std::string & portName );
		void openVirtualPort( const std::string portName );
		void openPort( const PortDescriptor & port, const std::string & portName);
		Pointer<PortDescriptor> getDescriptor(bool local=false);
		PortList getPortList(int capabilities);
		void closePort( void );
		unsigned int getPortCount( void );
		std::string getPortName( unsigned int portNumber );
		void sendMessage( std::vector<unsigned char> &message );

	protected:
		void initialize( const std::string& clientName );
	};

#endif

#if defined(__RTMIDI_DUMMY__)

	class MidiInDummy: public MidiInApi
	{
	public:
		MidiInDummy( const std::string /*clientName*/, unsigned int queueSizeLimit )
			: MidiInApi( queueSizeLimit ) {
			errorString_ = "MidiInDummy: This class provides no functionality.";
			error( Error::WARNING, errorString_ );
		}
		ApiType getCurrentApi( void ) { return RTMIDI_DUMMY; }
		bool hasVirtualPorts() const { return false; }
		void openPort( unsigned int /*portNumber*/, const & std::string /*portName*/ ) {}
		void openVirtualPort( const std::string /*portName*/ ) {}
		void openPort( const PortDescriptor & port, const & std::string portName) {}
		Pointer<PortDescriptor> getDescriptor(bool local=false) { return 0; }
		PortList getPortList(int capabilities) { return PortList(); }
		void closePort( void ) {}
		unsigned int getPortCount( void ) { return 0; }
		std::string getPortName( unsigned int portNumber ) { return ""; }

	protected:
		void initialize( const std::string& /*clientName*/ ) {}
	};

	class MidiOutDummy: public MidiOutApi
	{
	public:
		MidiOutDummy( const std::string /*clientName*/ ) {
			errorString_ = "MidiOutDummy: This class provides no functionality.";
			error( Error::WARNING, errorString_ );
		}
		ApiType getCurrentApi( void ) { return RTMIDI_DUMMY; }
		bool hasVirtualPorts() const { return false; }
		void openPort( unsigned int /*portNumber*/, const & std::string /*portName*/ ) {}
		void openVirtualPort( const std::string /*portName*/ ) {}
		void openPort( const PortDescriptor & port, const & std::string portName) {}
		Pointer<PortDescriptor> getDescriptor(bool local=false) { return 0; }
		PortList getPortList(int capabilities) { return PortList(); }
		void closePort( void ) {}
		unsigned int getPortCount( void ) { return 0; }
		std::string getPortName( unsigned int /*portNumber*/ ) { return ""; }
		void sendMessage( std::vector<unsigned char> & /*message*/ ) {}

	protected:
		void initialize( const std::string& /*clientName*/ ) {}
	};

#endif

}

typedef rtmidi::Midi    RtMidi;
typedef rtmidi::MidiIn  RtMidiIn;
typedef rtmidi::MidiOut RtMidiOut;
typedef rtmidi::Error   RtMidiError;
#endif<|MERGE_RESOLUTION|>--- conflicted
+++ resolved
@@ -160,7 +160,7 @@
 	  Note that class behaviour is undefined after a critical error (not
 	  a warning) is reported.
 	*/
-	typedef void (*ErrorCallback)( Error::Type type, const std::string &errorText );
+	typedef void (*ErrorCallback)( Error::Type type, const std::string &errorText, void * userdata );
 
 
 
@@ -237,7 +237,6 @@
 	typedef std::shared_ptr<T> Pointer;
 #endif
 
-<<<<<<< HEAD
 	class MidiApi;
 	class MidiInApi;
 	class MidiOutApi;
@@ -489,7 +488,7 @@
 		  The callback function will be called whenever an error has occured. It is best
 		  to set the error callback function before opening a port.
 		*/
-		virtual void setErrorCallback( ErrorCallback errorCallback = NULL );
+		virtual void setErrorCallback( ErrorCallback errorCallback = NULL, void * userData = 0 );
 
 
 		//! Returns the MIDI API specifier for the current instance of RtMidiIn.
@@ -505,6 +504,7 @@
 		bool connected_;
 		std::string errorString_;
 		ErrorCallback errorCallback_;
+		void * errorCallbackUserData_;
 	};
 
 	class MidiInApi : public MidiApi
@@ -783,9 +783,9 @@
 		  The callback function will be called whenever an error has occured. It is best
 		  to set the error callback function before opening a port.
 		*/
-		void setErrorCallback( ErrorCallback errorCallback = NULL )
-		{
-			if (rtapi_) rtapi_->setErrorCallback(errorCallback);
+		void setErrorCallback( ErrorCallback errorCallback = NULL, void * userData = 0 )
+		{
+			if (rtapi_) rtapi_->setErrorCallback(errorCallback, userData);
 		}
 
 		//! A basic error reporting function for RtMidi classes.
@@ -1194,523 +1194,6 @@
 	//
 	// **************************************************************** //
 
-=======
-/************************************************************************/
-/*! \class RtMidiError
-    \brief Exception handling class for RtMidi.
-
-    The RtMidiError class is quite simple but it does allow errors to be
-    "caught" by RtMidiError::Type. See the RtMidi documentation to know
-    which methods can throw an RtMidiError.
-*/
-/************************************************************************/
-
-class RtMidiError : public std::exception
-{
- public:
-  //! Defined RtMidiError types.
-  enum Type {
-    WARNING,           /*!< A non-critical error. */
-    DEBUG_WARNING,     /*!< A non-critical error which might be useful for debugging. */
-    UNSPECIFIED,       /*!< The default, unspecified error type. */
-    NO_DEVICES_FOUND,  /*!< No devices found on system. */
-    INVALID_DEVICE,    /*!< An invalid device ID was specified. */
-    MEMORY_ERROR,      /*!< An error occured during memory allocation. */
-    INVALID_PARAMETER, /*!< An invalid parameter was specified to a function. */
-    INVALID_USE,       /*!< The function was called incorrectly. */
-    DRIVER_ERROR,      /*!< A system driver error occured. */
-    SYSTEM_ERROR,      /*!< A system error occured. */
-    THREAD_ERROR       /*!< A thread error occured. */
-  };
-
-  //! The constructor.
-  RtMidiError( const std::string& message, Type type = RtMidiError::UNSPECIFIED ) throw() : message_(message), type_(type) {}
- 
-  //! The destructor.
-  virtual ~RtMidiError( void ) throw() {}
-
-  //! Prints thrown error message to stderr.
-  virtual void printMessage( void ) const throw() { std::cerr << '\n' << message_ << "\n\n"; }
-
-  //! Returns the thrown error message type.
-  virtual const Type& getType(void) const throw() { return type_; }
-
-  //! Returns the thrown error message string.
-  virtual const std::string& getMessage(void) const throw() { return message_; }
-
-  //! Returns the thrown error message as a c-style string.
-  virtual const char* what( void ) const throw() { return message_.c_str(); }
-
- protected:
-  std::string message_;
-  Type type_;
-};
-
-//! RtMidi error callback function prototype.
-/*!
-    \param type Type of error.
-    \param errorText Error description.
-
-    Note that class behaviour is undefined after a critical error (not
-    a warning) is reported.
- */
-typedef void (*RtMidiErrorCallback)( RtMidiError::Type type, const std::string &errorText, void *userData );
-
-class MidiApi;
-
-class RtMidi
-{
- public:
-
-  //! MIDI API specifier arguments.
-  enum Api {
-    UNSPECIFIED,    /*!< Search for a working compiled API. */
-    MACOSX_CORE,    /*!< Macintosh OS-X Core Midi API. */
-    LINUX_ALSA,     /*!< The Advanced Linux Sound Architecture API. */
-    UNIX_JACK,      /*!< The JACK Low-Latency MIDI Server API. */
-    WINDOWS_MM,     /*!< The Microsoft Multimedia MIDI API. */
-    RTMIDI_DUMMY    /*!< A compilable but non-functional API. */
-  };
-
-  //! A static function to determine the current RtMidi version.
-  static std::string getVersion( void ) throw();
-
-  //! A static function to determine the available compiled MIDI APIs.
-  /*!
-    The values returned in the std::vector can be compared against
-    the enumerated list values.  Note that there can be more than one
-    API compiled for certain operating systems.
-  */
-  static void getCompiledApi( std::vector<RtMidi::Api> &apis ) throw();
-
-  //! Pure virtual openPort() function.
-  virtual void openPort( unsigned int portNumber = 0, const std::string portName = std::string( "RtMidi" ) ) = 0;
-
-  //! Pure virtual openVirtualPort() function.
-  virtual void openVirtualPort( const std::string portName = std::string( "RtMidi" ) ) = 0;
-
-  //! Pure virtual getPortCount() function.
-  virtual unsigned int getPortCount() = 0;
-
-  //! Pure virtual getPortName() function.
-  virtual std::string getPortName( unsigned int portNumber = 0 ) = 0;
-
-  //! Pure virtual closePort() function.
-  virtual void closePort( void ) = 0;
-
-  //! Returns true if a port is open and false if not.
-  virtual bool isPortOpen( void ) const = 0;
-
-  //! Set an error callback function to be invoked when an error has occured.
-  /*!
-    The callback function will be called whenever an error has occured. It is best
-    to set the error callback function before opening a port.
-  */
-  virtual void setErrorCallback( RtMidiErrorCallback errorCallback = NULL, void *userData = 0 ) = 0;
-
- protected:
-
-  RtMidi();
-  virtual ~RtMidi();
-
-  MidiApi *rtapi_;
-};
-
-/**********************************************************************/
-/*! \class RtMidiIn
-    \brief A realtime MIDI input class.
-
-    This class provides a common, platform-independent API for
-    realtime MIDI input.  It allows access to a single MIDI input
-    port.  Incoming MIDI messages are either saved to a queue for
-    retrieval using the getMessage() function or immediately passed to
-    a user-specified callback function.  Create multiple instances of
-    this class to connect to more than one MIDI device at the same
-    time.  With the OS-X, Linux ALSA, and JACK MIDI APIs, it is also
-    possible to open a virtual input port to which other MIDI software
-    clients can connect.
-
-    by Gary P. Scavone, 2003-2014.
-*/
-/**********************************************************************/
-
-// **************************************************************** //
-//
-// RtMidiIn and RtMidiOut class declarations.
-//
-// RtMidiIn / RtMidiOut are "controllers" used to select an available
-// MIDI input or output interface.  They present common APIs for the
-// user to call but all functionality is implemented by the classes
-// MidiInApi, MidiOutApi and their subclasses.  RtMidiIn and RtMidiOut
-// each create an instance of a MidiInApi or MidiOutApi subclass based
-// on the user's API choice.  If no choice is made, they attempt to
-// make a "logical" API selection.
-//
-// **************************************************************** //
-
-class RtMidiIn : public RtMidi
-{
- public:
-
-  //! User callback function type definition.
-  typedef void (*RtMidiCallback)( double timeStamp, std::vector<unsigned char> *message, void *userData);
-
-  //! Default constructor that allows an optional api, client name and queue size.
-  /*!
-    An exception will be thrown if a MIDI system initialization
-    error occurs.  The queue size defines the maximum number of
-    messages that can be held in the MIDI queue (when not using a
-    callback function).  If the queue size limit is reached,
-    incoming messages will be ignored.
-
-    If no API argument is specified and multiple API support has been
-    compiled, the default order of use is ALSA, JACK (Linux) and CORE,
-    JACK (OS-X).
-
-    \param api        An optional API id can be specified.
-    \param clientName An optional client name can be specified. This
-                      will be used to group the ports that are created
-                      by the application.
-    \param queueSizeLimit An optional size of the MIDI input queue can be specified.
-  */
-  RtMidiIn( RtMidi::Api api=UNSPECIFIED,
-            const std::string clientName = std::string( "RtMidi Input Client"),
-            unsigned int queueSizeLimit = 100 );
-
-  //! If a MIDI connection is still open, it will be closed by the destructor.
-  ~RtMidiIn ( void ) throw();
-
-  //! Returns the MIDI API specifier for the current instance of RtMidiIn.
-  RtMidi::Api getCurrentApi( void ) throw();
-
-  //! Open a MIDI input connection given by enumeration number.
-  /*!
-    \param portNumber An optional port number greater than 0 can be specified.
-                      Otherwise, the default or first port found is opened.
-    \param portName An optional name for the application port that is used to connect to portId can be specified.
-  */
-  void openPort( unsigned int portNumber = 0, const std::string portName = std::string( "RtMidi Input" ) );
-
-  //! Create a virtual input port, with optional name, to allow software connections (OS X, JACK and ALSA only).
-  /*!
-    This function creates a virtual MIDI input port to which other
-    software applications can connect.  This type of functionality
-    is currently only supported by the Macintosh OS-X, any JACK,
-    and Linux ALSA APIs (the function returns an error for the other APIs).
-
-    \param portName An optional name for the application port that is
-                    used to connect to portId can be specified.
-  */
-  void openVirtualPort( const std::string portName = std::string( "RtMidi Input" ) );
-
-  //! Set a callback function to be invoked for incoming MIDI messages.
-  /*!
-    The callback function will be called whenever an incoming MIDI
-    message is received.  While not absolutely necessary, it is best
-    to set the callback function before opening a MIDI port to avoid
-    leaving some messages in the queue.
-
-    \param callback A callback function must be given.
-    \param userData Optionally, a pointer to additional data can be
-                    passed to the callback function whenever it is called.
-  */
-  void setCallback( RtMidiCallback callback, void *userData = 0 );
-
-  //! Cancel use of the current callback function (if one exists).
-  /*!
-    Subsequent incoming MIDI messages will be written to the queue
-    and can be retrieved with the \e getMessage function.
-  */
-  void cancelCallback();
-
-  //! Close an open MIDI connection (if one exists).
-  void closePort( void );
-
-  //! Returns true if a port is open and false if not.
-  virtual bool isPortOpen() const;
-
-  //! Return the number of available MIDI input ports.
-  /*!
-    \return This function returns the number of MIDI ports of the selected API.
-  */
-  unsigned int getPortCount();
-
-  //! Return a string identifier for the specified MIDI input port number.
-  /*!
-    \return The name of the port with the given Id is returned.
-    \retval An empty string is returned if an invalid port specifier is provided.
-  */
-  std::string getPortName( unsigned int portNumber = 0 );
-
-  //! Specify whether certain MIDI message types should be queued or ignored during input.
-  /*!
-    By default, MIDI timing and active sensing messages are ignored
-    during message input because of their relative high data rates.
-    MIDI sysex messages are ignored by default as well.  Variable
-    values of "true" imply that the respective message type will be
-    ignored.
-  */
-  void ignoreTypes( bool midiSysex = true, bool midiTime = true, bool midiSense = true );
-
-  //! Fill the user-provided vector with the data bytes for the next available MIDI message in the input queue and return the event delta-time in seconds.
-  /*!
-    This function returns immediately whether a new message is
-    available or not.  A valid message is indicated by a non-zero
-    vector size.  An exception is thrown if an error occurs during
-    message retrieval or an input connection was not previously
-    established.
-  */
-  double getMessage( std::vector<unsigned char> *message );
-
-  //! Set an error callback function to be invoked when an error has occured.
-  /*!
-    The callback function will be called whenever an error has occured. It is best
-    to set the error callback function before opening a port.
-  */
-  virtual void setErrorCallback( RtMidiErrorCallback errorCallback = NULL, void *userData = 0 );
-
- protected:
-  void openMidiApi( RtMidi::Api api, const std::string clientName, unsigned int queueSizeLimit );
-
-};
-
-/**********************************************************************/
-/*! \class RtMidiOut
-    \brief A realtime MIDI output class.
-
-    This class provides a common, platform-independent API for MIDI
-    output.  It allows one to probe available MIDI output ports, to
-    connect to one such port, and to send MIDI bytes immediately over
-    the connection.  Create multiple instances of this class to
-    connect to more than one MIDI device at the same time.  With the
-    OS-X, Linux ALSA and JACK MIDI APIs, it is also possible to open a
-    virtual port to which other MIDI software clients can connect.
-
-    by Gary P. Scavone, 2003-2014.
-*/
-/**********************************************************************/
-
-class RtMidiOut : public RtMidi
-{
- public:
-
-  //! Default constructor that allows an optional client name.
-  /*!
-    An exception will be thrown if a MIDI system initialization error occurs.
-
-    If no API argument is specified and multiple API support has been
-    compiled, the default order of use is ALSA, JACK (Linux) and CORE,
-    JACK (OS-X).
-  */
-  RtMidiOut( RtMidi::Api api=UNSPECIFIED,
-             const std::string clientName = std::string( "RtMidi Output Client") );
-
-  //! The destructor closes any open MIDI connections.
-  ~RtMidiOut( void ) throw();
-
-  //! Returns the MIDI API specifier for the current instance of RtMidiOut.
-  RtMidi::Api getCurrentApi( void ) throw();
-
-  //! Open a MIDI output connection.
-  /*!
-      An optional port number greater than 0 can be specified.
-      Otherwise, the default or first port found is opened.  An
-      exception is thrown if an error occurs while attempting to make
-      the port connection.
-  */
-  void openPort( unsigned int portNumber = 0, const std::string portName = std::string( "RtMidi Output" ) );
-
-  //! Close an open MIDI connection (if one exists).
-  void closePort( void );
-
-  //! Returns true if a port is open and false if not.
-  virtual bool isPortOpen() const;
-
-  //! Create a virtual output port, with optional name, to allow software connections (OS X, JACK and ALSA only).
-  /*!
-      This function creates a virtual MIDI output port to which other
-      software applications can connect.  This type of functionality
-      is currently only supported by the Macintosh OS-X, Linux ALSA
-      and JACK APIs (the function does nothing with the other APIs).
-      An exception is thrown if an error occurs while attempting to
-      create the virtual port.
-  */
-  void openVirtualPort( const std::string portName = std::string( "RtMidi Output" ) );
-
-  //! Return the number of available MIDI output ports.
-  unsigned int getPortCount( void );
-
-  //! Return a string identifier for the specified MIDI port type and number.
-  /*!
-      An empty string is returned if an invalid port specifier is provided.
-  */
-  std::string getPortName( unsigned int portNumber = 0 );
-
-  //! Immediately send a single message out an open MIDI output port.
-  /*!
-      An exception is thrown if an error occurs during output or an
-      output connection was not previously established.
-  */
-  void sendMessage( std::vector<unsigned char> *message );
-
-  //! Set an error callback function to be invoked when an error has occured.
-  /*!
-    The callback function will be called whenever an error has occured. It is best
-    to set the error callback function before opening a port.
-  */
-  virtual void setErrorCallback( RtMidiErrorCallback errorCallback = NULL, void *userData = 0 );
-
- protected:
-  void openMidiApi( RtMidi::Api api, const std::string clientName );
-};
-
-
-// **************************************************************** //
-//
-// MidiInApi / MidiOutApi class declarations.
-//
-// Subclasses of MidiInApi and MidiOutApi contain all API- and
-// OS-specific code necessary to fully implement the RtMidi API.
-//
-// Note that MidiInApi and MidiOutApi are abstract base classes and
-// cannot be explicitly instantiated.  RtMidiIn and RtMidiOut will
-// create instances of a MidiInApi or MidiOutApi subclass.
-//
-// **************************************************************** //
-
-class MidiApi
-{
- public:
-
-  MidiApi();
-  virtual ~MidiApi();
-  virtual RtMidi::Api getCurrentApi( void ) = 0;
-  virtual void openPort( unsigned int portNumber, const std::string portName ) = 0;
-  virtual void openVirtualPort( const std::string portName ) = 0;
-  virtual void closePort( void ) = 0;
-
-  virtual unsigned int getPortCount( void ) = 0;
-  virtual std::string getPortName( unsigned int portNumber ) = 0;
-
-  inline bool isPortOpen() const { return connected_; }
-  void setErrorCallback( RtMidiErrorCallback errorCallback, void *userData );
-
-  //! A basic error reporting function for RtMidi classes.
-  void error( RtMidiError::Type type, std::string errorString );
-
-protected:
-  virtual void initialize( const std::string& clientName ) = 0;
-
-  void *apiData_;
-  bool connected_;
-  std::string errorString_;
-  RtMidiErrorCallback errorCallback_;
-  void *errorCallbackUserData_;
-};
-
-class MidiInApi : public MidiApi
-{
- public:
-
-  MidiInApi( unsigned int queueSizeLimit );
-  virtual ~MidiInApi( void );
-  void setCallback( RtMidiIn::RtMidiCallback callback, void *userData );
-  void cancelCallback( void );
-  virtual void ignoreTypes( bool midiSysex, bool midiTime, bool midiSense );
-  double getMessage( std::vector<unsigned char> *message );
-
-  // A MIDI structure used internally by the class to store incoming
-  // messages.  Each message represents one and only one MIDI message.
-  struct MidiMessage { 
-    std::vector<unsigned char> bytes; 
-    double timeStamp;
-
-    // Default constructor.
-  MidiMessage()
-  :bytes(0), timeStamp(0.0) {}
-  };
-
-  struct MidiQueue {
-    unsigned int front;
-    unsigned int back;
-    unsigned int size;
-    unsigned int ringSize;
-    MidiMessage *ring;
-
-    // Default constructor.
-  MidiQueue()
-  :front(0), back(0), size(0), ringSize(0) {}
-  };
-
-  // The RtMidiInData structure is used to pass private class data to
-  // the MIDI input handling function or thread.
-  struct RtMidiInData {
-    MidiQueue queue;
-    MidiMessage message;
-    unsigned char ignoreFlags;
-    bool doInput;
-    bool firstMessage;
-    void *apiData;
-    bool usingCallback;
-    RtMidiIn::RtMidiCallback userCallback;
-    void *userData;
-    bool continueSysex;
-
-    // Default constructor.
-  RtMidiInData()
-  : ignoreFlags(7), doInput(false), firstMessage(true),
-      apiData(0), usingCallback(false), userCallback(0), userData(0),
-      continueSysex(false) {}
-  };
-
- protected:
-  RtMidiInData inputData_;
-};
-
-class MidiOutApi : public MidiApi
-{
- public:
-
-  MidiOutApi( void );
-  virtual ~MidiOutApi( void );
-  virtual void sendMessage( std::vector<unsigned char> *message ) = 0;
-};
-
-// **************************************************************** //
-//
-// Inline RtMidiIn and RtMidiOut definitions.
-//
-// **************************************************************** //
-
-inline RtMidi::Api RtMidiIn :: getCurrentApi( void ) throw() { return rtapi_->getCurrentApi(); }
-inline void RtMidiIn :: openPort( unsigned int portNumber, const std::string portName ) { rtapi_->openPort( portNumber, portName ); }
-inline void RtMidiIn :: openVirtualPort( const std::string portName ) { rtapi_->openVirtualPort( portName ); }
-inline void RtMidiIn :: closePort( void ) { rtapi_->closePort(); }
-inline bool RtMidiIn :: isPortOpen() const { return rtapi_->isPortOpen(); }
-inline void RtMidiIn :: setCallback( RtMidiCallback callback, void *userData ) { ((MidiInApi *)rtapi_)->setCallback( callback, userData ); }
-inline void RtMidiIn :: cancelCallback( void ) { ((MidiInApi *)rtapi_)->cancelCallback(); }
-inline unsigned int RtMidiIn :: getPortCount( void ) { return rtapi_->getPortCount(); }
-inline std::string RtMidiIn :: getPortName( unsigned int portNumber ) { return rtapi_->getPortName( portNumber ); }
-inline void RtMidiIn :: ignoreTypes( bool midiSysex, bool midiTime, bool midiSense ) { ((MidiInApi *)rtapi_)->ignoreTypes( midiSysex, midiTime, midiSense ); }
-inline double RtMidiIn :: getMessage( std::vector<unsigned char> *message ) { return ((MidiInApi *)rtapi_)->getMessage( message ); }
-inline void RtMidiIn :: setErrorCallback( RtMidiErrorCallback errorCallback, void *userData ) { rtapi_->setErrorCallback(errorCallback, userData); }
-
-inline RtMidi::Api RtMidiOut :: getCurrentApi( void ) throw() { return rtapi_->getCurrentApi(); }
-inline void RtMidiOut :: openPort( unsigned int portNumber, const std::string portName ) { rtapi_->openPort( portNumber, portName ); }
-inline void RtMidiOut :: openVirtualPort( const std::string portName ) { rtapi_->openVirtualPort( portName ); }
-inline void RtMidiOut :: closePort( void ) { rtapi_->closePort(); }
-inline bool RtMidiOut :: isPortOpen() const { return rtapi_->isPortOpen(); }
-inline unsigned int RtMidiOut :: getPortCount( void ) { return rtapi_->getPortCount(); }
-inline std::string RtMidiOut :: getPortName( unsigned int portNumber ) { return rtapi_->getPortName( portNumber ); }
-inline void RtMidiOut :: sendMessage( std::vector<unsigned char> *message ) { ((MidiOutApi *)rtapi_)->sendMessage( message ); }
-inline void RtMidiOut :: setErrorCallback( RtMidiErrorCallback errorCallback, void *userData ) { rtapi_->setErrorCallback(errorCallback, userData); }
-
-// **************************************************************** //
-//
-// MidiInApi and MidiOutApi subclass prototypes.
-//
-// **************************************************************** //
->>>>>>> 2c7a6664
 
 #if !defined(__LINUX_ALSA__) && !defined(__UNIX_JACK__) && !defined(__MACOSX_CORE__) && !defined(__WINDOWS_MM__)
   #define __RTMIDI_DUMMY__
