/**********************************************************************/
/*! \class RtMidi
    \brief An abstract base class for realtime MIDI input/output.

    This class implements some common functionality for the realtime
    MIDI input/output subclasses RtMidiIn and RtMidiOut.

    RtMidi WWW site: http://music.mcgill.ca/~gary/rtmidi/

    RtMidi: realtime MIDI i/o C++ classes
    Copyright (c) 2003-2017 Gary P. Scavone

    Permission is hereby granted, free of charge, to any person
    obtaining a copy of this software and associated documentation files
    (the "Software"), to deal in the Software without restriction,
    including without limitation the rights to use, copy, modify, merge,
    publish, distribute, sublicense, and/or sell copies of the Software,
    and to permit persons to whom the Software is furnished to do so,
    subject to the following conditions:

    The above copyright notice and this permission notice shall be
    included in all copies or substantial portions of the Software.

    Any person wishing to distribute modifications to the Software is
    asked to send the modifications to the original developer so that
    they can be incorporated into the canonical version.  This is,
    however, not a binding provision of this license.

    THE SOFTWARE IS PROVIDED "AS IS", WITHOUT WARRANTY OF ANY KIND,
    EXPRESS OR IMPLIED, INCLUDING BUT NOT LIMITED TO THE WARRANTIES OF
    MERCHANTABILITY, FITNESS FOR A PARTICULAR PURPOSE AND NONINFRINGEMENT.
    IN NO EVENT SHALL THE AUTHORS OR COPYRIGHT HOLDERS BE LIABLE FOR
    ANY CLAIM, DAMAGES OR OTHER LIABILITY, WHETHER IN AN ACTION OF
    CONTRACT, TORT OR OTHERWISE, ARISING FROM, OUT OF OR IN CONNECTION
    WITH THE SOFTWARE OR THE USE OR OTHER DEALINGS IN THE SOFTWARE.
*/
/**********************************************************************/

/*!
  \file RtMidi.h
 */

#ifndef RTMIDI_H
#define RTMIDI_H

#if defined _WIN32 || defined __CYGWIN__
  #if defined(RTMIDI_EXPORT)
    #define RTMIDI_DLL_PUBLIC __declspec(dllexport)
  #else
    #define RTMIDI_DLL_PUBLIC
  #endif
#else
  #if __GNUC__ >= 4
    #define RTMIDI_DLL_PUBLIC __attribute__( (visibility( "default" )) )
  #else
    #define RTMIDI_DLL_PUBLIC
  #endif
#endif

#define RTMIDI_VERSION "3.0.0"

#include <exception>
#include <iostream>
#include <string>
#include <vector>

/************************************************************************/
/*! \class RtMidiError
    \brief Exception handling class for RtMidi.

    The RtMidiError class is quite simple but it does allow errors to be
    "caught" by RtMidiError::Type. See the RtMidi documentation to know
    which methods can throw an RtMidiError.
*/
/************************************************************************/

class RTMIDI_DLL_PUBLIC RtMidiError : public std::exception
{
 public:
  //! Defined RtMidiError types.
  enum Type {
    WARNING,           /*!< A non-critical error. */
    DEBUG_WARNING,     /*!< A non-critical error which might be useful for debugging. */
    UNSPECIFIED,       /*!< The default, unspecified error type. */
    NO_DEVICES_FOUND,  /*!< No devices found on system. */
    INVALID_DEVICE,    /*!< An invalid device ID was specified. */
    MEMORY_ERROR,      /*!< An error occured during memory allocation. */
    INVALID_PARAMETER, /*!< An invalid parameter was specified to a function. */
    INVALID_USE,       /*!< The function was called incorrectly. */
    DRIVER_ERROR,      /*!< A system driver error occured. */
    SYSTEM_ERROR,      /*!< A system error occured. */
    THREAD_ERROR       /*!< A thread error occured. */
  };

  //! The constructor.
  RtMidiError( const std::string& message, Type type = RtMidiError::UNSPECIFIED ) throw()
    : message_(message), type_(type) {}

  //! The destructor.
  virtual ~RtMidiError( void ) throw() {}

  //! Prints thrown error message to stderr.
  virtual void printMessage( void ) const throw() { std::cerr << '\n' << message_ << "\n\n"; }

  //! Returns the thrown error message type.
  virtual const Type& getType( void ) const throw() { return type_; }

  //! Returns the thrown error message string.
  virtual const std::string& getMessage( void ) const throw() { return message_; }

  //! Returns the thrown error message as a c-style string.
  virtual const char* what( void ) const throw() { return message_.c_str(); }

 protected:
  std::string message_;
  Type type_;
};

//! RtMidi error callback function prototype.
/*!
    \param type Type of error.
    \param errorText Error description.

    Note that class behaviour is undefined after a critical error (not
    a warning) is reported.
 */
typedef void (*RtMidiErrorCallback)( RtMidiError::Type type, const std::string &errorText, void *userData );

class MidiApi;

class RTMIDI_DLL_PUBLIC RtMidi
{
 public:
  //! MIDI API specifier arguments.
  enum Api {
    UNSPECIFIED,    /*!< Search for a working compiled API. */
    MACOSX_CORE,    /*!< Macintosh OS-X CoreMIDI API. */
    LINUX_ALSA,     /*!< The Advanced Linux Sound Architecture API. */
    UNIX_JACK,      /*!< The JACK Low-Latency MIDI Server API. */
    WINDOWS_MM,     /*!< The Microsoft Multimedia MIDI API. */
    RTMIDI_DUMMY,   /*!< A compilable but non-functional API. */
    NUM_APIS        /*!< Number of values in this enum. */
  };

  //! A static function to determine the current RtMidi version.
  static std::string getVersion( void ) throw();

  //! A static function to determine the available compiled MIDI APIs.
  /*!
    The values returned in the std::vector can be compared against
    the enumerated list values.  Note that there can be more than one
    API compiled for certain operating systems.
  */
  static void getCompiledApi( std::vector<RtMidi::Api> &apis ) throw();

  //! Return the name of a specified compiled MIDI API.
  /*!
    This obtains a short lower-case name used for identification purposes.
    This value is guaranteed to remain identical across library versions.
    If the API is unknown, this function will return the empty string.
  */
  static std::string getApiName( RtMidi::Api api );

  //! Return the display name of a specified compiled MIDI API.
  /*!
    This obtains a long name used for display purposes.
    If the API is unknown, this function will return the empty string.
  */
  static std::string getApiDisplayName( RtMidi::Api api );

  //! Return the compiled MIDI API having the given name.
  /*!
    A case insensitive comparison will check the specified name
    against the list of compiled APIs, and return the one which
    matches. On failure, the function returns UNSPECIFIED.
  */
  static RtMidi::Api getCompiledApiByName( const std::string &name );

  //! Pure virtual openPort() function.
  virtual void openPort( unsigned int portNumber = 0, const std::string &portName = std::string( "RtMidi" ) ) = 0;

  //! Pure virtual openVirtualPort() function.
  virtual void openVirtualPort( const std::string &portName = std::string( "RtMidi" ) ) = 0;

  //! Pure virtual getPortCount() function.
  virtual unsigned int getPortCount() = 0;

  //! Pure virtual getPortName() function.
  virtual std::string getPortName( unsigned int portNumber = 0 ) = 0;

  //! Pure virtual closePort() function.
  virtual void closePort( void ) = 0;

  void setClientName( const std::string &clientName );
  void setPortName( const std::string &portName );

  //! Returns true if a port is open and false if not.
  /*!
      Note that this only applies to connections made with the openPort()
      function, not to virtual ports.
  */
  virtual bool isPortOpen( void ) const = 0;

  //! Set an error callback function to be invoked when an error has occured.
  /*!
    The callback function will be called whenever an error has occured. It is best
    to set the error callback function before opening a port.
  */
  virtual void setErrorCallback( RtMidiErrorCallback errorCallback = NULL, void *userData = 0 ) = 0;

 protected:
  RtMidi();
  virtual ~RtMidi();
  MidiApi *rtapi_;
};

/**********************************************************************/
/*! \class RtMidiIn
    \brief A realtime MIDI input class.

    This class provides a common, platform-independent API for
    realtime MIDI input.  It allows access to a single MIDI input
    port.  Incoming MIDI messages are either saved to a queue for
    retrieval using the getMessage() function or immediately passed to
    a user-specified callback function.  Create multiple instances of
    this class to connect to more than one MIDI device at the same
    time.  With the OS-X, Linux ALSA, and JACK MIDI APIs, it is also
    possible to open a virtual input port to which other MIDI software
    clients can connect.

    by Gary P. Scavone, 2003-2017.
*/
/**********************************************************************/

// **************************************************************** //
//
// RtMidiIn and RtMidiOut class declarations.
//
// RtMidiIn / RtMidiOut are "controllers" used to select an available
// MIDI input or output interface.  They present common APIs for the
// user to call but all functionality is implemented by the classes
// MidiInApi, MidiOutApi and their subclasses.  RtMidiIn and RtMidiOut
// each create an instance of a MidiInApi or MidiOutApi subclass based
// on the user's API choice.  If no choice is made, they attempt to
// make a "logical" API selection.
//
// **************************************************************** //

class RTMIDI_DLL_PUBLIC RtMidiIn : public RtMidi
{
 public:

  //! User callback function type definition.
  typedef void (*RtMidiCallback)( double timeStamp, std::vector<unsigned char> *message, void *userData );

  //! Default constructor that allows an optional api, client name and queue size.
  /*!
    An exception will be thrown if a MIDI system initialization
    error occurs.  The queue size defines the maximum number of
    messages that can be held in the MIDI queue (when not using a
    callback function).  If the queue size limit is reached,
    incoming messages will be ignored.

    If no API argument is specified and multiple API support has been
    compiled, the default order of use is ALSA, JACK (Linux) and CORE,
    JACK (OS-X).

    \param api        An optional API id can be specified.
    \param clientName An optional client name can be specified. This
                      will be used to group the ports that are created
                      by the application.
    \param queueSizeLimit An optional size of the MIDI input queue can be specified.
  */
  RtMidiIn( RtMidi::Api api=UNSPECIFIED,
            const std::string& clientName = "RtMidi Input Client",
            unsigned int queueSizeLimit = 100 );

  //! If a MIDI connection is still open, it will be closed by the destructor.
  ~RtMidiIn ( void ) throw();

  //! Returns the MIDI API specifier for the current instance of RtMidiIn.
  RtMidi::Api getCurrentApi( void ) throw();

  //! Open a MIDI input connection given by enumeration number.
  /*!
    \param portNumber An optional port number greater than 0 can be specified.
                      Otherwise, the default or first port found is opened.
    \param portName An optional name for the application port that is used to connect to portId can be specified.
  */
  void openPort( unsigned int portNumber = 0, const std::string &portName = std::string( "RtMidi Input" ) );

  //! Create a virtual input port, with optional name, to allow software connections (OS X, JACK and ALSA only).
  /*!
    This function creates a virtual MIDI input port to which other
    software applications can connect.  This type of functionality
    is currently only supported by the Macintosh OS-X, any JACK,
    and Linux ALSA APIs (the function returns an error for the other APIs).

    \param portName An optional name for the application port that is
                    used to connect to portId can be specified.
  */
  void openVirtualPort( const std::string &portName = std::string( "RtMidi Input" ) );

  //! Set a callback function to be invoked for incoming MIDI messages.
  /*!
    The callback function will be called whenever an incoming MIDI
    message is received.  While not absolutely necessary, it is best
    to set the callback function before opening a MIDI port to avoid
    leaving some messages in the queue.

    \param callback A callback function must be given.
    \param userData Optionally, a pointer to additional data can be
                    passed to the callback function whenever it is called.
  */
  void setCallback( RtMidiCallback callback, void *userData = 0 );

  //! Cancel use of the current callback function (if one exists).
  /*!
    Subsequent incoming MIDI messages will be written to the queue
    and can be retrieved with the \e getMessage function.
  */
  void cancelCallback();

  //! Close an open MIDI connection (if one exists).
  void closePort( void );

  //! Returns true if a port is open and false if not.
  /*!
      Note that this only applies to connections made with the openPort()
      function, not to virtual ports.
  */
  virtual bool isPortOpen() const;

  //! Return the number of available MIDI input ports.
  /*!
    \return This function returns the number of MIDI ports of the selected API.
  */
  unsigned int getPortCount();

  //! Return a string identifier for the specified MIDI input port number.
  /*!
    \return The name of the port with the given Id is returned.
    \retval An empty string is returned if an invalid port specifier
            is provided. User code should assume a UTF-8 encoding.
  */
  std::string getPortName( unsigned int portNumber = 0 );

  //! Specify whether certain MIDI message types should be queued or ignored during input.
  /*!
    By default, MIDI timing and active sensing messages are ignored
    during message input because of their relative high data rates.
    MIDI sysex messages are ignored by default as well.  Variable
    values of "true" imply that the respective message type will be
    ignored.
  */
  void ignoreTypes( bool midiSysex = true, bool midiTime = true, bool midiSense = true );

  //! Fill the user-provided vector with the data bytes for the next available MIDI message in the input queue and return the event delta-time in seconds.
  /*!
    This function returns immediately whether a new message is
    available or not.  A valid message is indicated by a non-zero
    vector size.  An exception is thrown if an error occurs during
    message retrieval or an input connection was not previously
    established.
  */
  double getMessage( std::vector<unsigned char> *message );

  //! Set an error callback function to be invoked when an error has occured.
  /*!
    The callback function will be called whenever an error has occured. It is best
    to set the error callback function before opening a port.
  */
  virtual void setErrorCallback( RtMidiErrorCallback errorCallback = NULL, void *userData = 0 );

 protected:
  void openMidiApi( RtMidi::Api api, const std::string &clientName, unsigned int queueSizeLimit );
};

/**********************************************************************/
/*! \class RtMidiOut
    \brief A realtime MIDI output class.

    This class provides a common, platform-independent API for MIDI
    output.  It allows one to probe available MIDI output ports, to
    connect to one such port, and to send MIDI bytes immediately over
    the connection.  Create multiple instances of this class to
    connect to more than one MIDI device at the same time.  With the
    OS-X, Linux ALSA and JACK MIDI APIs, it is also possible to open a
    virtual port to which other MIDI software clients can connect.

    by Gary P. Scavone, 2003-2017.
*/
/**********************************************************************/

class RTMIDI_DLL_PUBLIC RtMidiOut : public RtMidi
{
 public:
  //! Default constructor that allows an optional client name.
  /*!
    An exception will be thrown if a MIDI system initialization error occurs.

    If no API argument is specified and multiple API support has been
    compiled, the default order of use is ALSA, JACK (Linux) and CORE,
    JACK (OS-X).
  */
  RtMidiOut( RtMidi::Api api=UNSPECIFIED,
             const std::string& clientName = "RtMidi Output Client" );

  //! The destructor closes any open MIDI connections.
  ~RtMidiOut( void ) throw();

  //! Returns the MIDI API specifier for the current instance of RtMidiOut.
  RtMidi::Api getCurrentApi( void ) throw();

  //! Open a MIDI output connection.
  /*!
      An optional port number greater than 0 can be specified.
      Otherwise, the default or first port found is opened.  An
      exception is thrown if an error occurs while attempting to make
      the port connection.
  */
  void openPort( unsigned int portNumber = 0, const std::string &portName = std::string( "RtMidi Output" ) );

  //! Close an open MIDI connection (if one exists).
  void closePort( void );

  //! Returns true if a port is open and false if not.
  /*!
      Note that this only applies to connections made with the openPort()
      function, not to virtual ports.
  */
  virtual bool isPortOpen() const;

  //! Create a virtual output port, with optional name, to allow software connections (OS X, JACK and ALSA only).
  /*!
      This function creates a virtual MIDI output port to which other
      software applications can connect.  This type of functionality
      is currently only supported by the Macintosh OS-X, Linux ALSA
      and JACK APIs (the function does nothing with the other APIs).
      An exception is thrown if an error occurs while attempting to
      create the virtual port.
  */
  void openVirtualPort( const std::string &portName = std::string( "RtMidi Output" ) );

  //! Return the number of available MIDI output ports.
  unsigned int getPortCount( void );

  //! Return a string identifier for the specified MIDI port type and number.
  /*!
    \return The name of the port with the given Id is returned.
    \retval An empty string is returned if an invalid port specifier
            is provided. User code should assume a UTF-8 encoding.
  */
  std::string getPortName( unsigned int portNumber = 0 );

  //! Immediately send a single message out an open MIDI output port.
  /*!
      An exception is thrown if an error occurs during output or an
      output connection was not previously established.
  */
  void sendMessage( const std::vector<unsigned char> *message );

  //! Immediately send a single message out an open MIDI output port.
  /*!
      An exception is thrown if an error occurs during output or an
      output connection was not previously established.

      \param message A pointer to the MIDI message as raw bytes
      \param size    Length of the MIDI message in bytes
  */
  void sendMessage( const unsigned char *message, size_t size );

  //! Set an error callback function to be invoked when an error has occured.
  /*!
    The callback function will be called whenever an error has occured. It is best
    to set the error callback function before opening a port.
  */
  virtual void setErrorCallback( RtMidiErrorCallback errorCallback = NULL, void *userData = 0 );

 protected:
  void openMidiApi( RtMidi::Api api, const std::string &clientName );
};


// **************************************************************** //
//
// MidiInApi / MidiOutApi class declarations.
//
// Subclasses of MidiInApi and MidiOutApi contain all API- and
// OS-specific code necessary to fully implement the RtMidi API.
//
// Note that MidiInApi and MidiOutApi are abstract base classes and
// cannot be explicitly instantiated.  RtMidiIn and RtMidiOut will
// create instances of a MidiInApi or MidiOutApi subclass.
//
// **************************************************************** //

class RTMIDI_DLL_PUBLIC MidiApi
{
 public:

  MidiApi();
  virtual ~MidiApi();
  virtual RtMidi::Api getCurrentApi( void ) = 0;
  virtual void openPort( unsigned int portNumber, const std::string &portName ) = 0;
  virtual void openVirtualPort( const std::string &portName ) = 0;
  virtual void closePort( void ) = 0;
  virtual void setClientName( const std::string &clientName ) = 0;
  virtual void setPortName( const std::string &portName ) = 0;

  virtual unsigned int getPortCount( void ) = 0;
  virtual std::string getPortName( unsigned int portNumber ) = 0;

  inline bool isPortOpen() const { return connected_; }
  void setErrorCallback( RtMidiErrorCallback errorCallback, void *userData );

  //! A basic error reporting function for RtMidi classes.
  void error( RtMidiError::Type type, std::string errorString );

protected:
  virtual void initialize( const std::string& clientName ) = 0;

  void *apiData_;
  bool connected_;
  std::string errorString_;
  RtMidiErrorCallback errorCallback_;
  bool firstErrorOccurred_;
  void *errorCallbackUserData_;
};

class RTMIDI_DLL_PUBLIC MidiInApi : public MidiApi
{
 public:

  MidiInApi( unsigned int queueSizeLimit );
  virtual ~MidiInApi( void );
  void setCallback( RtMidiIn::RtMidiCallback callback, void *userData );
  void cancelCallback( void );
  virtual void ignoreTypes( bool midiSysex, bool midiTime, bool midiSense );
  double getMessage( std::vector<unsigned char> *message );

  // A MIDI structure used internally by the class to store incoming
  // messages.  Each message represents one and only one MIDI message.
  struct MidiMessage {
    std::vector<unsigned char> bytes;

    //! Time in seconds elapsed since the previous message
    double timeStamp;

    // Default constructor.
    MidiMessage()
      : bytes(0), timeStamp(0.0) {}
  };

  struct MidiQueue {
    unsigned int front;
    unsigned int back;
    unsigned int ringSize;
    MidiMessage *ring;

    // Default constructor.
    MidiQueue()
      : front(0), back(0), ringSize(0), ring(0) {}
    bool push( const MidiMessage& );
    bool pop( std::vector<unsigned char>*, double* );
    unsigned int size( unsigned int *back=0, unsigned int *front=0 );
  };

  // The RtMidiInData structure is used to pass private class data to
  // the MIDI input handling function or thread.
  struct RtMidiInData {
    MidiQueue queue;
    MidiMessage message;
    unsigned char ignoreFlags;
    bool doInput;
    bool firstMessage;
    void *apiData;
    bool usingCallback;
    RtMidiIn::RtMidiCallback userCallback;
    void *userData;
    bool continueSysex;

    // Default constructor.
    RtMidiInData()
      : ignoreFlags(7), doInput(false), firstMessage(true), apiData(0), usingCallback(false),
        userCallback(0), userData(0), continueSysex(false) {}
  };

 protected:
  RtMidiInData inputData_;
};

class RTMIDI_DLL_PUBLIC MidiOutApi : public MidiApi
{
 public:

  MidiOutApi( void );
  virtual ~MidiOutApi( void );
  virtual void sendMessage( const unsigned char *message, size_t size ) = 0;
};

// **************************************************************** //
//
// Inline RtMidiIn and RtMidiOut definitions.
//
// **************************************************************** //

inline RtMidi::Api RtMidiIn :: getCurrentApi( void ) throw() { return rtapi_->getCurrentApi(); }
inline void RtMidiIn :: openPort( unsigned int portNumber, const std::string &portName ) { rtapi_->openPort( portNumber, portName ); }
inline void RtMidiIn :: openVirtualPort( const std::string &portName ) { rtapi_->openVirtualPort( portName ); }
inline void RtMidiIn :: closePort( void ) { rtapi_->closePort(); }
inline bool RtMidiIn :: isPortOpen() const { return rtapi_->isPortOpen(); }
inline void RtMidiIn :: setCallback( RtMidiCallback callback, void *userData ) { static_cast<MidiInApi *>(rtapi_)->setCallback( callback, userData ); }
inline void RtMidiIn :: cancelCallback( void ) { static_cast<MidiInApi *>(rtapi_)->cancelCallback(); }
inline unsigned int RtMidiIn :: getPortCount( void ) { return rtapi_->getPortCount(); }
inline std::string RtMidiIn :: getPortName( unsigned int portNumber ) { return rtapi_->getPortName( portNumber ); }
<<<<<<< HEAD
inline void RtMidiIn :: ignoreTypes( bool midiSysex, bool midiTime, bool midiSense ) { ((MidiInApi *)rtapi_)->ignoreTypes( midiSysex, midiTime, midiSense ); }
inline double RtMidiIn :: getMessage( std::vector<unsigned char> *message ) { return ((MidiInApi *)rtapi_)->getMessage( message ); }
inline void RtMidiIn :: setErrorCallback( RtMidiErrorCallback errorCallback, void *userData ) { rtapi_->setErrorCallback( errorCallback, userData ); }
=======
inline void RtMidiIn :: ignoreTypes( bool midiSysex, bool midiTime, bool midiSense ) { static_cast<MidiInApi *>(rtapi_)->ignoreTypes( midiSysex, midiTime, midiSense ); }
inline double RtMidiIn :: getMessage( std::vector<unsigned char> *message ) { return static_cast<MidiInApi *>(rtapi_)->getMessage( message ); }
inline void RtMidiIn :: setErrorCallback( RtMidiErrorCallback errorCallback, void *userData ) { rtapi_->setErrorCallback(errorCallback, userData); }
>>>>>>> 35871bb6

inline RtMidi::Api RtMidiOut :: getCurrentApi( void ) throw() { return rtapi_->getCurrentApi(); }
inline void RtMidiOut :: openPort( unsigned int portNumber, const std::string &portName ) { rtapi_->openPort( portNumber, portName ); }
inline void RtMidiOut :: openVirtualPort( const std::string &portName ) { rtapi_->openVirtualPort( portName ); }
inline void RtMidiOut :: closePort( void ) { rtapi_->closePort(); }
inline bool RtMidiOut :: isPortOpen() const { return rtapi_->isPortOpen(); }
inline unsigned int RtMidiOut :: getPortCount( void ) { return rtapi_->getPortCount(); }
inline std::string RtMidiOut :: getPortName( unsigned int portNumber ) { return rtapi_->getPortName( portNumber ); }
<<<<<<< HEAD
inline void RtMidiOut :: sendMessage( const std::vector<unsigned char> *message ) { ((MidiOutApi *)rtapi_)->sendMessage( &message->at(0), message->size() ); }
inline void RtMidiOut :: sendMessage( const unsigned char *message, size_t size ) { ((MidiOutApi *)rtapi_)->sendMessage( message, size ); }
inline void RtMidiOut :: setErrorCallback( RtMidiErrorCallback errorCallback, void *userData ) { rtapi_->setErrorCallback( errorCallback, userData ); }
=======
inline void RtMidiOut :: sendMessage( const std::vector<unsigned char> *message ) { static_cast<MidiOutApi *>(rtapi_)->sendMessage( &message->at(0), message->size() ); }
inline void RtMidiOut :: sendMessage( const unsigned char *message, size_t size ) { static_cast<MidiOutApi *>(rtapi_)->sendMessage( message, size ); }
inline void RtMidiOut :: setErrorCallback( RtMidiErrorCallback errorCallback, void *userData ) { rtapi_->setErrorCallback(errorCallback, userData); }
>>>>>>> 35871bb6

#endif<|MERGE_RESOLUTION|>--- conflicted
+++ resolved
@@ -614,15 +614,9 @@
 inline void RtMidiIn :: cancelCallback( void ) { static_cast<MidiInApi *>(rtapi_)->cancelCallback(); }
 inline unsigned int RtMidiIn :: getPortCount( void ) { return rtapi_->getPortCount(); }
 inline std::string RtMidiIn :: getPortName( unsigned int portNumber ) { return rtapi_->getPortName( portNumber ); }
-<<<<<<< HEAD
-inline void RtMidiIn :: ignoreTypes( bool midiSysex, bool midiTime, bool midiSense ) { ((MidiInApi *)rtapi_)->ignoreTypes( midiSysex, midiTime, midiSense ); }
-inline double RtMidiIn :: getMessage( std::vector<unsigned char> *message ) { return ((MidiInApi *)rtapi_)->getMessage( message ); }
-inline void RtMidiIn :: setErrorCallback( RtMidiErrorCallback errorCallback, void *userData ) { rtapi_->setErrorCallback( errorCallback, userData ); }
-=======
 inline void RtMidiIn :: ignoreTypes( bool midiSysex, bool midiTime, bool midiSense ) { static_cast<MidiInApi *>(rtapi_)->ignoreTypes( midiSysex, midiTime, midiSense ); }
 inline double RtMidiIn :: getMessage( std::vector<unsigned char> *message ) { return static_cast<MidiInApi *>(rtapi_)->getMessage( message ); }
 inline void RtMidiIn :: setErrorCallback( RtMidiErrorCallback errorCallback, void *userData ) { rtapi_->setErrorCallback(errorCallback, userData); }
->>>>>>> 35871bb6
 
 inline RtMidi::Api RtMidiOut :: getCurrentApi( void ) throw() { return rtapi_->getCurrentApi(); }
 inline void RtMidiOut :: openPort( unsigned int portNumber, const std::string &portName ) { rtapi_->openPort( portNumber, portName ); }
@@ -631,14 +625,8 @@
 inline bool RtMidiOut :: isPortOpen() const { return rtapi_->isPortOpen(); }
 inline unsigned int RtMidiOut :: getPortCount( void ) { return rtapi_->getPortCount(); }
 inline std::string RtMidiOut :: getPortName( unsigned int portNumber ) { return rtapi_->getPortName( portNumber ); }
-<<<<<<< HEAD
-inline void RtMidiOut :: sendMessage( const std::vector<unsigned char> *message ) { ((MidiOutApi *)rtapi_)->sendMessage( &message->at(0), message->size() ); }
-inline void RtMidiOut :: sendMessage( const unsigned char *message, size_t size ) { ((MidiOutApi *)rtapi_)->sendMessage( message, size ); }
-inline void RtMidiOut :: setErrorCallback( RtMidiErrorCallback errorCallback, void *userData ) { rtapi_->setErrorCallback( errorCallback, userData ); }
-=======
 inline void RtMidiOut :: sendMessage( const std::vector<unsigned char> *message ) { static_cast<MidiOutApi *>(rtapi_)->sendMessage( &message->at(0), message->size() ); }
 inline void RtMidiOut :: sendMessage( const unsigned char *message, size_t size ) { static_cast<MidiOutApi *>(rtapi_)->sendMessage( message, size ); }
 inline void RtMidiOut :: setErrorCallback( RtMidiErrorCallback errorCallback, void *userData ) { rtapi_->setErrorCallback(errorCallback, userData); }
->>>>>>> 35871bb6
 
 #endif