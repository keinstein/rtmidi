--- conflicted
+++ resolved
@@ -701,6 +701,8 @@
     // Default constructor.
     MidiQueue()
       :front(0), back(0), size(0), ringSize(0) {}
+    bool push(const MidiMessage&);
+    bool pop(std::vector<unsigned char>& message, double& timestamp);
   };
 
 
@@ -1465,73 +1467,6 @@
   static MidiApiList queryApis;
   void openMidiApi( ApiType api );
   bool firstErrorOccurred_;
-<<<<<<< HEAD
-=======
-  void *errorCallbackUserData_;
-};
-
-class MidiInApi : public MidiApi
-{
- public:
-
-  MidiInApi( unsigned int queueSizeLimit );
-  virtual ~MidiInApi( void );
-  void setCallback( RtMidiIn::RtMidiCallback callback, void *userData );
-  void cancelCallback( void );
-  virtual void ignoreTypes( bool midiSysex, bool midiTime, bool midiSense );
-  double getMessage( std::vector<unsigned char> *message );
-
-  // A MIDI structure used internally by the class to store incoming
-  // messages.  Each message represents one and only one MIDI message.
-  struct MidiMessage { 
-    std::vector<unsigned char> bytes; 
-
-    //! Time in seconds elapsed since the previous message
-    double timeStamp;
-
-    // Default constructor.
-  MidiMessage()
-  :bytes(0), timeStamp(0.0) {}
-  };
-
-  struct MidiQueue {
-    unsigned int front;
-    unsigned int back;
-    unsigned int size;
-    unsigned int ringSize;
-    MidiMessage *ring;
-
-    // Default constructor.
-  MidiQueue()
-  :front(0), back(0), size(0), ringSize(0) {}
-    bool push(const MidiMessage&);
-    bool pop(std::vector<unsigned char>*, double*);
-  };
-
-  // The RtMidiInData structure is used to pass private class data to
-  // the MIDI input handling function or thread.
-  struct RtMidiInData {
-    MidiQueue queue;
-    MidiMessage message;
-    unsigned char ignoreFlags;
-    bool doInput;
-    bool firstMessage;
-    void *apiData;
-    bool usingCallback;
-    RtMidiIn::RtMidiCallback userCallback;
-    void *userData;
-    bool continueSysex;
-
-    // Default constructor.
-  RtMidiInData()
-  : ignoreFlags(7), doInput(false), firstMessage(true),
-      apiData(0), usingCallback(false), userCallback(0), userData(0),
-      continueSysex(false) {}
-  };
-
- protected:
-  RtMidiInData inputData_;
->>>>>>> e3097e2a
 };
 #undef RTMIDI_CLASSNAME
 
