/********************* -*- C++ -*- ****************************************/
/*! \class RtMidi
  \brief An abstract base class for realtime MIDI input/output.

  This class implements some common functionality for the realtime
  MIDI input/output subclasses RtMidiIn and RtMidiOut.

  RtMidi WWW site: http://music.mcgill.ca/~gary/rtmidi/

  RtMidi: realtime MIDI i/o C++ classes
  Copyright (c) 2003-2017 Gary P. Scavone
  Forked by Tobias Schlemmer, 2014-2018.

  Permission is hereby granted, free of charge, to any person
  obtaining a copy of this software and associated documentation files
  (the "Software"), to deal in the Software without restriction,
  including without limitation the rights to use, copy, modify, merge,
  publish, distribute, sublicense, and/or sell copies of the Software,
  and to permit persons to whom the Software is furnished to do so,
  subject to the following conditions:

  The above copyright notice and this permission notice shall be
  included in all copies or substantial portions of the Software.

  Any person wishing to distribute modifications to the Software is
  asked to send the modifications to the original developer so that
  they can be incorporated into the canonical version.  This is,
  however, not a binding provision of this license.

  THE SOFTWARE IS PROVIDED "AS IS", WITHOUT WARRANTY OF ANY KIND,
  EXPRESS OR IMPLIED, INCLUDING BUT NOT LIMITED TO THE WARRANTIES OF
  MERCHANTABILITY, FITNESS FOR A PARTICULAR PURPOSE AND NONINFRINGEMENT.
  IN NO EVENT SHALL THE AUTHORS OR COPYRIGHT HOLDERS BE LIABLE FOR
  ANY CLAIM, DAMAGES OR OTHER LIABILITY, WHETHER IN AN ACTION OF
  CONTRACT, TORT OR OTHERWISE, ARISING FROM, OUT OF OR IN CONNECTION
  WITH THE SOFTWARE OR THE USE OR OTHER DEALINGS IN THE SOFTWARE.
*/
/**********************************************************************/

/*!
  \file RtMidi.h
*/

#ifndef RTMIDI_H
#define RTMIDI_H

#define RTMIDI_VERSION "4.0.0"

#ifdef RTMIDI_NO_WARN_DEPRECATED
#define RTMIDI_DEPRECATED(func,message) func
#else
#ifdef __GNUC__
#define RTMIDI_DEPRECATED(func,message) func __attribute__ ((deprecated(message)))
#elif defined(_MSC_VER)
#define RTMIDI_DEPRECATED(func,message) __declspec(deprecated(message)) func
#else
#pragma message("WARNING: You need to implement the macro RTMIDI_DEPRECATED for this compiler if this code doesn't compile")
#define RTMIDI_DEPRECATED(func,message) func [[deprecated(message)]]
#endif
#endif

#define rtmidiUnused(x) do { (void)x; } while (0)

// Check for C++11 support
#if defined(_MSC_VER) && _MSC_VER >= 1800
// At least Visual Studio 2013
#define RTMIDI_SUPPORTS_CPP11 1
#elif __cplusplus >= 201103L
#define RTMIDI_SUPPORTS_CPP11 1
#else
#define RTMIDI_SUPPORTS_CPP11 0
#endif

#if defined _WIN32 || defined __CYGWIN__
  #if defined(RTMIDI_EXPORT)
    #define RTMIDI_DLL_PUBLIC __declspec(dllexport)
  #else
    #define RTMIDI_DLL_PUBLIC
  #endif
#else
  #if __GNUC__ >= 4
    #define RTMIDI_DLL_PUBLIC __attribute__( (visibility( "default" )) )
  #else
    #define RTMIDI_DLL_PUBLIC
  #endif
#endif

// some fake libintl implementations may need special headers.
#ifdef RTMIDI_GETTEXT
#include "libintl.h"
#endif


#include <exception>
#include <iostream>
#include <string>
#include <vector>
#include <list>
#include <memory>
#include <stdexcept>
#include <atomic>
// the following are used in the error constructor
#include <cstdarg>
#include <cstring>
#include <cstdio>


#define gettext_noopt(str) (str)

#define RTMIDI_NAMESPACE_START namespace rtmidi {
#define RTMIDI_NAMESPACE_END }

RTMIDI_NAMESPACE_START
#ifdef RTMIDI_GETTEXT
void init_rtmidi_gettext();
RTMIDI_DLL_PUBLIC const char * rtmidi_gettext(const char * s);
#else
#define rtmidi_gettext(arg) (arg)
#endif


//! MIDI API specifier arguments.
enum ApiType {
  UNSPECIFIED,    /*!< Search for a working compiled API. */
  MACOSX_CORE,    /*!< Macintosh OS-X Core Midi API. */
  LINUX_ALSA,     /*!< The Advanced Linux Sound Architecture API. */
  UNIX_JACK,      /*!< The JACK Low-Latency MIDI Server API. */
  WINDOWS_MM,     /*!< The Microsoft Multimedia MIDI API. */
  WINDOWS_KS,     /*!< The Microsoft Kernel Streaming MIDI API. */
  DUMMY,          /*!< A compilable but non-functional API. */
  ALL_API,        /*!< Use all available APIs for port selection. */
  NUM_APIS        /*!< Number of values in this enum. */
};

//! C++ style user callback interface.
/*!
  This interface class can be used to implement type safe MIDI callbacks.
  Every time a MIDI message is received  the function \ref MidiInterface::rtmidi_midi_in of the
  currently set callback object is called.
*/
struct MidiInterface {
  //! Virtual destructor to avoid unexpected behaviour.
  virtual ~MidiInterface() {}

  //! The MIDI callback function.
  /*! This function is called whenever a MIDI packet is received by a
    MIDI backend that uses the corresponding callback object.
    \param timestamp the timestamp when the MIDI message has been received
    \param message   the message itself.
  */
  virtual void rtmidi_midi_in(double timestamp, std::vector<unsigned char> &message) = 0;

  //! Delete the object if necessary.
  /*! This function allows the user to delete the Midi callback object,
    when MIDI backend drops its reference to it. By default it does nothing.
    But, callback objects are owned by the MIDI backend. These must be deleted
    after the reference to them has been dropped.

    \sa CompatibilityMidiInterface
  */
  virtual void delete_me() {}
};

/************************************************************************/
/*! \class Error
  \brief Exception handling class for RtMidi.

  The Error class is quite simple but it does allow errors to be
  "caught" by Error::Type. See the RtMidi documentation to know
  which methods can throw an Error.
*/
/************************************************************************/

#define RTMIDI_ERROR(message, type)				      \
  rtmidi::Error(message, type,					      \
		RTMIDI_CLASSNAME, __FUNCTION__,			      \
		__FILE__, __LINE__)
#define RTMIDI_ERROR1(message, type, arg1)			      \
  rtmidi::Error(message, type,					      \
		RTMIDI_CLASSNAME, __FUNCTION__,			      \
		__FILE__, __LINE__, arg1)
class RTMIDI_DLL_PUBLIC Error : public std::exception
{
public:
  //! Defined Error types.
  enum Type {
    WARNING,           /*!< A non-critical error. */
    DEBUG_WARNING,     /*!< A non-critical error which might be useful for debugging. */
    UNSPECIFIED,       /*!< The default, unspecified error type. */
    NO_DEVICES_FOUND,  /*!< No devices found on system. */
    INVALID_DEVICE,    /*!< An invalid device ID was specified. */
    MEMORY_ERROR,      /*!< An error occured during memory allocation. */
    INVALID_PARAMETER, /*!< An invalid parameter was specified to a function. */
    INVALID_USE,       /*!< The function was called incorrectly. */
    DRIVER_ERROR,      /*!< A system driver error occured. */
    SYSTEM_ERROR,      /*!< A system error occured. */
    THREAD_ERROR       /*!< A thread error occured. */
  };

  //! The constructor.
<<<<<<< HEAD
  Error( const char * message,
	 Type type,
	 const char * class_name,
	 const char * function_name,
	 const char * file_name,
	 int line_number, ...) throw();
=======
  RtMidiError( const std::string& message, Type type = RtMidiError::UNSPECIFIED ) throw()
    : message_(message), type_(type) {}
>>>>>>> b56b415a

  //! The destructor.
  virtual ~Error( void ) throw() {}

  //! Prints thrown error message to stderr.
  virtual void printMessage( std::ostream &s = std::cerr ) const throw() {
    s << std::endl
      << file << ":" << line << ": in function "
      << classname << "::" << function << std::endl
      << message_ << std::endl << std::endl;
  }

  //! Returns the thrown error message type.
  virtual const Type& getType( void ) const throw() { return type_; }

  //! Returns the thrown error message string.
<<<<<<< HEAD
  virtual const std::string &getMessage(void) const throw() { return message_; }
=======
  virtual const std::string& getMessage( void ) const throw() { return message_; }
>>>>>>> b56b415a

  //! Returns the thrown error message as a c-style string.
  virtual const char* what( void ) const throw() { return message_.c_str(); }

protected:
  const char * classname;
  const char * function;
  const char * file;
  int line;
  std::string message_;
  Type type_;
};


struct ErrorInterface {
  virtual ~ErrorInterface() {}
  virtual void rtmidi_error (Error e) = 0;
  virtual void delete_me() {};
};

#if !RTMIDI_SUPPORTS_CPP11
class PortDescriptor;

template<class T>
class Pointer {
public:
  typedef T datatype;
protected:
  struct countPointer {
    int count;
    datatype * descriptor;
  };
public:
  Pointer():ptr(0) {}
  Pointer(datatype * p):ptr(new countPointer) {
    ptr->count = 1;
    ptr->descriptor = p;
  }
  Pointer(const Pointer<datatype> & other):
    ptr(other.ptr) {
    if (ptr)
      ptr->count++;
  }
  Pointer(const Pointer<datatype> && other):
    ptr(other.ptr) {
  }

  ~Pointer() {
    if (!ptr) return;
    if (!(--(ptr->count))) {
      delete ptr->descriptor;
      delete ptr;
    }
  }

  datatype * operator -> () {
    if (!ptr) return 0;
    // this should throw an exception

    return ptr->descriptor;
  }

  datatype & operator * () {
    if (!ptr || !ptr->descriptor) {
      throw std::invalid_argument("rtmidi::Pointer: trying to dereference a NULL pointer.");
    }
    else return (*ptr->descriptor);
  }

  const datatype & operator * () const {
    if (!ptr || !ptr->descriptor) {
      throw std::invalid_argument("rtmidi::Pointer: trying to dereference a NULL pointer.");
    }
    else return (*ptr->descriptor);
  }

  bool operator ! () {
    return (!ptr || !ptr->descriptor);
  }

  operator bool () {
    return (ptr && ptr->descriptor);
  }

  Pointer & operator = (const Pointer<datatype> & other) {
    if (ptr) {
      if (!(--ptr->count)) {
	delete ptr->descriptor;
	delete ptr;
      }
    }
    if ((ptr = other.ptr))
      ptr->count++;
    return *this;
  }
protected:
  countPointer * ptr;
};

template <class T, class U>
bool operator==(const Pointer<T>& lhs, const Pointer<U>& rhs) {
  return (&(*lhs)) == (&(*rhs));
}

template <class T, class U>
bool operator!=(const Pointer<T>& lhs, const Pointer<U>& rhs) {
  return (&(*lhs)) != (&(*rhs));
}

#else
template<class T>
using Pointer = std::shared_ptr<T>;
#endif

class MidiApi;
class MidiInApi;
class MidiOutApi;
typedef Pointer<MidiApi> MidiApiPtr;
typedef std::list <MidiApiPtr> MidiApiList;

class PortDescriptor {
public:
  //! Flags for formatting a string description of the port.
  /*! These flags just mark the requirements that the string
    should fulfil. An API may return the same string for
    different requirements e.g. the same short and long
    name. */
  enum NamingType {
    SHORT_NAME =0,  /*!< A short human readable name
		      depending on the API
		      e.g. “Ensoniq AudioPCI” */
    LONG_NAME,      /*!< A complete human readable
		      name depending on the API
		      e.g. "Ensoniq AudioPCI: ES1371" */
    SESSION_PATH,   /*!< A unique description that can
		      be used to identify the port
		      during runtime. It may be a
		      cryptic string. */
    STORAGE_PATH,   /*!< A unique description that is
		      optimised for storage in
		      configuration files. This is a
		      more textual representation that
		      is more robust to small changes in
		      the surrounding environment than
		      \ref SESSION_PATH */
    NAMING_MASK = 0x0F, /*!< part of the flags
			  that is concerned with
			  naming.
			*/
    UNIQUE_PORT_NAME = 0x10, /*!< Make all names uniqe. This
			       is usually done by adding
			       numbers to the end of the
			       string \note: use #undef UNIQUE_PORT_NAME
			       on windows in case of any errors */
    INCLUDE_API = 0x20 /*!< Add a string describing the
			 API at the beginning of the
			 string. */
  };

<<<<<<< HEAD
  //! Flags describing the capabilities of a given port.
  enum PortCapabilities {
    INPUT     = 1,    /*!< Ports that can be read from. */
    OUTPUT    = 2,    /*!< Ports that can be written to. */
    INOUTPUT  = 3,    /*!< Ports that allow reading and writing (INPUT | OUTPUT) */
    UNLIMITED = 0x10  /*!< Some APIs can filter out certain ports which they consider
			not to be useful. This flags supresses this behaviour and
			selects all ports that are useable. */
=======
class RTMIDI_DLL_PUBLIC RtMidi
{
 public:
  //! MIDI API specifier arguments.
  enum Api {
    UNSPECIFIED,    /*!< Search for a working compiled API. */
    MACOSX_CORE,    /*!< Macintosh OS-X CoreMIDI API. */
    LINUX_ALSA,     /*!< The Advanced Linux Sound Architecture API. */
    UNIX_JACK,      /*!< The JACK Low-Latency MIDI Server API. */
    WINDOWS_MM,     /*!< The Microsoft Multimedia MIDI API. */
    RTMIDI_DUMMY,   /*!< A compilable but non-functional API. */
    NUM_APIS        /*!< Number of values in this enum. */
>>>>>>> b56b415a
  };

  //! Default constructor.
  /*!
   * Derived classes should have a constructor.
   */
  PortDescriptor() {};

  //! A virtual destructor
  /*! As we might have to destruct the object from the application code
   *  each port id must have a virtual destructor.
   */
  virtual ~PortDescriptor() {};

  //! Get the MIDI input api for the current port.
  /*! This is the only information RtMidi needs to know: Which
   *  API should handle this object. This can be used to get
   *  an API which can send data to the given port.
   *
   * \param queueSizeLimit The limit of the midi queue. This parameter is handled by
   * the constructor of the backend API.
   *
   * \return API that can use this object to connect to an input port or 0
   * if no input API can be created.
   */
  virtual MidiInApi * getInputApi(unsigned int queueSizeLimit = 100) const = 0;

  //! Get the MIDI output api for the current port.
  /*! This is the only information RtMidi needs to know: Which
   *  API should handle this object. This can be used to get
   *  an API which can receive data from the given port.
   *
   * \return API that can use this object to connect to an output port or 0
   * if no output API can be created.
   */
  virtual MidiOutApi * getOutputApi() const = 0;

  //! Return the port name
  /*!
   * \param flags A description of the requirements of the returned name.
   * \return A name that is formatted according to \ref flags.
   * \sa NamingTypes
   */
  virtual std::string getName(int flags = SHORT_NAME | UNIQUE_PORT_NAME) = 0;

  //! Get capabilities
  /*! \return a capabilities flag describing the capabilities of the port.
   *  \sa PortCapabilities
   */
  virtual int getCapabilities() const = 0;

  //! Compare two PortDescriptors
  /*! \return true if both descriptors describe the same port
   */
  virtual bool operator == (const PortDescriptor & o) = 0;
};

//! A list of port descriptors.
/*! Port descriptors are stored as shared pointers. This avoids
  unnecessary duplication of the data structure and handles automatic
  deletion if all references have been removed. */
typedef Pointer<PortDescriptor> PortPointer;
typedef std::list<Pointer<PortDescriptor> > PortList;

/* A deprecated type. See below for the documentation.  We
   split the definiton into several pieces to work around some
   intended warnings. */
typedef void (*ErrorCallback_t)( Error::Type type, const std::string &errorText, void * userdata );
//! RtMidi error callback function prototype.
/*!
  \param type Type of error.
  \param errorText Error description.

  Note that class behaviour is undefined after a critical error (not
  a warning) is reported.
  \sa ErrorInterface
  \deprecated
*/
RTMIDI_DEPRECATED(typedef ErrorCallback_t ErrorCallback,"RtMidi now provides a class MidiInterface for error callbacks");

/* A deprecated type. See below for the documentation.  We
   split the definiton into several pieces to work around some
   intended warnings. */
#define ErrorCallback ErrorCallback_t

typedef void (*MidiCallback_t)( double timeStamp, std::vector<unsigned char> *message, void *userData);
//! C style user callback function type definition.
/*!
  This interface type has been replaced by a MidiInterface class.

  \param timeStamp  timestamp indicating when the event has been received
  \param message    a pointer to the binary MIDI message
  \param userData   a pointer that can be set using setUserdata
  \sa MidiIn
  \sa MidiInApi
  \sa MidiInterface
  \deprecated
*/
RTMIDI_DEPRECATED(typedef MidiCallback_t MidiCallback,"RtMidi now provides a class MidiInterface for MIDI callbacks");
#define MidiCallback MidiCallback_t


/*! \class Midi
  \brief A global class that implements basic backend API handling.

  This class enhances \ref MidiApi by some functionality to handle
  backend API objects. It serves as base class for the public RtMidi
  API.

  by Gary P. Scavone, 2003-2014.
*/
/**********************************************************************/
#define RTMIDI_CLASSNAME "Midi"
class RTMIDI_DLL_PUBLIC Midi {
public:
  //! A static function to determine the current RtMidi version.
  static std::string getVersion( void ) throw();

  //! A static function to determine the available compiled MIDI APIs.
  /*!
    The values returned in the std::vector can be compared against
    the enumerated list values.  Note that there can be more than one
    API compiled for certain operating systems.

    \param apis A vector apis must be provided for the
    return value. All data in this vector will be
    deleted prior to filling in the API data.

    \param preferSystem An opitonal boolean parameter
    may be provided that tells wheter system or software
    APIs shall be prefered. Passing \c true will prefer OS provided APIs
  */
  static void getCompiledApi( std::vector<ApiType> &apis, bool preferSystem = true ) throw();

  //! A static function to determine the available compiled MIDI APIs.
  /*!
    The values returned in the std::vector can be compared against
    the enumerated list values.  Note that there can be more than one
    API compiled for certain operating systems.

    \param preferSystem An opitonal boolean parameter
    may be provided that tells wheter system or software
    APIs shall be prefered. Passing \c true will prefer OS provided APIs
  */
  static std::vector<ApiType> getCompiledApi( bool preferSystem = true  ) throw();

//! Return the name of a specified compiled MIDI API.
  /*!
    This obtains a short lower-case name used for identification purposes.
    This value is guaranteed to remain identical across library versions.
    If the API is unknown, this function will return the empty string.
  */
  static std::string getApiName( ApiType api );

  //! Return the display name of a specified compiled MIDI API.
  /*!
    This obtains a long name used for display purposes.
    If the API is unknown, this function will return the empty string.
  */
  static std::string getApiDisplayName( ApiType api );

  //! Return the compiled MIDI API having the given name.
  /*!
    A case insensitive comparison will check the specified name
    against the list of compiled APIs, and return the one which
    matches. On failure, the function returns UNSPECIFIED.
  */
  static ApiType getCompiledApiByName( const std::string &name, bool preferSystem = true );

  //! Returns the MIDI API specifier for the current instance of rtmidi::MidiIn.
  ApiType getCurrentApi( void ) throw();

  //! Pure virtual function to return a port descirptor if the port is open
  Pointer<PortDescriptor> getDescriptor(bool local=false);

  //! Return a list of all available ports of the current API.
  /*!
    \param capabilities an optional parameter that
    describes which capabilities the returned devices
    must support. The returned devices may have
    additional capabilities to those which have been
    requested, but not less.

    \return This function returns a list of port descriptors.

    \note Each API will request additonal
    capabilites. An output API will set always add \ref
    PortDescriptor::OUTPUT to the mask while an input
    device will always add \ref PortDescriptor::OUTPUT.

    \note An input API may but need not necessarily
    report output devices which cannot be used as input
    if \ref PortDescriptor::OUTPUT is passed as \ref
    capabilities parameter.
  */
  PortList getPortList(int capabilities = 0);

  //! Close an open MIDI connection (if one exists).
  void closePort( void );

  void setClientName( const std::string &clientName );
  void setPortName( const std::string &portName );

  //! Returns true if a port is open and false if not.
  /*!
    Note that this only applies to connections made with the openPort()
    function, not to virtual ports.

    \retval true if a port is open and
    \retval false if the port is not open (e.g. not opend or closed).
  */
  bool isPortOpen( void ) const;

  //! Pure virtual function to set an error callback function to be invoked when an error has occured.
  /*!
    The callback function will be called whenever an error has occured. It is best
    to set the error callback function before opening a port.
  */
  void setErrorCallback( ErrorInterface * callback);

<<<<<<< HEAD
  //! A basic error reporting function for RtMidi classes.
  void error( Error e );

  static constexpr const auto UNSPECIFIED  = rtmidi::UNSPECIFIED;
  static constexpr const auto MACOSX_CORE  = rtmidi::MACOSX_CORE;
  static constexpr const auto LINUX_ALSA   = rtmidi::LINUX_ALSA;
  static constexpr const auto UNIX_JACK    = rtmidi::UNIX_JACK;
  static constexpr const auto WINDOWS_MM   = rtmidi::WINDOWS_MM;
  static constexpr const auto RTMIDI_DUMMY = rtmidi::DUMMY;

  typedef ApiType Api_t;

  /* old functions */
  RTMIDI_DEPRECATED(typedef Api_t Api,
		    "enum RtMidi::Api has been replaced by enum rtmidi::ApiType");
#if 0
#define Api Api_t
  RTMIDI_DEPRECATED(static void getCompiledApi( std::vector<Api> &apis, bool
						preferSystem
						= true ) throw(), "enum RtMidi::Api has been replaced by enum rtmidi::ApiType" );
#endif
  //! Compatibilty function for older code
  virtual
  RTMIDI_DEPRECATED(void openVirtualPort( const std::string &portName
					  = std::string( "RtMidi virtual port" ) ),
		    "For better usability you should call this function from a derived class") = 0;

  //! Pure virtual function to open a MIDI connection given by enumeration number.
  /*! \param portNumber An optional port number greater than 0
    can be specified.  Otherwise, the default or first port
    found is opened.

    \param portName An optional name for the applicaction port
    that will be generated to connect to portId can be
    specified.

    \deprecated
  */
  RTMIDI_DEPRECATED(void openPort( unsigned int portNumber = 0,
				   const std::string &portName = std::string( "RtMidi" )
				   ),"Port numbers are unreliable. Use port descriptors instead (see examples for a demonstration)");

  //! Pure virtual to return the number of available MIDI ports of the current API.
  /*!
    \return This function returns the number of MIDI ports of
    the selected API.

    \note Only ports are counted that can be used with the
    current API so an input API does ignore all output devices
    and vice versa.

    \sa getPortName
    \deprecated
  */
  RTMIDI_DEPRECATED(unsigned int getPortCount(),"Port numbers are unreliable. Use port descriptors instead (see examples for a demonstration)");

  //! Pure virtual function to return a string identifier for the specified MIDI port number.
  /*!
    \param portNumber Number of the device to be referred to.
    \return The name of the port with the given Id is returned.
    \retval An empty string is returned if an invalid port specifier is provided.

    \note Only ports are counted that can be used with the
    current API so an input API does ignore all output devices
    and vice versa.

    \sa getPortCount()
    \deprecated
  */
  RTMIDI_DEPRECATED(std::string getPortName( unsigned int portNumber = 0 ),"Port numbers are unreliable. Use port descriptors instead (see examples for a demonstration)");

  //! Pure virtual function to set an error callback function to be invoked when an error has occured.
  /*!
    The callback function will be called whenever an error has occured. It is best
    to set the error callback function before opening a port.
  */
  RTMIDI_DEPRECATED(void setErrorCallback( ErrorCallback errorCallback = NULL, void * userData = 0 ), "setErrorCallback now expects an object of type ErrorInterface");


protected:
=======
 protected:
  RtMidi();
  virtual ~RtMidi();
>>>>>>> b56b415a
  MidiApi *rtapi_;
  MidiApiList * list;
  bool preferSystem;
  std::string clientName;

  Midi(MidiApiList * l,
       bool pfsystem,
       const std::string &name);

  virtual ~Midi();
};

inline RTMIDI_DEPRECATED(std::string getApiName(Midi::Api type),"Use rtmidi::ApiType instead of RtMidi::Api");
inline std::string getApiName(Midi::Api type)
{
  return Midi::getApiName((ApiType)type);
}

#undef RTMIDI_CLASSNAME

/**********************************************************************/
/*! \class MidiIn
  \brief A realtime MIDI input class.

  This class provides a common, platform-independent API for
  realtime MIDI input.  It allows access to a single MIDI input
  port.  Incoming MIDI messages are either saved to a queue for
  retrieval using the getMessage() function or immediately passed to
  a user-specified callback function.  Create multiple instances of
  this class to connect to more than one MIDI device at the same
  time.  With the OS-X, Linux ALSA, and JACK MIDI APIs, it is also
  possible to open a virtual input port to which other MIDI software
  clients can connect.

  by Gary P. Scavone, 2003-2017.
*/
/**********************************************************************/

// **************************************************************** //
//
// MidiIn and MidiOut class declarations.
//
// MidiIn / MidiOut are "controllers" used to select an available
// MIDI input or output interface.  They present common APIs for the
// user to call but all functionality is implemented by the classes
// MidiInApi, MidiOutApi and their subclasses.  MidiIn and MidiOut
// each create an instance of a MidiInApi or MidiOutApi subclass based
// on the user's API choice.  If no choice is made, they attempt to
// make a "logical" API selection.
//
// **************************************************************** //

#define RTMIDI_CLASSNAME "MidiIn"
class RTMIDI_DLL_PUBLIC MidiIn : public Midi
{
public:

<<<<<<< HEAD
=======
  //! User callback function type definition.
  typedef void (*RtMidiCallback)( double timeStamp, std::vector<unsigned char> *message, void *userData );
>>>>>>> b56b415a

  //! Default constructor that allows an optional api, client name and queue size.
  /*!
    An exception will be thrown if a MIDI system initialization
    error occurs.  The queue size defines the maximum number of
    messages that can be held in the MIDI queue (when not using a
    callback function).  If the queue size limit is reached,
    incoming messages will be ignored.

    If no API argument is specified and multiple API support has been
    compiled, the default order of use is JACK, ALSA (Linux) and CORE,
    JACK (OS-X).

    \param api        An optional API id can be specified.
    \param clientName An optional Client name can be specified. This
    will be used to group the ports that are created
    by the application.
    \param queueSizeLimit An optional size of the MIDI input queue can be specified.

    \param pfsystem An optional boolean parameter can be
    provided to indicate the API preferences of the user
    code. If RtMidi is requested to autoselect a backend
    this parameter tells which backend should be tried
    first. If it is \c true the backend will prefer OS
    provieded APIs (WinMM, ALSA, Core MIDI) over other
    APIs (JACK).  If \c false, the order will be vice
    versa.
  */
  MidiIn( ApiType api=rtmidi::UNSPECIFIED,
	  const std::string &clientName = std::string( "RtMidi Input Client"),
	  unsigned int queueSizeLimit = 100,
	  bool pfsystem = true);

  //! If a MIDI connection is still open, it will be closed by the destructor.
  ~MidiIn ( void ) throw();

  //! Returns true if we can open virtual ports;
  virtual bool hasVirtualPorts();

  using Midi::openPort;

  //! Open a MIDI connection given by a port descriptor.
  /*!
    \param port     A port descriptor of the port must be specified.
    \param portName An optional name for the applicaction port that is used to connect to portId can be specified.
  */
  void openPort( const PortDescriptor & port,
		 const std::string &portName = std::string( "RtMidi" ) );


  //!  Open a MIDI connection given by a port descriptor pointer.
  /*!
    \param port     A pointer to a port descriptor of the port must be specified.
    \param portName An optional name for the applicaction port that is used to connect to portId can be specified.
    \sa openPort(const PortDescriptor &,const std::string &);
  */
  void openPort( Pointer<PortDescriptor> p,
		 const std::string &portName = std::string( "RtMidi" ) );

  //! Function to create a virtual port, with optional name.
  /*!
    This function creates a virtual MIDI port to which other
    software applications can connect. This type of functionality
    is currently only supported by the Macintosh OS-X, any JACK,
    and Linux ALSA APIs (the function returns an error for the other APIs).

    \param portName An optional name for the application port that is
    used to connect to portId can be specified.
  */
  void openVirtualPort( const std::string &portName = std::string( "RtMidi virtual input port" ) );

  //! Return a list of all available ports of the current API.
  /*!
    \param capabilities an optional parameter that
    describes which capabilities the returned devices
    must support. The returned devices may have
    additional capabilities to those which have been
    requested, but not less.

    \return This function returns a list of port descriptors.

    \note Each API will request additonal
    capabilites. An output API will set always add \ref
    PortDescriptor::OUTPUT to the mask while an input
    device will always add \ref PortDescriptor::OUTPUT.

    \note An input API may but need not necessarily
    report output devices which cannot be used as input
    if \ref PortDescriptor::OUTPUT is passed as \ref
    capabilities parameter.
  */
  PortList getPortList(int capabilities = PortDescriptor::INPUT) {
    return Midi::getPortList(capabilities);
  }



  //! Set a callback function to be invoked for incoming MIDI messages.
  /*!
    The callback function will be called whenever an incoming MIDI
    message is received.  While not absolutely necessary, it is best
    to set the callback function before opening a MIDI port to avoid
    leaving some messages in the queue.

    \param callback A callback function must be given.
    \param userData Opitionally, a pointer to additional data can be
    passed to the callback function whenever it is called.
  */
  void setCallback( MidiInterface * callback );

  //! Cancel use of the current callback function (if one exists).
  /*!
    Subsequent incoming MIDI messages will be written to the queue
    and can be retrieved with the \e getMessage function.
  */
  void cancelCallback();

  //! Specify whether certain MIDI message types should be queued or ignored during input.
  /*!
    By default, MIDI timing and active sensing messages are ignored
    during message input because of their relative high data rates.
    MIDI sysex messages are ignored by default as well.  Variable
    values of "true" imply that the respective message type will be
    ignored.
  */
  void ignoreTypes( bool midiSysex = true,
		    bool midiTime = true,
		    bool midiSense = true );

  //! Fill the user-provided vector with the data bytes for the next available MIDI message in the input queue and return the event delta-time in seconds.
  /*!
    This function returns immediately whether a new message is
    available or not.  A valid message is indicated by a non-zero
    vector size.  An exception is thrown if an error occurs during
    message retrieval or an input connection was not previously
    established.
  */
  double getMessage( std::vector<unsigned char> &message );


  //! Set a callback function to be invoked for incoming MIDI messages.
  /*!
    The callback function will be called whenever an incoming MIDI
    message is received.  While not absolutely necessary, it is best
    to set the callback function before opening a MIDI port to avoid
    leaving some messages in the queue.

    \param callback A callback function must be given.
    \param userData Opitionally, a pointer to additional data can be
    passed to the callback function whenever it is called.
  */
  RTMIDI_DEPRECATED(void setCallback( MidiCallback callback, void *userData = 0 ),
		    "RtMidi now provides a type-safe MidiInterface class.");

<<<<<<< HEAD
  //! Fill the user-provided vector with the data bytes for the next available MIDI message in the input queue and return the event delta-time in seconds.
  /*!
    This function returns immediately whether a new message is
    available or not.  A valid message is indicated by a non-zero
    vector size.  An exception is thrown if an error occurs during
    message retrieval or an input connection was not previously
    established.

    \deprecated
  */
  RTMIDI_DEPRECATED(double getMessage( std::vector<unsigned char> *message ),
		    "Please, use a C++ style reference to pass the message vector.");
protected:
  static MidiApiList queryApis;
  int queueSizeLimit;
  void openMidiApi( ApiType api );

=======
 protected:
  void openMidiApi( RtMidi::Api api, const std::string &clientName, unsigned int queueSizeLimit );
>>>>>>> b56b415a
};
#undef RTMIDI_CLASSNAME

/**********************************************************************/
/*! \class MidiOut
  \brief A realtime MIDI output class.

  This class provides a common, platform-independent API for MIDI
  output.  It allows one to probe available MIDI output ports, to
  connect to one such port, and to send MIDI bytes immediately over
  the connection.  Create multiple instances of this class to
  connect to more than one MIDI device at the same time.  With the
  OS-X, Linux ALSA and JACK MIDI APIs, it is also possible to open a
  virtual port to which other MIDI software clients can connect.

  by Gary P. Scavone, 2003-2017.
*/
/**********************************************************************/

#define RTMIDI_CLASSNAME "MidiOut"
class RTMIDI_DLL_PUBLIC MidiOut : public Midi
{
<<<<<<< HEAD
public:

=======
 public:
>>>>>>> b56b415a
  //! Default constructor that allows an optional client name.
  /*!
    An exception will be thrown if a MIDI system initialization error occurs.

    If no API argument is specified and multiple API support has been
    compiled, the default order of use is JACK, ALSA (Linux) and CORE,
    JACK (OS-X).

    \param api        An optional API id can be specified.
    \param clientName An optional Client name can be specified. This
    will be used to group the ports that are created
    by the application.
    \param queueSizeLimit An optional size of the MIDI input queue can be specified.

    \param pfsystem An optional boolean parameter can be
    provided to indicate the API preferences of the user
    code. If RtMidi is requested to autoselect a backend
    this parameter tells which backend should be tried
    first. If it is \c true the backend will prefer OS
    provieded APIs (WinMM, ALSA, Core MIDI) over other
    APIs (JACK).  If \c false, the order will be vice
    versa.
  */
  MidiOut( ApiType api=rtmidi::UNSPECIFIED,
	   const std::string &clientName = std::string( "RtMidi Output Client"),
	   bool pfsystem = true);

  //! The destructor closes any open MIDI connections.
  ~MidiOut( void ) throw();

  //! Returns true if we can open virtual ports;
  virtual bool hasVirtualPorts();

  using Midi::openPort;

  //! Open a MIDI connection given by a port descriptor.
  /*!
    \param port     A port descriptor of the port must be specified.
    \param portName An optional name for the applicaction port that is used to connect to portId can be specified.
  */
  void openPort( const PortDescriptor & port,
		 const std::string &portName = std::string( "RtMidi" ) );
  //!  Open a MIDI connection given by a port descriptor pointer.
  /*!
    \param port     A pointer to a port descriptor of the port must be specified.
    \param portName An optional name for the applicaction port that is used to connect to portId can be specified.
    \sa openPort(const PortDescriptor &,const std::string &);
  */
  void openPort( Pointer<PortDescriptor> p,
		 const std::string &portName = std::string( "RtMidi" ) );

  //! Function to create a virtual port, with optional name.
  /*!
    This function creates a virtual MIDI port to which other
    software applications can connect. This type of functionality
    is currently only supported by the Macintosh OS-X, any JACK,
    and Linux ALSA APIs (the function returns an error for the other APIs).

    \param portName An optional name for the applicaction port that is
    used to connect to portId can be specified.
  */
  void openVirtualPort( const std::string &portName = std::string( "RtMidi virtual output port" ) );

  //! Return a list of all available ports of the current API.
  /*!
    \param capabilities an optional parameter that
    describes which capabilities the returned devices
    must support. The returned devices may have
    additional capabilities to those which have been
    requested, but not less.

    \return This function returns a list of port descriptors.

    \note Each API will request additonal
    capabilites. An output API will set always add \ref
    PortDescriptor::OUTPUT to the mask while an input
    device will always add \ref PortDescriptor::OUTPUT.

    \note An input API may but need not necessarily
    report output devices which cannot be used as input
    if \ref PortDescriptor::OUTPUT is passed as \ref
    capabilities parameter.
  */
  PortList getPortList(int capabilities = PortDescriptor::OUTPUT) {
    return Midi::getPortList(capabilities);
  }

  //! Immediately send a single message out an open MIDI output port.
  /*!
    An exception is thrown if an error occurs during output or an
    output connection was not previously established.

    \deprecated
  */
  RTMIDI_DEPRECATED(void sendMessage( const std::vector<unsigned char> *message ),
		    "Please, use a C++ style reference to pass the message vector.")
  {
    sendMessage(*message);
  }


  //! Immediately send a single message out an open MIDI output port.
  /*!
    An exception is thrown if an error occurs during output or an
    output connection was not previously established.
  */

  void sendMessage(const std::vector<unsigned char> &message ) {
    sendMessage(message.data(), message.size());
  }
  //! Immediately send a single message out an open MIDI output port.
  /*!
    An exception is thrown if an error occurs during output or an
    output connection was not previously established.

    \param message A pointer to the MIDI message as raw bytes
    \param size    Length of the MIDI message in bytes
  */
  void sendMessage( const unsigned char *message, size_t size );

protected:
  static MidiApiList queryApis;
  void openMidiApi( ApiType api );
};
#undef RTMIDI_CLASSNAME


// **************************************************************** //
//
// MidiInApi / MidiOutApi class declarations.
//
// Subclasses of MidiInApi and MidiOutApi contain all API- and
// OS-specific code necessary to fully implement the RtMidi API.
//
// Note that MidiInApi and MidiOutApi are abstract base classes and
// cannot be explicitly instantiated.  MidiIn and MidiOut will
// create instances of a MidiInApi or MidiOutApi subclass.
//
// **************************************************************** //

#define RTMIDI_CLASSNAME "MidiApi"
class RTMIDI_DLL_PUBLIC MidiApi
{
public:

  MidiApi();
  virtual ~MidiApi();

  //! Return whether the API supports virtual ports
  /*!
    \retval true The funcion returns true if the API supports virtual ports.
    \retval false The funcion returns false if the API doesn't support virtual ports.
    \sa openVirtualPort
  */
  virtual bool hasVirtualPorts() const = 0;

  //! Pure virtal function to create a virtual port, with optional name.
  /*!
    This function creates a virtual MIDI port to which other
    software applications can connect. This type of functionality
    is currently only supported by the Macintosh OS-X, any JACK,
    and Linux ALSA APIs (the function returns an error for the other APIs).

    \param portName An optional name for the applicaction port that is
    used to connect to portId can be specified.

    \sa hasVirtualPorts
  */
  virtual void openVirtualPort( const std::string &portName = std::string( "RtMidi virtual port" ) ) = 0;

  //! Pure virtual function to open a MIDI connection given by enumeration number.
  /*! \param portNumber An optional port number greater than 0
    can be specified.  Otherwise, the default or first port
    found is opened.

    \param portName An optional name for the applicaction port
    that will be generated to connect to portId can be
    specified.
  */
  virtual void openPort( unsigned int portNumber = 0, const std::string &portName = std::string( "RtMidi" ) ) = 0;

  //! Pure virtual function to open a MIDI connection given by a port descriptor.
  /*!
    \param port     A port descriptor of the port must be specified.
    \param portName An optional name for the applicaction port that is used to connect to portId can be specified.
  */
  virtual void openPort( const PortDescriptor & port, const std::string &portName = std::string( "RtMidi" ) ) = 0;

  //!  Open a MIDI connection given by a port descriptor pointer.
  /*!
    \param port     A pointer to a port descriptor of the port must be specified.
    \param portName An optional name for the applicaction port that is used to connect to portId can be specified.
    \sa openPort(const PortDescriptor &,const std::string &);
  */
  void openPort( Pointer<PortDescriptor> p, const std::string &portName = std::string( "RtMidi" ) ) {
    if (!p) {
      error(RTMIDI_ERROR( gettext_noopt("Passed NULL pointer."),
			  Error::INVALID_PARAMETER));
      return;
    }
    openPort(*p, portName);
  }

  //! Pure virtual function to return a port descriptor if the port is open
  /*! This function returns a port descriptor that can be used to open another port
    either to the connected port or – if the backend supports it – the connecting port.
    \param local The parameter local defines whether the function returns a descriptor to
    the virtual port (true) or the remote port (false). The function returns 0 if the
    port cannot be determined (e.g. if the port is not connected or the backend dosen't support it).
  */
  virtual Pointer<PortDescriptor> getDescriptor(bool local=false) = 0;

  //! Pure virtual function to return a list of all available ports of the current API.
  /*!
    \param capabilities an optional parameter that describes which
    capabilities the device typu

    \return This function returns a list of port descriptors.

    \note An input API may but need not necessarily report
    output devices which cannot be used as input if
    \ref 0 is passed as \ref capabilities parameter.
    \sa PortDescriptor::PortCapabilitiers
  */
  virtual PortList getPortList(int capabilities = 0) = 0;

  //! Pure virtual to return the number of available MIDI ports of the current API.
  /*!
    \return This function returns the number of MIDI ports of
    the selected API.

    \note Only ports are counted that can be used with the
    current API so an input API does ignore all output devices
    and vice versa.

    \sa getPortName
  */
  virtual unsigned int getPortCount() = 0;

  //! Pure virtual function to return a string identifier for the specified MIDI port number.
  /*!
    \param portNumber Number of the device to be referred to.
    \return The name of the port with the given Id is returned.
    \retval An empty string is returned if an invalid port specifier is provided.

    \note Only ports are counted that can be used with the
    current API so an input API does ignore all output devices
    and vice versa.

    \sa getPortCount()
  */
  virtual std::string getPortName( unsigned int portNumber = 0 ) = 0;

  //! Pure virtual function to close an open MIDI connection (if one exists).
  virtual void closePort( void ) = 0;
  virtual void setClientName( const std::string &clientName ) = 0;
  virtual void setPortName( const std::string &portName ) = 0;

  // ! A basic error reporting function for RtMidi classes.
  //  static void error( Error::Type type, std::string &errorString );

  //! Pure virtual function to return whether a port is open or not.
  /*! \retval true if a port is open and
    \retval false if the port is not open (e.g. not opend or closed).
  */
  bool isPortOpen() const { return connected_; }


  //! Virtual function to set the error callback object
  /*!
    Everytime an error is detected or a warning is issued the function
    \r ErrorInterface::rtmidi_error of the callback object is called with an error object
    that describes the situation.

    \param callback An objact that provides an ErrorInterface.
  */
  virtual void setErrorCallback(ErrorInterface * callback);


  //! Returns the MIDI API specifier for the current instance of RtMidiIn.
  virtual ApiType getCurrentApi( void ) throw() = 0;

  //! A basic error reporting function for RtMidi classes.
  /*!  This function hanles errors end warnings that
    occur during runtime of RtMidi. If an error callback
    has been set the function calls the callback and
    returns quietly assuming the callback handled the
    case correctly.

    Otherwise it depends on the type of the error. If it
    is a warning, a message is displayed to
    std::cerr. If it is an error the object is thrown as
    an exception.

    \param e Error/Warning object describing the current
    situation.

    \throw Error
  */
  void error( Error e );


  //! Virtual function to set an error callback function to be invoked when an error has occured.
  /*!
    The callback function will be called whenever an error has occured. It is best
    to set the error callback function before opening a port.
  */
  RTMIDI_DEPRECATED(virtual void setErrorCallback( ErrorCallback errorCallback = NULL, void * userData = 0 ), "RtMidi now provides a typesafe ErrorInterface class");

protected:
  bool connected_;
  bool firstErrorOccurred_;
  std::string errorString_;
  ErrorInterface * errorCallback_;
};
#undef RTMIDI_CLASSNAME

#define RTMIDI_CLASSNAME "MidiInApi"
class RTMIDI_DLL_PUBLIC MidiInApi : public MidiApi
{
public:

  MidiInApi( unsigned int queueSizeLimit );
  virtual ~MidiInApi( void );
  void setCallback( MidiInterface * callback);
  void cancelCallback( void );
  virtual void ignoreTypes( bool midiSysex, bool midiTime, bool midiSense );
  double getMessage( std::vector<unsigned char> &message );

  // A MIDI structure used internally by the class to store incoming
  // messages.  Each message represents one and only one MIDI message.
  struct MidiMessage {
    std::vector<unsigned char> bytes;
<<<<<<< HEAD
=======

>>>>>>> b56b415a
    //! Time in seconds elapsed since the previous message
    double timeStamp;

    // Default constructor.
    MidiMessage()
<<<<<<< HEAD
      :bytes(0), timeStamp(0.0) {}
=======
      : bytes(0), timeStamp(0.0) {}
>>>>>>> b56b415a
  };

  struct MidiQueue {
    unsigned int front;
    unsigned int back;
    unsigned int ringSize;
    MidiMessage *ring;

    // Default constructor.
    MidiQueue()
<<<<<<< HEAD
      :front(0), back(0), ringSize(0), ring(0) {}
    bool push(const MidiMessage&);
    bool pop(std::vector<unsigned char>& message, double& timestamp);
    unsigned int size(unsigned int *back=0,
		      unsigned int *front=0);
=======
      : front(0), back(0), ringSize(0), ring(0) {}
    bool push( const MidiMessage& );
    bool pop( std::vector<unsigned char>*, double* );
    unsigned int size( unsigned int *back=0, unsigned int *front=0 );
>>>>>>> b56b415a
  };


<<<<<<< HEAD
=======
    // Default constructor.
    RtMidiInData()
      : ignoreFlags(7), doInput(false), firstMessage(true), apiData(0), usingCallback(false),
        userCallback(0), userData(0), continueSysex(false) {}
  };
>>>>>>> b56b415a

  RTMIDI_DEPRECATED(void setCallback( MidiCallback callback, void *userData = 0 ),
		    "RtMidi now provides a type-safe MidiInterface class.");
  RTMIDI_DEPRECATED(double getMessage( std::vector<unsigned char> *message ),
		    "Please, use a C++ style reference to pass the message vector.")
  {
    if (!message) {
      error( RTMIDI_ERROR(gettext_noopt("Passed NULL pointer."),
			  Error::INVALID_PARAMETER ));
      return -100.0;
    }
    return getMessage(*message);
  }

protected:
  // The RtMidiInData structure is used to pass private class data to
  // the MIDI input handling function or thread.
  MidiQueue queue;
  MidiMessage message;
  unsigned char ignoreFlags;
  std::atomic_bool doInput;
  bool firstMessage;
  MidiInterface * userCallback;
  bool continueSysex;
  friend struct JackBackendCallbacks;
};
#undef RTMIDI_CLASSNAME

#define RTMIDI_CLASSNAME "MidiOutApi"
class RTMIDI_DLL_PUBLIC MidiOutApi : public MidiApi
{
public:

  MidiOutApi( void );
  virtual ~MidiOutApi( void );
  virtual void sendMessage( const unsigned char *message, size_t size ) = 0;
  void sendMessage( const std::vector<unsigned char> &message )
  {
    if (message.empty()) {
      error( RTMIDI_ERROR(gettext_noopt("No data in message argument."),
			  Error::WARNING));
    }
    sendMessage(message.data(),message.size());
  }
  RTMIDI_DEPRECATED(void sendMessage( const std::vector<unsigned char> *message ),
		    "Please, use a C++ style reference to pass the message vector.")
  {
    if (!message) {
      error( RTMIDI_ERROR(gettext_noopt("No data in message argument."),
			  Error::INVALID_PARAMETER));
      return;
    }
    sendMessage(*message);
  }
};
#undef RTMIDI_CLASSNAME


// **************************************************************** //
//
// Inline rtmidi::Midi, rtmidi::MidiIn and rtmidid:MidiOut definitions.
//
// **************************************************************** //
// rtmidi::Midi
#define RTMIDI_CLASSNAME "Midi"
inline std::vector<ApiType> Midi :: getCompiledApi( bool preferSystem ) throw() {
  std::vector<ApiType> apis;
  getCompiledApi(apis,preferSystem);
  return apis;
}
inline ApiType Midi :: getCurrentApi( void ) throw() {
  if (rtapi_) return rtapi_->getCurrentApi();
  else return rtmidi::UNSPECIFIED;
}
inline Pointer<PortDescriptor> Midi :: getDescriptor( bool local ) {
  if (rtapi_) return rtapi_->getDescriptor(local);
  return 0;
}
inline PortList Midi :: getPortList(int capabilities ) {
  if (rtapi_) return rtapi_->getPortList(capabilities);
  if (list && !list->empty()) {
    PortList retval;
    for (MidiApiList::iterator i = list->begin();
	 i != list->end();
	 ++i) {
      PortList tmp = (*i)->getPortList(capabilities);
      retval.splice(retval.end(), tmp);
    }
    return retval;
  }
  return PortList();
}
inline void Midi :: closePort( void ) {
  if (rtapi_) rtapi_->closePort();
}
inline void Midi :: setClientName( const std::string &clientName )
{
  if (rtapi_) rtapi_->setClientName(clientName);
}
inline void Midi :: setPortName( const std::string &portName )
{
  if (rtapi_) rtapi_->setPortName(portName);
}
inline bool Midi :: isPortOpen( void ) const {
  if (rtapi_) return rtapi_->isPortOpen();
  return false;
}
inline void Midi :: setErrorCallback( ErrorInterface * callback) {
  if (rtapi_) rtapi_->setErrorCallback(callback);
}
#if 0
inline void Midi :: getCompiledApi( std::vector<Api> &apis, bool
				    preferSystem ) throw() {
  std::vector<rtmidi::ApiType> api2;
  Midi::getCompiledApi(api2,preferSystem);
  apis.reserve(api2.size());
  size_t s = api2.size();
  for (size_t i = 0; i < s; i++) {
    apis.push_back((Api)api2[i]);
  }
}
#endif

inline void Midi :: openPort( unsigned int portNumber,
	       const std::string &portName) {
  if (rtapi_) rtapi_->openPort(portNumber,portName);
}
inline unsigned int Midi :: getPortCount() {
  if (rtapi_) return rtapi_->getPortCount();
  return 0;
}
inline std::string Midi :: getPortName( unsigned int portNumber ) {
  if (rtapi_) return rtapi_->getPortName(portNumber);
  return "";
}
inline void Midi :: setErrorCallback( ErrorCallback errorCallback , void * userData ) {
#ifdef __GNUC__
#pragma GCC diagnostic push
#pragma GCC diagnostic ignored "-Wdeprecated-declarations"
#endif
  if (rtapi_) rtapi_->setErrorCallback(errorCallback, userData);
#ifdef __GNUC__
#pragma GCC diagnostic pop
#endif
}
inline Midi :: Midi(MidiApiList * l,
		    bool pfsystem,
		    const std::string &name):rtapi_(0),
					     list(l),
					     preferSystem(pfsystem),
					     clientName(name) { }
inline Midi :: ~Midi() {
  delete rtapi_;
  rtapi_ = 0;
}
#undef RTMIDI_CLASSNAME

#define RTMIDI_CLASSNAME "MidiIn"
// rtmidi::MidiIn
inline bool MidiIn :: hasVirtualPorts() {
  if (rtapi_) return rtapi_->hasVirtualPorts();

  if (list && !list->empty()) {
    Pointer<MidiApi> api = list->front();

    std::vector< ApiType > apis;
    getCompiledApi( apis );
    for (size_t i = 0 ; i < apis.size() ; i++) {
      openMidiApi( apis[0] );
      if (rtapi_ && rtapi_->hasVirtualPorts()) {
	delete rtapi_;
	rtapi_ = 0;
	return true;
      }
    }
  }

  return false;
}

inline void MidiIn :: openPort( const PortDescriptor & port,
				const std::string &portName ) {
  if (!rtapi_) rtapi_ = port.getInputApi();
  if (rtapi_) rtapi_->openPort(port,portName);
}
inline void MidiIn :: openPort( Pointer<PortDescriptor> p,
				const std::string &portName ) {
  if (!p) {
    error(RTMIDI_ERROR(gettext_noopt("A NULL pointer has been passed as port descriptor"),
		       Error::INVALID_PARAMETER));
    return;
  }
  openPort(*p, portName);
}
inline void MidiIn :: openVirtualPort( const std::string &portName ) {
  if (!rtapi_ && list && !list->empty()) {
    Pointer<MidiApi> api = list->front();

    std::vector< ApiType > apis;
    getCompiledApi( apis );
    for (size_t i = 0 ; i < apis.size() ; i++) {
      openMidiApi( apis[0] );
      if (rtapi_ && rtapi_->hasVirtualPorts()) break;
    }
  }

  if (rtapi_) rtapi_->openVirtualPort(portName);
  else {
    error(RTMIDI_ERROR(gettext_noopt("No valid MIDI system has been selected."),
		       Error::INVALID_DEVICE));
  }
}
inline void MidiIn :: setCallback( MidiInterface * callback ) {
  if (rtapi_)
    static_cast<MidiInApi*>(rtapi_)->setCallback(callback);
}
inline void MidiIn :: cancelCallback() {
  if (rtapi_)
    static_cast<MidiInApi*>(rtapi_)->cancelCallback();
}
inline void MidiIn :: ignoreTypes( bool midiSysex,
				   bool midiTime,
				   bool midiSense ) {
  if (rtapi_)
    static_cast<MidiInApi*>(rtapi_)->ignoreTypes(midiSysex, midiTime, midiSense);
}
inline double MidiIn :: getMessage( std::vector<unsigned char> &message ) {
  if (rtapi_)
    return static_cast<MidiInApi*>(rtapi_)->getMessage(message);
  error( RTMIDI_ERROR(gettext_noopt("Could not find any valid MIDI system."),
		      Error::WARNING));
  return 0.0;
}
inline void MidiIn :: setCallback( MidiCallback callback, void *userData) {
#ifdef __GNUC__
#pragma GCC diagnostic push
#pragma GCC diagnostic ignored "-Wdeprecated-declarations"
#endif
  if (rtapi_)
    static_cast<MidiInApi*>(rtapi_)->setCallback(callback,userData);
#ifdef __GNUC__
#pragma GCC diagnostic pop
#endif
}
inline double MidiIn :: getMessage( std::vector<unsigned char> *message ) {
  if (!message) {
    error( RTMIDI_ERROR(gettext_noopt("Passed NULL pointer."),
			Error::INVALID_PARAMETER));
    return -100.0;
  }
  if (rtapi_)
    return static_cast<MidiInApi*>(rtapi_)->getMessage(*message);
  error( RTMIDI_ERROR(gettext_noopt("No valid MIDI system has been found."),
		      Error::WARNING));
  return 0.0;
}
#undef RTMIDI_CLASSNAME

// rtmidi::MidiOut
#define RTMIDI_CLASSNAME "MidiOut"
inline bool MidiOut :: hasVirtualPorts() {
  if (rtapi_)
    return rtapi_->hasVirtualPorts();

  if (list && !list->empty()) {
    Pointer<MidiApi> api = list->front();

    std::vector< ApiType > apis;
    getCompiledApi( apis );
    for (size_t i = 0 ; i < apis.size() ; i++) {
      openMidiApi( apis[0] );
      if (rtapi_ && rtapi_->hasVirtualPorts()) {
	delete rtapi_;
	rtapi_ = 0;
	return true;
      }
    }
  }

  return false;
}
inline void MidiOut :: openPort( const PortDescriptor & port,
				 const std::string &portName ) {
  if (!rtapi_) rtapi_ = port.getOutputApi();
  if (rtapi_) rtapi_->openPort(port,portName);
}
inline void MidiOut :: openPort( Pointer<PortDescriptor> p,
				 const std::string &portName ) {
  if (!p) {
    error(RTMIDI_ERROR(gettext_noopt("Passed NULL pointer."),
		       Error::INVALID_PARAMETER));
    return;
  }
  openPort(*p, portName);
}
inline void MidiOut :: openVirtualPort( const std::string &portName ) {
  if (!rtapi_ && list && !list->empty()) {
    Pointer<MidiApi> api = list->front();

    std::vector< ApiType > apis;
    getCompiledApi( apis );
    for (size_t i = 0 ; i < apis.size() ; i++) {
      openMidiApi( apis[0] );
      if (rtapi_ && rtapi_->hasVirtualPorts()) break;
    }
  }

  if (rtapi_) rtapi_->openVirtualPort(portName);
  else {
    error(RTMIDI_ERROR(gettext_noopt("No valid MIDI system has been selected."),
		       Error::INVALID_DEVICE));
  }
}
inline void MidiOut :: sendMessage( const unsigned char *message, size_t size ) {
  if (!message) {
    error( RTMIDI_ERROR(gettext_noopt("No data in MIDI message."),
			Error::INVALID_PARAMETER));
    return;
  }
  if (rtapi_)
    static_cast<MidiOutApi *>(rtapi_)->sendMessage(message,size);
  else
    error( RTMIDI_ERROR(gettext_noopt("No valid MIDI system has been selected."),
			Error::WARNING));
}
#undef RTMIDI_CLASSNAME


// old API


//! Compatibility interface to hold a C style callback function
struct CompatibilityMidiInterface: MidiInterface {
  CompatibilityMidiInterface(MidiCallback cb, void * ud):
    callback(cb),
    userData(ud) {}
  void rtmidi_midi_in(double timestamp, std::vector<unsigned char> &message) {
    callback (timestamp, &message, userData);
  }
  void delete_me() { delete this; }
  MidiCallback callback;
  void * userData;
};


struct CompatibilityErrorInterface: ErrorInterface {
  CompatibilityErrorInterface(ErrorCallback cb, void * ud): callback(cb),
							    userdata(ud) {}
  void rtmidi_error(Error e) {
    callback(e.getType(),e.getMessage(),userdata);
  }

  void delete_me() { delete this; }
private:
  ErrorCallback callback;
  void * userdata;
};



RTMIDI_NAMESPACE_END

typedef rtmidi::Midi RTMIDI_DEPRECATED(RtMidi,"RtMidi has been replaced by rtmidi::Midi");

class RtMidiIn: public rtmidi::MidiIn {
public:
  RTMIDI_DEPRECATED(RtMidiIn( RtMidi::Api api = (Api_t)rtmidi::UNSPECIFIED,
			      const std::string &clientName = std::string( "RtMidi Input Client")),
		    "Class RtMidiIn has been replaced by rtmidi::MidiIn"):
    MidiIn((rtmidi::ApiType)api,
	   clientName) {}
};
class RtMidiOut: public rtmidi::MidiOut {
public:
  RTMIDI_DEPRECATED(RtMidiOut( RtMidi::Api api = (Api_t)rtmidi::UNSPECIFIED,
			       const std::string &clientName = std::string( "RtMidi Output Client")),
		    "Class RtMidiOut has been replaced by rtmidi::MidiOut"):
    MidiOut((rtmidi::ApiType)api,
	    clientName) {}
};
typedef rtmidi::Error   RtMidiError;

<<<<<<< HEAD
=======
inline RtMidi::Api RtMidiIn :: getCurrentApi( void ) throw() { return rtapi_->getCurrentApi(); }
inline void RtMidiIn :: openPort( unsigned int portNumber, const std::string &portName ) { rtapi_->openPort( portNumber, portName ); }
inline void RtMidiIn :: openVirtualPort( const std::string &portName ) { rtapi_->openVirtualPort( portName ); }
inline void RtMidiIn :: closePort( void ) { rtapi_->closePort(); }
inline bool RtMidiIn :: isPortOpen() const { return rtapi_->isPortOpen(); }
inline void RtMidiIn :: setCallback( RtMidiCallback callback, void *userData ) { static_cast<MidiInApi *>(rtapi_)->setCallback( callback, userData ); }
inline void RtMidiIn :: cancelCallback( void ) { static_cast<MidiInApi *>(rtapi_)->cancelCallback(); }
inline unsigned int RtMidiIn :: getPortCount( void ) { return rtapi_->getPortCount(); }
inline std::string RtMidiIn :: getPortName( unsigned int portNumber ) { return rtapi_->getPortName( portNumber ); }
inline void RtMidiIn :: ignoreTypes( bool midiSysex, bool midiTime, bool midiSense ) { static_cast<MidiInApi *>(rtapi_)->ignoreTypes( midiSysex, midiTime, midiSense ); }
inline double RtMidiIn :: getMessage( std::vector<unsigned char> *message ) { return static_cast<MidiInApi *>(rtapi_)->getMessage( message ); }
inline void RtMidiIn :: setErrorCallback( RtMidiErrorCallback errorCallback, void *userData ) { rtapi_->setErrorCallback(errorCallback, userData); }

inline RtMidi::Api RtMidiOut :: getCurrentApi( void ) throw() { return rtapi_->getCurrentApi(); }
inline void RtMidiOut :: openPort( unsigned int portNumber, const std::string &portName ) { rtapi_->openPort( portNumber, portName ); }
inline void RtMidiOut :: openVirtualPort( const std::string &portName ) { rtapi_->openVirtualPort( portName ); }
inline void RtMidiOut :: closePort( void ) { rtapi_->closePort(); }
inline bool RtMidiOut :: isPortOpen() const { return rtapi_->isPortOpen(); }
inline unsigned int RtMidiOut :: getPortCount( void ) { return rtapi_->getPortCount(); }
inline std::string RtMidiOut :: getPortName( unsigned int portNumber ) { return rtapi_->getPortName( portNumber ); }
inline void RtMidiOut :: sendMessage( const std::vector<unsigned char> *message ) { static_cast<MidiOutApi *>(rtapi_)->sendMessage( &message->at(0), message->size() ); }
inline void RtMidiOut :: sendMessage( const unsigned char *message, size_t size ) { static_cast<MidiOutApi *>(rtapi_)->sendMessage( message, size ); }
inline void RtMidiOut :: setErrorCallback( RtMidiErrorCallback errorCallback, void *userData ) { rtapi_->setErrorCallback(errorCallback, userData); }
>>>>>>> b56b415a

#endif<|MERGE_RESOLUTION|>--- conflicted
+++ resolved
@@ -1,4 +1,4 @@
-/********************* -*- C++ -*- ****************************************/
+ /********************* -*- C++ -*- ****************************************/
 /*! \class RtMidi
   \brief An abstract base class for realtime MIDI input/output.
 
@@ -8,12 +8,12 @@
   RtMidi WWW site: http://music.mcgill.ca/~gary/rtmidi/
 
   RtMidi: realtime MIDI i/o C++ classes
-  Copyright (c) 2003-2017 Gary P. Scavone
+  Copyright ( c ) 2003-2017 Gary P. Scavone
   Forked by Tobias Schlemmer, 2014-2018.
 
   Permission is hereby granted, free of charge, to any person
   obtaining a copy of this software and associated documentation files
-  (the "Software"), to deal in the Software without restriction,
+  ( the "Software" ), to deal in the Software without restriction,
   including without limitation the rights to use, copy, modify, merge,
   publish, distribute, sublicense, and/or sell copies of the Software,
   and to permit persons to whom the Software is furnished to do so,
@@ -24,7 +24,7 @@
 
   Any person wishing to distribute modifications to the Software is
   asked to send the modifications to the original developer so that
-  they can be incorporated into the canonical version.  This is,
+  they can be incorporated into the canonical version. This is,
   however, not a binding provision of this license.
 
   THE SOFTWARE IS PROVIDED "AS IS", WITHOUT WARRANTY OF ANY KIND,
@@ -47,22 +47,22 @@
 #define RTMIDI_VERSION "4.0.0"
 
 #ifdef RTMIDI_NO_WARN_DEPRECATED
-#define RTMIDI_DEPRECATED(func,message) func
+#define RTMIDI_DEPRECATED( func, message ) func
 #else
 #ifdef __GNUC__
-#define RTMIDI_DEPRECATED(func,message) func __attribute__ ((deprecated(message)))
-#elif defined(_MSC_VER)
-#define RTMIDI_DEPRECATED(func,message) __declspec(deprecated(message)) func
+#define RTMIDI_DEPRECATED( func, message ) func __attribute__ ( ( deprecated ( message ) ) )
+#elif defined ( _MSC_VER )
+#define RTMIDI_DEPRECATED( func, message ) __declspec ( deprecated ( message ) ) func
 #else
-#pragma message("WARNING: You need to implement the macro RTMIDI_DEPRECATED for this compiler if this code doesn't compile")
-#define RTMIDI_DEPRECATED(func,message) func [[deprecated(message)]]
+#pragma message ( "WARNING: You need to implement the macro RTMIDI_DEPRECATED for this compiler if this code doesn't compile" )
+#define RTMIDI_DEPRECATED( func, message ) func [[deprecated ( message ) ]]
 #endif
 #endif
 
-#define rtmidiUnused(x) do { (void)x; } while (0)
+#define rtmidiUnused( x ) do { ( void ) x; } while ( 0 )
 
 // Check for C++11 support
-#if defined(_MSC_VER) && _MSC_VER >= 1800
+#if defined ( _MSC_VER ) && _MSC_VER >= 1800
 // At least Visual Studio 2013
 #define RTMIDI_SUPPORTS_CPP11 1
 #elif __cplusplus >= 201103L
@@ -72,17 +72,17 @@
 #endif
 
 #if defined _WIN32 || defined __CYGWIN__
-  #if defined(RTMIDI_EXPORT)
-    #define RTMIDI_DLL_PUBLIC __declspec(dllexport)
-  #else
-    #define RTMIDI_DLL_PUBLIC
-  #endif
+#if defined ( RTMIDI_EXPORT )
+#define RTMIDI_DLL_PUBLIC __declspec ( dllexport )
 #else
-  #if __GNUC__ >= 4
-    #define RTMIDI_DLL_PUBLIC __attribute__( (visibility( "default" )) )
-  #else
-    #define RTMIDI_DLL_PUBLIC
-  #endif
+#define RTMIDI_DLL_PUBLIC
+#endif
+#else
+#if __GNUC__ >= 4
+#define RTMIDI_DLL_PUBLIC __attribute__ ( ( visibility ( "default" ) ) )
+#else
+#define RTMIDI_DLL_PUBLIC
+#endif
 #endif
 
 // some fake libintl implementations may need special headers.
@@ -105,50 +105,50 @@
 #include <cstdio>
 
 
-#define gettext_noopt(str) (str)
+#define gettext_noopt( str ) ( str )
 
 #define RTMIDI_NAMESPACE_START namespace rtmidi {
 #define RTMIDI_NAMESPACE_END }
 
 RTMIDI_NAMESPACE_START
 #ifdef RTMIDI_GETTEXT
-void init_rtmidi_gettext();
-RTMIDI_DLL_PUBLIC const char * rtmidi_gettext(const char * s);
+void init_rtmidi_gettext ( );
+RTMIDI_DLL_PUBLIC const char * rtmidi_gettext ( const char * s );
 #else
-#define rtmidi_gettext(arg) (arg)
+#define rtmidi_gettext( arg ) ( arg )
 #endif
 
 
 //! MIDI API specifier arguments.
 enum ApiType {
-  UNSPECIFIED,    /*!< Search for a working compiled API. */
-  MACOSX_CORE,    /*!< Macintosh OS-X Core Midi API. */
-  LINUX_ALSA,     /*!< The Advanced Linux Sound Architecture API. */
-  UNIX_JACK,      /*!< The JACK Low-Latency MIDI Server API. */
-  WINDOWS_MM,     /*!< The Microsoft Multimedia MIDI API. */
-  WINDOWS_KS,     /*!< The Microsoft Kernel Streaming MIDI API. */
-  DUMMY,          /*!< A compilable but non-functional API. */
-  ALL_API,        /*!< Use all available APIs for port selection. */
-  NUM_APIS        /*!< Number of values in this enum. */
+              UNSPECIFIED, /*!< Search for a working compiled API. */
+              MACOSX_CORE, /*!< Macintosh OS-X Core Midi API. */
+              LINUX_ALSA, /*!< The Advanced Linux Sound Architecture API. */
+              UNIX_JACK, /*!< The JACK Low-Latency MIDI Server API. */
+              WINDOWS_MM, /*!< The Microsoft Multimedia MIDI API. */
+              WINDOWS_KS, /*!< The Microsoft Kernel Streaming MIDI API. */
+              DUMMY, /*!< A compilable but non-functional API. */
+              ALL_API, /*!< Use all available APIs for port selection. */
+              NUM_APIS /*!< Number of values in this enum. */
 };
 
 //! C++ style user callback interface.
 /*!
   This interface class can be used to implement type safe MIDI callbacks.
-  Every time a MIDI message is received  the function \ref MidiInterface::rtmidi_midi_in of the
+  Every time a MIDI message is received the function \ref MidiInterface::rtmidi_midi_in of the
   currently set callback object is called.
 */
 struct MidiInterface {
   //! Virtual destructor to avoid unexpected behaviour.
-  virtual ~MidiInterface() {}
+  virtual ~MidiInterface ( ) {}
 
   //! The MIDI callback function.
   /*! This function is called whenever a MIDI packet is received by a
     MIDI backend that uses the corresponding callback object.
     \param timestamp the timestamp when the MIDI message has been received
-    \param message   the message itself.
-  */
-  virtual void rtmidi_midi_in(double timestamp, std::vector<unsigned char> &message) = 0;
+    \param message the message itself.
+  */
+  virtual void rtmidi_midi_in ( double timestamp, std::vector<unsigned char>& message ) = 0;
 
   //! Delete the object if necessary.
   /*! This function allows the user to delete the Midi callback object,
@@ -158,7 +158,7 @@
 
     \sa CompatibilityMidiInterface
   */
-  virtual void delete_me() {}
+  virtual void delete_me ( ) {}
 };
 
 /************************************************************************/
@@ -171,50 +171,45 @@
 */
 /************************************************************************/
 
-#define RTMIDI_ERROR(message, type)				      \
-  rtmidi::Error(message, type,					      \
-		RTMIDI_CLASSNAME, __FUNCTION__,			      \
-		__FILE__, __LINE__)
-#define RTMIDI_ERROR1(message, type, arg1)			      \
-  rtmidi::Error(message, type,					      \
-		RTMIDI_CLASSNAME, __FUNCTION__,			      \
-		__FILE__, __LINE__, arg1)
+#define RTMIDI_ERROR( message, type )                                \
+  rtmidi::Error ( message, type,                                      \
+                  RTMIDI_CLASSNAME, __FUNCTION__,                     \
+                  __FILE__, __LINE__ )
+#define RTMIDI_ERROR1( message, type, arg1 )                         \
+  rtmidi::Error ( message, type,                                      \
+                  RTMIDI_CLASSNAME, __FUNCTION__,                     \
+                  __FILE__, __LINE__, arg1 )
 class RTMIDI_DLL_PUBLIC Error : public std::exception
 {
-public:
+ public:
   //! Defined Error types.
   enum Type {
-    WARNING,           /*!< A non-critical error. */
-    DEBUG_WARNING,     /*!< A non-critical error which might be useful for debugging. */
-    UNSPECIFIED,       /*!< The default, unspecified error type. */
-    NO_DEVICES_FOUND,  /*!< No devices found on system. */
-    INVALID_DEVICE,    /*!< An invalid device ID was specified. */
-    MEMORY_ERROR,      /*!< An error occured during memory allocation. */
-    INVALID_PARAMETER, /*!< An invalid parameter was specified to a function. */
-    INVALID_USE,       /*!< The function was called incorrectly. */
-    DRIVER_ERROR,      /*!< A system driver error occured. */
-    SYSTEM_ERROR,      /*!< A system error occured. */
-    THREAD_ERROR       /*!< A thread error occured. */
+             WARNING, /*!< A non-critical error. */
+             DEBUG_WARNING, /*!< A non-critical error which might be useful for debugging. */
+             UNSPECIFIED, /*!< The default, unspecified error type. */
+             NO_DEVICES_FOUND, /*!< No devices found on system. */
+             INVALID_DEVICE, /*!< An invalid device ID was specified. */
+             MEMORY_ERROR, /*!< An error occured during memory allocation. */
+             INVALID_PARAMETER, /*!< An invalid parameter was specified to a function. */
+             INVALID_USE, /*!< The function was called incorrectly. */
+             DRIVER_ERROR, /*!< A system driver error occured. */
+             SYSTEM_ERROR, /*!< A system error occured. */
+             THREAD_ERROR /*!< A thread error occured. */
   };
 
   //! The constructor.
-<<<<<<< HEAD
-  Error( const char * message,
-	 Type type,
-	 const char * class_name,
-	 const char * function_name,
-	 const char * file_name,
-	 int line_number, ...) throw();
-=======
-  RtMidiError( const std::string& message, Type type = RtMidiError::UNSPECIFIED ) throw()
-    : message_(message), type_(type) {}
->>>>>>> b56b415a
+  Error ( const char * message,
+          Type type,
+          const char * class_name,
+          const char * function_name,
+          const char * file_name,
+          int line_number, ... ) throw ( );
 
   //! The destructor.
-  virtual ~Error( void ) throw() {}
+  virtual ~Error ( void ) throw ( ) {}
 
   //! Prints thrown error message to stderr.
-  virtual void printMessage( std::ostream &s = std::cerr ) const throw() {
+  virtual void printMessage ( std::ostream& s = std::cerr ) const throw ( ) {
     s << std::endl
       << file << ":" << line << ": in function "
       << classname << "::" << function << std::endl
@@ -222,19 +217,15 @@
   }
 
   //! Returns the thrown error message type.
-  virtual const Type& getType( void ) const throw() { return type_; }
+  virtual const Type& getType ( void ) const throw ( ) { return type_; }
 
   //! Returns the thrown error message string.
-<<<<<<< HEAD
-  virtual const std::string &getMessage(void) const throw() { return message_; }
-=======
-  virtual const std::string& getMessage( void ) const throw() { return message_; }
->>>>>>> b56b415a
+  virtual const std::string& getMessage ( void ) const throw ( ) { return message_; }
 
   //! Returns the thrown error message as a c-style string.
-  virtual const char* what( void ) const throw() { return message_.c_str(); }
-
-protected:
+  virtual const char * what ( void ) const throw ( ) { return message_.c_str ( ); }
+
+ protected:
   const char * classname;
   const char * function;
   const char * file;
@@ -245,9 +236,9 @@
 
 
 struct ErrorInterface {
-  virtual ~ErrorInterface() {}
-  virtual void rtmidi_error (Error e) = 0;
-  virtual void delete_me() {};
+  virtual ~ErrorInterface ( ) {}
+  virtual void rtmidi_error ( Error e ) = 0;
+  virtual void delete_me ( ) {};
 };
 
 #if !RTMIDI_SUPPORTS_CPP11
@@ -263,65 +254,67 @@
     datatype * descriptor;
   };
 public:
-  Pointer():ptr(0) {}
-  Pointer(datatype * p):ptr(new countPointer) {
+  Pointer ( )
+    : ptr ( 0 ) {}
+  Pointer ( datatype * p )
+    : ptr ( new countPointer ) {
     ptr->count = 1;
     ptr->descriptor = p;
   }
-  Pointer(const Pointer<datatype> & other):
-    ptr(other.ptr) {
-    if (ptr)
+  Pointer ( const Pointer<datatype>& other )
+    : ptr ( other.ptr ) {
+    if ( ptr )
       ptr->count++;
   }
-  Pointer(const Pointer<datatype> && other):
-    ptr(other.ptr) {
-  }
-
-  ~Pointer() {
-    if (!ptr) return;
-    if (!(--(ptr->count))) {
+  Pointer ( const Pointer<datatype>&& other )
+    : ptr ( other.ptr ) {
+  }
+
+  ~Pointer ( ) {
+    if ( !ptr ) return;
+    if ( ! ( -- ( ptr->count ) ) ) {
       delete ptr->descriptor;
       delete ptr;
     }
   }
 
-  datatype * operator -> () {
-    if (!ptr) return 0;
+  datatype * operator -> ( ) {
+    if ( !ptr ) return 0;
     // this should throw an exception
 
     return ptr->descriptor;
   }
 
-  datatype & operator * () {
-    if (!ptr || !ptr->descriptor) {
-      throw std::invalid_argument("rtmidi::Pointer: trying to dereference a NULL pointer.");
+  datatype& operator * ( ) {
+    if ( !ptr || !ptr->descriptor ) {
+      throw std::invalid_argument ( "rtmidi::Pointer: trying to dereference a NULL pointer." );
     }
-    else return (*ptr->descriptor);
-  }
-
-  const datatype & operator * () const {
-    if (!ptr || !ptr->descriptor) {
-      throw std::invalid_argument("rtmidi::Pointer: trying to dereference a NULL pointer.");
+    else return ( *ptr->descriptor );
+  }
+
+  const datatype& operator * ( ) const {
+    if ( !ptr || !ptr->descriptor ) {
+      throw std::invalid_argument ( "rtmidi::Pointer: trying to dereference a NULL pointer." );
     }
-    else return (*ptr->descriptor);
-  }
-
-  bool operator ! () {
-    return (!ptr || !ptr->descriptor);
-  }
-
-  operator bool () {
-    return (ptr && ptr->descriptor);
-  }
-
-  Pointer & operator = (const Pointer<datatype> & other) {
-    if (ptr) {
-      if (!(--ptr->count)) {
-	delete ptr->descriptor;
-	delete ptr;
+    else return ( *ptr->descriptor );
+  }
+
+  bool operator ! ( ) {
+    return ( !ptr || !ptr->descriptor );
+  }
+
+  operator bool ( ) {
+    return ( ptr && ptr->descriptor );
+  }
+
+  Pointer& operator = ( const Pointer<datatype>& other ) {
+    if ( ptr ) {
+      if ( ! ( --ptr->count ) ) {
+        delete ptr->descriptor;
+        delete ptr;
       }
     }
-    if ((ptr = other.ptr))
+    if ( ( ptr = other.ptr ) )
       ptr->count++;
     return *this;
   }
@@ -330,13 +323,13 @@
 };
 
 template <class T, class U>
-bool operator==(const Pointer<T>& lhs, const Pointer<U>& rhs) {
-  return (&(*lhs)) == (&(*rhs));
+bool operator== ( const Pointer<T>& lhs, const Pointer<U>& rhs ) {
+  return ( & ( *lhs ) ) == ( & ( *rhs ) );
 }
 
 template <class T, class U>
-bool operator!=(const Pointer<T>& lhs, const Pointer<U>& rhs) {
-  return (&(*lhs)) != (&(*rhs));
+bool operator!= ( const Pointer<T>& lhs, const Pointer<U>& rhs ) {
+  return ( & ( *lhs ) ) != ( & ( *rhs ) );
 }
 
 #else
@@ -358,78 +351,63 @@
     different requirements e.g. the same short and long
     name. */
   enum NamingType {
-    SHORT_NAME =0,  /*!< A short human readable name
-		      depending on the API
-		      e.g. “Ensoniq AudioPCI” */
-    LONG_NAME,      /*!< A complete human readable
-		      name depending on the API
-		      e.g. "Ensoniq AudioPCI: ES1371" */
-    SESSION_PATH,   /*!< A unique description that can
-		      be used to identify the port
-		      during runtime. It may be a
-		      cryptic string. */
-    STORAGE_PATH,   /*!< A unique description that is
-		      optimised for storage in
-		      configuration files. This is a
-		      more textual representation that
-		      is more robust to small changes in
-		      the surrounding environment than
-		      \ref SESSION_PATH */
-    NAMING_MASK = 0x0F, /*!< part of the flags
-			  that is concerned with
-			  naming.
-			*/
-    UNIQUE_PORT_NAME = 0x10, /*!< Make all names uniqe. This
-			       is usually done by adding
-			       numbers to the end of the
-			       string \note: use #undef UNIQUE_PORT_NAME
-			       on windows in case of any errors */
-    INCLUDE_API = 0x20 /*!< Add a string describing the
-			 API at the beginning of the
-			 string. */
+                   SHORT_NAME =0, /*!< A short human readable name
+                                    depending on the API
+                                    e.g. “Ensoniq AudioPCI” */
+                   LONG_NAME, /*!< A complete human readable
+                                name depending on the API
+                                e.g. "Ensoniq AudioPCI: ES1371" */
+                   SESSION_PATH, /*!< A unique description that can
+                                   be used to identify the port
+                                   during runtime. It may be a
+                                   cryptic string. */
+                   STORAGE_PATH, /*!< A unique description that is
+                                   optimised for storage in
+                                   configuration files. This is a
+                                   more textual representation that
+                                   is more robust to small changes in
+                                   the surrounding environment than
+                                   \ref SESSION_PATH */
+                   NAMING_MASK = 0x0F, /*!< part of the flags
+                                         that is concerned with
+                                         naming.
+                                       */
+                   UNIQUE_PORT_NAME = 0x10, /*!< Make all names uniqe. This
+                                              is usually done by adding
+                                              numbers to the end of the
+                                              string \note: use #undef UNIQUE_PORT_NAME
+                                              on windows in case of any errors */
+                   INCLUDE_API = 0x20 /*!< Add a string describing the
+                                        API at the beginning of the
+                                        string. */
   };
 
-<<<<<<< HEAD
   //! Flags describing the capabilities of a given port.
   enum PortCapabilities {
-    INPUT     = 1,    /*!< Ports that can be read from. */
-    OUTPUT    = 2,    /*!< Ports that can be written to. */
-    INOUTPUT  = 3,    /*!< Ports that allow reading and writing (INPUT | OUTPUT) */
-    UNLIMITED = 0x10  /*!< Some APIs can filter out certain ports which they consider
-			not to be useful. This flags supresses this behaviour and
-			selects all ports that are useable. */
-=======
-class RTMIDI_DLL_PUBLIC RtMidi
-{
- public:
-  //! MIDI API specifier arguments.
-  enum Api {
-    UNSPECIFIED,    /*!< Search for a working compiled API. */
-    MACOSX_CORE,    /*!< Macintosh OS-X CoreMIDI API. */
-    LINUX_ALSA,     /*!< The Advanced Linux Sound Architecture API. */
-    UNIX_JACK,      /*!< The JACK Low-Latency MIDI Server API. */
-    WINDOWS_MM,     /*!< The Microsoft Multimedia MIDI API. */
-    RTMIDI_DUMMY,   /*!< A compilable but non-functional API. */
-    NUM_APIS        /*!< Number of values in this enum. */
->>>>>>> b56b415a
+                         INPUT = 1, /*!< Ports that can be read from. */
+                         OUTPUT = 2, /*!< Ports that can be written to. */
+                         INOUTPUT = 3, /*!< Ports that allow reading and writing ( INPUT | OUTPUT ) */
+                         UNLIMITED = 0x10 /*!< Some APIs can filter out certain ports which they consider
+                                            not to be useful. This flags supresses this behaviour and
+                                            selects all ports that are useable. */
   };
 
   //! Default constructor.
   /*!
    * Derived classes should have a constructor.
    */
-  PortDescriptor() {};
+  PortDescriptor ( ) {};
 
   //! A virtual destructor
   /*! As we might have to destruct the object from the application code
-   *  each port id must have a virtual destructor.
+   * each port id must have a virtual destructor.
    */
-  virtual ~PortDescriptor() {};
+  virtual ~PortDescriptor ( ) {};
 
   //! Get the MIDI input api for the current port.
   /*! This is the only information RtMidi needs to know: Which
-   *  API should handle this object. This can be used to get
-   *  an API which can send data to the given port.
+   * API should handle this object. This can be used to get
+   * an API which can send data to the given port.
    *
    * \param queueSizeLimit The limit of the midi queue. This parameter is handled by
    * the constructor of the backend API.
@@ -437,17 +415,17 @@
    * \return API that can use this object to connect to an input port or 0
    * if no input API can be created.
    */
-  virtual MidiInApi * getInputApi(unsigned int queueSizeLimit = 100) const = 0;
+  virtual MidiInApi * getInputApi ( unsigned int queueSizeLimit = 100 ) const = 0;
 
   //! Get the MIDI output api for the current port.
   /*! This is the only information RtMidi needs to know: Which
-   *  API should handle this object. This can be used to get
-   *  an API which can receive data from the given port.
+   * API should handle this object. This can be used to get
+   * an API which can receive data from the given port.
    *
    * \return API that can use this object to connect to an output port or 0
    * if no output API can be created.
    */
-  virtual MidiOutApi * getOutputApi() const = 0;
+  virtual MidiOutApi * getOutputApi ( ) const = 0;
 
   //! Return the port name
   /*!
@@ -455,18 +433,18 @@
    * \return A name that is formatted according to \ref flags.
    * \sa NamingTypes
    */
-  virtual std::string getName(int flags = SHORT_NAME | UNIQUE_PORT_NAME) = 0;
+  virtual std::string getName ( int flags = SHORT_NAME | UNIQUE_PORT_NAME ) = 0;
 
   //! Get capabilities
   /*! \return a capabilities flag describing the capabilities of the port.
-   *  \sa PortCapabilities
+   * \sa PortCapabilities
    */
-  virtual int getCapabilities() const = 0;
+  virtual int getCapabilities ( ) const = 0;
 
   //! Compare two PortDescriptors
   /*! \return true if both descriptors describe the same port
    */
-  virtual bool operator == (const PortDescriptor & o) = 0;
+  virtual bool operator == ( const PortDescriptor& o ) = 0;
 };
 
 //! A list of port descriptors.
@@ -476,41 +454,41 @@
 typedef Pointer<PortDescriptor> PortPointer;
 typedef std::list<Pointer<PortDescriptor> > PortList;
 
-/* A deprecated type. See below for the documentation.  We
+/* A deprecated type. See below for the documentation. We
    split the definiton into several pieces to work around some
    intended warnings. */
-typedef void (*ErrorCallback_t)( Error::Type type, const std::string &errorText, void * userdata );
+typedef void ( *ErrorCallback_t ) ( Error::Type type, const std::string& errorText, void * userdata );
 //! RtMidi error callback function prototype.
 /*!
   \param type Type of error.
   \param errorText Error description.
 
-  Note that class behaviour is undefined after a critical error (not
-  a warning) is reported.
+  Note that class behaviour is undefined after a critical error ( not
+  a warning ) is reported.
   \sa ErrorInterface
   \deprecated
 */
-RTMIDI_DEPRECATED(typedef ErrorCallback_t ErrorCallback,"RtMidi now provides a class MidiInterface for error callbacks");
-
-/* A deprecated type. See below for the documentation.  We
+RTMIDI_DEPRECATED ( typedef ErrorCallback_t ErrorCallback, "RtMidi now provides a class MidiInterface for error callbacks" );
+
+/* A deprecated type. See below for the documentation. We
    split the definiton into several pieces to work around some
    intended warnings. */
 #define ErrorCallback ErrorCallback_t
 
-typedef void (*MidiCallback_t)( double timeStamp, std::vector<unsigned char> *message, void *userData);
+typedef void ( *MidiCallback_t ) ( double timeStamp, std::vector<unsigned char> * message, void * userData );
 //! C style user callback function type definition.
 /*!
   This interface type has been replaced by a MidiInterface class.
 
-  \param timeStamp  timestamp indicating when the event has been received
-  \param message    a pointer to the binary MIDI message
-  \param userData   a pointer that can be set using setUserdata
+  \param timeStamp timestamp indicating when the event has been received
+  \param message a pointer to the binary MIDI message
+  \param userData a pointer that can be set using setUserdata
   \sa MidiIn
   \sa MidiInApi
   \sa MidiInterface
   \deprecated
 */
-RTMIDI_DEPRECATED(typedef MidiCallback_t MidiCallback,"RtMidi now provides a class MidiInterface for MIDI callbacks");
+RTMIDI_DEPRECATED ( typedef MidiCallback_t MidiCallback, "RtMidi now provides a class MidiInterface for MIDI callbacks" );
 #define MidiCallback MidiCallback_t
 
 
@@ -526,66 +504,319 @@
 /**********************************************************************/
 #define RTMIDI_CLASSNAME "Midi"
 class RTMIDI_DLL_PUBLIC Midi {
-public:
-  //! A static function to determine the current RtMidi version.
-  static std::string getVersion( void ) throw();
-
-  //! A static function to determine the available compiled MIDI APIs.
-  /*!
-    The values returned in the std::vector can be compared against
-    the enumerated list values.  Note that there can be more than one
-    API compiled for certain operating systems.
-
-    \param apis A vector apis must be provided for the
-    return value. All data in this vector will be
-    deleted prior to filling in the API data.
-
-    \param preferSystem An opitonal boolean parameter
-    may be provided that tells wheter system or software
-    APIs shall be prefered. Passing \c true will prefer OS provided APIs
-  */
-  static void getCompiledApi( std::vector<ApiType> &apis, bool preferSystem = true ) throw();
-
-  //! A static function to determine the available compiled MIDI APIs.
-  /*!
-    The values returned in the std::vector can be compared against
-    the enumerated list values.  Note that there can be more than one
-    API compiled for certain operating systems.
-
-    \param preferSystem An opitonal boolean parameter
-    may be provided that tells wheter system or software
-    APIs shall be prefered. Passing \c true will prefer OS provided APIs
-  */
-  static std::vector<ApiType> getCompiledApi( bool preferSystem = true  ) throw();
-
-//! Return the name of a specified compiled MIDI API.
-  /*!
-    This obtains a short lower-case name used for identification purposes.
-    This value is guaranteed to remain identical across library versions.
-    If the API is unknown, this function will return the empty string.
-  */
-  static std::string getApiName( ApiType api );
-
-  //! Return the display name of a specified compiled MIDI API.
-  /*!
-    This obtains a long name used for display purposes.
-    If the API is unknown, this function will return the empty string.
-  */
-  static std::string getApiDisplayName( ApiType api );
-
-  //! Return the compiled MIDI API having the given name.
-  /*!
-    A case insensitive comparison will check the specified name
-    against the list of compiled APIs, and return the one which
-    matches. On failure, the function returns UNSPECIFIED.
-  */
-  static ApiType getCompiledApiByName( const std::string &name, bool preferSystem = true );
-
-  //! Returns the MIDI API specifier for the current instance of rtmidi::MidiIn.
-  ApiType getCurrentApi( void ) throw();
-
-  //! Pure virtual function to return a port descirptor if the port is open
-  Pointer<PortDescriptor> getDescriptor(bool local=false);
+ public:
+ //! A static function to determine the current RtMidi version.
+ static std::string getVersion ( void ) throw ( );
+
+ //! A static function to determine the available compiled MIDI APIs.
+ /*!
+   The values returned in the std::vector can be compared against
+   the enumerated list values. Note that there can be more than one
+   API compiled for certain operating systems.
+
+   \param apis A vector apis must be provided for the
+   return value. All data in this vector will be
+   deleted prior to filling in the API data.
+
+   \param preferSystem An opitonal boolean parameter
+   may be provided that tells wheter system or software
+   APIs shall be prefered. Passing \c true will prefer OS provided APIs
+ */
+ static void getCompiledApi ( std::vector<ApiType>& apis, bool preferSystem = true ) throw ( );
+
+ //! A static function to determine the available compiled MIDI APIs.
+ /*!
+   The values returned in the std::vector can be compared against
+   the enumerated list values. Note that there can be more than one
+   API compiled for certain operating systems.
+
+   \param preferSystem An opitonal boolean parameter
+   may be provided that tells wheter system or software
+   APIs shall be prefered. Passing \c true will prefer OS provided APIs
+ */
+ static std::vector<ApiType> getCompiledApi ( bool preferSystem = true ) throw ( );
+
+ //! Return the name of a specified compiled MIDI API.
+ /*!
+   This obtains a short lower-case name used for identification purposes.
+   This value is guaranteed to remain identical across library versions.
+   If the API is unknown, this function will return the empty string.
+ */
+ static std::string getApiName ( ApiType api );
+
+ //! Return the display name of a specified compiled MIDI API.
+ /*!
+   This obtains a long name used for display purposes.
+   If the API is unknown, this function will return the empty string.
+ */
+ static std::string getApiDisplayName ( ApiType api );
+
+ //! Return the compiled MIDI API having the given name.
+ /*!
+   A case insensitive comparison will check the specified name
+   against the list of compiled APIs, and return the one which
+   matches. On failure, the function returns UNSPECIFIED.
+ */
+ static ApiType getCompiledApiByName ( const std::string& name, bool preferSystem = true );
+
+ //! Returns the MIDI API specifier for the current instance of rtmidi::MidiIn.
+ ApiType getCurrentApi ( void ) throw ( );
+
+ //! Pure virtual function to return a port descirptor if the port is open
+ Pointer<PortDescriptor> getDescriptor ( bool local=false );
+
+ //! Return a list of all available ports of the current API.
+ /*!
+   \param capabilities an optional parameter that
+   describes which capabilities the returned devices
+   must support. The returned devices may have
+   additional capabilities to those which have been
+   requested, but not less.
+
+   \return This function returns a list of port descriptors.
+
+   \note Each API will request additonal
+   capabilites. An output API will set always add \ref
+   PortDescriptor::OUTPUT to the mask while an input
+   device will always add \ref PortDescriptor::OUTPUT.
+
+   \note An input API may but need not necessarily
+   report output devices which cannot be used as input
+   if \ref PortDescriptor::OUTPUT is passed as \ref
+   capabilities parameter.
+ */
+ PortList getPortList ( int capabilities = 0 );
+
+ //! Close an open MIDI connection ( if one exists ) .
+ void closePort ( void );
+
+ void setClientName ( const std::string& clientName );
+ void setPortName ( const std::string& portName );
+
+ //! Returns true if a port is open and false if not.
+ /*!
+   Note that this only applies to connections made with the openPort ( )
+   function, not to virtual ports.
+
+   \retval true if a port is open and
+   \retval false if the port is not open ( e.g. not opend or closed ) .
+ */
+ bool isPortOpen ( void ) const;
+
+ //! Pure virtual function to set an error callback function to be invoked when an error has occured.
+ /*!
+   The callback function will be called whenever an error has occured. It is best
+   to set the error callback function before opening a port.
+ */
+ void setErrorCallback ( ErrorInterface * callback );
+
+ //! A basic error reporting function for RtMidi classes.
+ void error ( Error e );
+
+ static constexpr const auto UNSPECIFIED = rtmidi::UNSPECIFIED;
+ static constexpr const auto MACOSX_CORE = rtmidi::MACOSX_CORE;
+ static constexpr const auto LINUX_ALSA = rtmidi::LINUX_ALSA;
+ static constexpr const auto UNIX_JACK = rtmidi::UNIX_JACK;
+ static constexpr const auto WINDOWS_MM = rtmidi::WINDOWS_MM;
+ static constexpr const auto RTMIDI_DUMMY = rtmidi::DUMMY;
+
+ typedef ApiType Api_t;
+
+ /* old functions */
+ RTMIDI_DEPRECATED ( typedef Api_t Api,
+                     "enum RtMidi::Api has been replaced by enum rtmidi::ApiType" );
+#if 0
+#define Api Api_t
+ RTMIDI_DEPRECATED ( static void getCompiledApi ( std::vector<Api>& apis, bool
+                                                  preferSystem
+                                                  = true ) throw ( ), "enum RtMidi::Api has been replaced by enum rtmidi::ApiType" );
+#endif
+ //! Compatibilty function for older code
+ virtual
+ RTMIDI_DEPRECATED ( void openVirtualPort ( const std::string& portName
+                                            = std::string ( "RtMidi virtual port" ) ),
+                     "For better usability you should call this function from a derived class" ) = 0;
+
+ //! Pure virtual function to open a MIDI connection given by enumeration number.
+ /*! \param portNumber An optional port number greater than 0
+   can be specified. Otherwise, the default or first port
+   found is opened.
+
+   \param portName An optional name for the applicaction port
+   that will be generated to connect to portId can be
+   specified.
+
+   \deprecated
+ */
+ RTMIDI_DEPRECATED ( void openPort ( unsigned int portNumber = 0,
+                                     const std::string& portName = std::string ( "RtMidi" )
+                                     ), "Port numbers are unreliable. Use port descriptors instead ( see examples for a demonstration ) " );
+
+ //! Pure virtual to return the number of available MIDI ports of the current API.
+ /*!
+   \return This function returns the number of MIDI ports of
+   the selected API.
+
+   \note Only ports are counted that can be used with the
+   current API so an input API does ignore all output devices
+   and vice versa.
+
+   \sa getPortName
+   \deprecated
+ */
+ RTMIDI_DEPRECATED ( unsigned int getPortCount ( ), "Port numbers are unreliable. Use port descriptors instead ( see examples for a demonstration ) " );
+
+ //! Pure virtual function to return a string identifier for the specified MIDI port number.
+ /*!
+   \param portNumber Number of the device to be referred to.
+   \return The name of the port with the given Id is returned.
+   \retval An empty string is returned if an invalid port specifier is provided.
+
+   \note Only ports are counted that can be used with the
+   current API so an input API does ignore all output devices
+   and vice versa.
+
+   \sa getPortCount ( )
+   \deprecated
+ */
+ RTMIDI_DEPRECATED ( std::string getPortName ( unsigned int portNumber = 0 ), "Port numbers are unreliable. Use port descriptors instead ( see examples for a demonstration ) " );
+
+ //! Pure virtual function to set an error callback function to be invoked when an error has occured.
+ /*!
+   The callback function will be called whenever an error has occured. It is best
+   to set the error callback function before opening a port.
+ */
+ RTMIDI_DEPRECATED ( void setErrorCallback ( ErrorCallback errorCallback = NULL, void * userData = 0 ), "setErrorCallback now expects an object of type ErrorInterface" );
+
+
+ protected:
+ MidiApi * rtapi_;
+ MidiApiList * list;
+ bool preferSystem;
+ std::string clientName;
+
+ Midi ( MidiApiList * l,
+        bool pfsystem,
+        const std::string& name );
+
+ virtual ~Midi ( );
+};
+
+inline RTMIDI_DEPRECATED ( std::string getApiName ( Midi::Api type ), "Use rtmidi::ApiType instead of RtMidi::Api" );
+inline std::string getApiName ( Midi::Api type )
+{
+  return Midi::getApiName ( ( ApiType ) type );
+}
+
+#undef RTMIDI_CLASSNAME
+
+/**********************************************************************/
+/*! \class MidiIn
+  \brief A realtime MIDI input class.
+
+  This class provides a common, platform-independent API for
+  realtime MIDI input. It allows access to a single MIDI input
+  port. Incoming MIDI messages are either saved to a queue for
+  retrieval using the getMessage ( ) function or immediately passed to
+  a user-specified callback function. Create multiple instances of
+  this class to connect to more than one MIDI device at the same
+  time. With the OS-X, Linux ALSA, and JACK MIDI APIs, it is also
+  possible to open a virtual input port to which other MIDI software
+  clients can connect.
+
+  by Gary P. Scavone, 2003-2017.
+*/
+/**********************************************************************/
+
+// **************************************************************** //
+//
+// MidiIn and MidiOut class declarations.
+//
+// MidiIn / MidiOut are "controllers" used to select an available
+// MIDI input or output interface. They present common APIs for the
+// user to call but all functionality is implemented by the classes
+// MidiInApi, MidiOutApi and their subclasses. MidiIn and MidiOut
+// each create an instance of a MidiInApi or MidiOutApi subclass based
+// on the user's API choice. If no choice is made, they attempt to
+// make a "logical" API selection.
+//
+// **************************************************************** //
+
+#define RTMIDI_CLASSNAME "MidiIn"
+class RTMIDI_DLL_PUBLIC MidiIn : public Midi
+{
+ public:
+
+
+  //! Default constructor that allows an optional api, client name and queue size.
+  /*!
+    An exception will be thrown if a MIDI system initialization
+    error occurs. The queue size defines the maximum number of
+    messages that can be held in the MIDI queue ( when not using a
+    callback function ) . If the queue size limit is reached,
+    incoming messages will be ignored.
+
+    If no API argument is specified and multiple API support has been
+    compiled, the default order of use is JACK, ALSA ( Linux ) and CORE,
+    JACK ( OS-X ) .
+
+    \param api An optional API id can be specified.
+    \param clientName An optional Client name can be specified. This
+    will be used to group the ports that are created
+    by the application.
+    \param queueSizeLimit An optional size of the MIDI input queue can be specified.
+
+    \param pfsystem An optional boolean parameter can be
+    provided to indicate the API preferences of the user
+    code. If RtMidi is requested to autoselect a backend
+    this parameter tells which backend should be tried
+    first. If it is \c true the backend will prefer OS
+    provieded APIs ( WinMM, ALSA, Core MIDI ) over other
+    APIs ( JACK ) . If \c false, the order will be vice
+    versa.
+  */
+  MidiIn ( ApiType api=rtmidi::UNSPECIFIED,
+           const std::string& clientName = std::string ( "RtMidi Input Client" ),
+           unsigned int queueSizeLimit = 100,
+           bool pfsystem = true );
+
+  //! If a MIDI connection is still open, it will be closed by the destructor.
+  ~MidiIn ( void ) throw ( );
+
+  //! Returns true if we can open virtual ports;
+  virtual bool hasVirtualPorts ( );
+
+  using Midi::openPort;
+
+  //! Open a MIDI connection given by a port descriptor.
+  /*!
+    \param port A port descriptor of the port must be specified.
+    \param portName An optional name for the applicaction port that is used to connect to portId can be specified.
+  */
+  void openPort ( const PortDescriptor& port,
+                  const std::string& portName = std::string ( "RtMidi" ) );
+
+
+  //! Open a MIDI connection given by a port descriptor pointer.
+  /*!
+    \param port A pointer to a port descriptor of the port must be specified.
+    \param portName An optional name for the applicaction port that is used to connect to portId can be specified.
+    \sa openPort ( const PortDescriptor &, const std::string& );
+  */
+  void openPort ( Pointer<PortDescriptor> p,
+                  const std::string& portName = std::string ( "RtMidi" ) );
+
+  //! Function to create a virtual port, with optional name.
+  /*!
+    This function creates a virtual MIDI port to which other
+    software applications can connect. This type of functionality
+    is currently only supported by the Macintosh OS-X, any JACK,
+    and Linux ALSA APIs ( the function returns an error for the other APIs ) .
+
+    \param portName An optional name for the application port that is
+    used to connect to portId can be specified.
+  */
+  void openVirtualPort ( const std::string& portName = std::string ( "RtMidi virtual input port" ) );
 
   //! Return a list of all available ports of the current API.
   /*!
@@ -607,193 +838,119 @@
     if \ref PortDescriptor::OUTPUT is passed as \ref
     capabilities parameter.
   */
-  PortList getPortList(int capabilities = 0);
-
-  //! Close an open MIDI connection (if one exists).
-  void closePort( void );
-
-  void setClientName( const std::string &clientName );
-  void setPortName( const std::string &portName );
-
-  //! Returns true if a port is open and false if not.
-  /*!
-    Note that this only applies to connections made with the openPort()
-    function, not to virtual ports.
-
-    \retval true if a port is open and
-    \retval false if the port is not open (e.g. not opend or closed).
-  */
-  bool isPortOpen( void ) const;
-
-  //! Pure virtual function to set an error callback function to be invoked when an error has occured.
-  /*!
-    The callback function will be called whenever an error has occured. It is best
-    to set the error callback function before opening a port.
-  */
-  void setErrorCallback( ErrorInterface * callback);
-
-<<<<<<< HEAD
-  //! A basic error reporting function for RtMidi classes.
-  void error( Error e );
-
-  static constexpr const auto UNSPECIFIED  = rtmidi::UNSPECIFIED;
-  static constexpr const auto MACOSX_CORE  = rtmidi::MACOSX_CORE;
-  static constexpr const auto LINUX_ALSA   = rtmidi::LINUX_ALSA;
-  static constexpr const auto UNIX_JACK    = rtmidi::UNIX_JACK;
-  static constexpr const auto WINDOWS_MM   = rtmidi::WINDOWS_MM;
-  static constexpr const auto RTMIDI_DUMMY = rtmidi::DUMMY;
-
-  typedef ApiType Api_t;
-
-  /* old functions */
-  RTMIDI_DEPRECATED(typedef Api_t Api,
-		    "enum RtMidi::Api has been replaced by enum rtmidi::ApiType");
-#if 0
-#define Api Api_t
-  RTMIDI_DEPRECATED(static void getCompiledApi( std::vector<Api> &apis, bool
-						preferSystem
-						= true ) throw(), "enum RtMidi::Api has been replaced by enum rtmidi::ApiType" );
-#endif
-  //! Compatibilty function for older code
-  virtual
-  RTMIDI_DEPRECATED(void openVirtualPort( const std::string &portName
-					  = std::string( "RtMidi virtual port" ) ),
-		    "For better usability you should call this function from a derived class") = 0;
-
-  //! Pure virtual function to open a MIDI connection given by enumeration number.
-  /*! \param portNumber An optional port number greater than 0
-    can be specified.  Otherwise, the default or first port
-    found is opened.
-
-    \param portName An optional name for the applicaction port
-    that will be generated to connect to portId can be
-    specified.
+  PortList getPortList ( int capabilities = PortDescriptor::INPUT ) {
+    return Midi::getPortList ( capabilities );
+  }
+
+
+
+  //! Set a callback function to be invoked for incoming MIDI messages.
+  /*!
+    The callback function will be called whenever an incoming MIDI
+    message is received. While not absolutely necessary, it is best
+    to set the callback function before opening a MIDI port to avoid
+    leaving some messages in the queue.
+
+    \param callback A callback function must be given.
+    \param userData Opitionally, a pointer to additional data can be
+    passed to the callback function whenever it is called.
+  */
+  void setCallback ( MidiInterface * callback );
+
+  //! Cancel use of the current callback function ( if one exists ) .
+  /*!
+    Subsequent incoming MIDI messages will be written to the queue
+    and can be retrieved with the \e getMessage function.
+  */
+  void cancelCallback ( );
+
+  //! Specify whether certain MIDI message types should be queued or ignored during input.
+  /*!
+    By default, MIDI timing and active sensing messages are ignored
+    during message input because of their relative high data rates.
+    MIDI sysex messages are ignored by default as well. Variable
+    values of "true" imply that the respective message type will be
+    ignored.
+  */
+  void ignoreTypes ( bool midiSysex = true,
+                     bool midiTime = true,
+                     bool midiSense = true );
+
+  //! Fill the user-provided vector with the data bytes for the next available MIDI message in the input queue and return the event delta-time in seconds.
+  /*!
+    This function returns immediately whether a new message is
+    available or not. A valid message is indicated by a non-zero
+    vector size. An exception is thrown if an error occurs during
+    message retrieval or an input connection was not previously
+    established.
+  */
+  double getMessage ( std::vector<unsigned char>& message );
+
+
+  //! Set a callback function to be invoked for incoming MIDI messages.
+  /*!
+    The callback function will be called whenever an incoming MIDI
+    message is received. While not absolutely necessary, it is best
+    to set the callback function before opening a MIDI port to avoid
+    leaving some messages in the queue.
+
+    \param callback A callback function must be given.
+    \param userData Opitionally, a pointer to additional data can be
+    passed to the callback function whenever it is called.
+  */
+  RTMIDI_DEPRECATED ( void setCallback ( MidiCallback callback, void * userData = 0 ),
+                      "RtMidi now provides a type-safe MidiInterface class." );
+
+  //! Fill the user-provided vector with the data bytes for the next available MIDI message in the input queue and return the event delta-time in seconds.
+  /*!
+    This function returns immediately whether a new message is
+    available or not. A valid message is indicated by a non-zero
+    vector size. An exception is thrown if an error occurs during
+    message retrieval or an input connection was not previously
+    established.
 
     \deprecated
   */
-  RTMIDI_DEPRECATED(void openPort( unsigned int portNumber = 0,
-				   const std::string &portName = std::string( "RtMidi" )
-				   ),"Port numbers are unreliable. Use port descriptors instead (see examples for a demonstration)");
-
-  //! Pure virtual to return the number of available MIDI ports of the current API.
-  /*!
-    \return This function returns the number of MIDI ports of
-    the selected API.
-
-    \note Only ports are counted that can be used with the
-    current API so an input API does ignore all output devices
-    and vice versa.
-
-    \sa getPortName
-    \deprecated
-  */
-  RTMIDI_DEPRECATED(unsigned int getPortCount(),"Port numbers are unreliable. Use port descriptors instead (see examples for a demonstration)");
-
-  //! Pure virtual function to return a string identifier for the specified MIDI port number.
-  /*!
-    \param portNumber Number of the device to be referred to.
-    \return The name of the port with the given Id is returned.
-    \retval An empty string is returned if an invalid port specifier is provided.
-
-    \note Only ports are counted that can be used with the
-    current API so an input API does ignore all output devices
-    and vice versa.
-
-    \sa getPortCount()
-    \deprecated
-  */
-  RTMIDI_DEPRECATED(std::string getPortName( unsigned int portNumber = 0 ),"Port numbers are unreliable. Use port descriptors instead (see examples for a demonstration)");
-
-  //! Pure virtual function to set an error callback function to be invoked when an error has occured.
-  /*!
-    The callback function will be called whenever an error has occured. It is best
-    to set the error callback function before opening a port.
-  */
-  RTMIDI_DEPRECATED(void setErrorCallback( ErrorCallback errorCallback = NULL, void * userData = 0 ), "setErrorCallback now expects an object of type ErrorInterface");
-
-
-protected:
-=======
+  RTMIDI_DEPRECATED ( double getMessage ( std::vector<unsigned char> * message ),
+                      "Please, use a C++ style reference to pass the message vector." );
  protected:
-  RtMidi();
-  virtual ~RtMidi();
->>>>>>> b56b415a
-  MidiApi *rtapi_;
-  MidiApiList * list;
-  bool preferSystem;
-  std::string clientName;
-
-  Midi(MidiApiList * l,
-       bool pfsystem,
-       const std::string &name);
-
-  virtual ~Midi();
+  static MidiApiList queryApis;
+  int queueSizeLimit;
+  void openMidiApi ( ApiType api );
+
 };
-
-inline RTMIDI_DEPRECATED(std::string getApiName(Midi::Api type),"Use rtmidi::ApiType instead of RtMidi::Api");
-inline std::string getApiName(Midi::Api type)
-{
-  return Midi::getApiName((ApiType)type);
-}
-
 #undef RTMIDI_CLASSNAME
 
 /**********************************************************************/
-/*! \class MidiIn
-  \brief A realtime MIDI input class.
-
-  This class provides a common, platform-independent API for
-  realtime MIDI input.  It allows access to a single MIDI input
-  port.  Incoming MIDI messages are either saved to a queue for
-  retrieval using the getMessage() function or immediately passed to
-  a user-specified callback function.  Create multiple instances of
-  this class to connect to more than one MIDI device at the same
-  time.  With the OS-X, Linux ALSA, and JACK MIDI APIs, it is also
-  possible to open a virtual input port to which other MIDI software
-  clients can connect.
+/*! \class MidiOut
+  \brief A realtime MIDI output class.
+
+  This class provides a common, platform-independent API for MIDI
+  output. It allows one to probe available MIDI output ports, to
+  connect to one such port, and to send MIDI bytes immediately over
+  the connection. Create multiple instances of this class to
+  connect to more than one MIDI device at the same time. With the
+  OS-X, Linux ALSA and JACK MIDI APIs, it is also possible to open a
+  virtual port to which other MIDI software clients can connect.
 
   by Gary P. Scavone, 2003-2017.
 */
 /**********************************************************************/
 
-// **************************************************************** //
-//
-// MidiIn and MidiOut class declarations.
-//
-// MidiIn / MidiOut are "controllers" used to select an available
-// MIDI input or output interface.  They present common APIs for the
-// user to call but all functionality is implemented by the classes
-// MidiInApi, MidiOutApi and their subclasses.  MidiIn and MidiOut
-// each create an instance of a MidiInApi or MidiOutApi subclass based
-// on the user's API choice.  If no choice is made, they attempt to
-// make a "logical" API selection.
-//
-// **************************************************************** //
-
-#define RTMIDI_CLASSNAME "MidiIn"
-class RTMIDI_DLL_PUBLIC MidiIn : public Midi
+#define RTMIDI_CLASSNAME "MidiOut"
+class RTMIDI_DLL_PUBLIC MidiOut : public Midi
 {
-public:
-
-<<<<<<< HEAD
-=======
-  //! User callback function type definition.
-  typedef void (*RtMidiCallback)( double timeStamp, std::vector<unsigned char> *message, void *userData );
->>>>>>> b56b415a
-
-  //! Default constructor that allows an optional api, client name and queue size.
-  /*!
-    An exception will be thrown if a MIDI system initialization
-    error occurs.  The queue size defines the maximum number of
-    messages that can be held in the MIDI queue (when not using a
-    callback function).  If the queue size limit is reached,
-    incoming messages will be ignored.
+ public:
+
+  //! Default constructor that allows an optional client name.
+  /*!
+    An exception will be thrown if a MIDI system initialization error occurs.
 
     If no API argument is specified and multiple API support has been
-    compiled, the default order of use is JACK, ALSA (Linux) and CORE,
-    JACK (OS-X).
-
-    \param api        An optional API id can be specified.
+    compiled, the default order of use is JACK, ALSA ( Linux ) and CORE,
+    JACK ( OS-X ) .
+
+    \param api An optional API id can be specified.
     \param clientName An optional Client name can be specified. This
     will be used to group the ports that are created
     by the application.
@@ -804,52 +961,49 @@
     code. If RtMidi is requested to autoselect a backend
     this parameter tells which backend should be tried
     first. If it is \c true the backend will prefer OS
-    provieded APIs (WinMM, ALSA, Core MIDI) over other
-    APIs (JACK).  If \c false, the order will be vice
+    provieded APIs ( WinMM, ALSA, Core MIDI ) over other
+    APIs ( JACK ) . If \c false, the order will be vice
     versa.
   */
-  MidiIn( ApiType api=rtmidi::UNSPECIFIED,
-	  const std::string &clientName = std::string( "RtMidi Input Client"),
-	  unsigned int queueSizeLimit = 100,
-	  bool pfsystem = true);
-
-  //! If a MIDI connection is still open, it will be closed by the destructor.
-  ~MidiIn ( void ) throw();
+  MidiOut ( ApiType api=rtmidi::UNSPECIFIED,
+            const std::string& clientName = std::string ( "RtMidi Output Client" ),
+            bool pfsystem = true );
+
+  //! The destructor closes any open MIDI connections.
+  ~MidiOut ( void ) throw ( );
 
   //! Returns true if we can open virtual ports;
-  virtual bool hasVirtualPorts();
+  virtual bool hasVirtualPorts ( );
 
   using Midi::openPort;
 
   //! Open a MIDI connection given by a port descriptor.
   /*!
-    \param port     A port descriptor of the port must be specified.
+    \param port A port descriptor of the port must be specified.
     \param portName An optional name for the applicaction port that is used to connect to portId can be specified.
   */
-  void openPort( const PortDescriptor & port,
-		 const std::string &portName = std::string( "RtMidi" ) );
-
-
-  //!  Open a MIDI connection given by a port descriptor pointer.
-  /*!
-    \param port     A pointer to a port descriptor of the port must be specified.
+  void openPort ( const PortDescriptor& port,
+                  const std::string& portName = std::string ( "RtMidi" ) );
+  //! Open a MIDI connection given by a port descriptor pointer.
+  /*!
+    \param port A pointer to a port descriptor of the port must be specified.
     \param portName An optional name for the applicaction port that is used to connect to portId can be specified.
-    \sa openPort(const PortDescriptor &,const std::string &);
-  */
-  void openPort( Pointer<PortDescriptor> p,
-		 const std::string &portName = std::string( "RtMidi" ) );
+    \sa openPort ( const PortDescriptor& , const std::string& );
+  */
+  void openPort ( Pointer<PortDescriptor> p,
+                  const std::string& portName = std::string ( "RtMidi" ) );
 
   //! Function to create a virtual port, with optional name.
   /*!
     This function creates a virtual MIDI port to which other
     software applications can connect. This type of functionality
     is currently only supported by the Macintosh OS-X, any JACK,
-    and Linux ALSA APIs (the function returns an error for the other APIs).
-
-    \param portName An optional name for the application port that is
+    and Linux ALSA APIs ( the function returns an error for the other APIs ) .
+
+    \param portName An optional name for the applicaction port that is
     used to connect to portId can be specified.
   */
-  void openVirtualPort( const std::string &portName = std::string( "RtMidi virtual input port" ) );
+  void openVirtualPort ( const std::string& portName = std::string ( "RtMidi virtual output port" ) );
 
   //! Return a list of all available ports of the current API.
   /*!
@@ -871,204 +1025,8 @@
     if \ref PortDescriptor::OUTPUT is passed as \ref
     capabilities parameter.
   */
-  PortList getPortList(int capabilities = PortDescriptor::INPUT) {
-    return Midi::getPortList(capabilities);
-  }
-
-
-
-  //! Set a callback function to be invoked for incoming MIDI messages.
-  /*!
-    The callback function will be called whenever an incoming MIDI
-    message is received.  While not absolutely necessary, it is best
-    to set the callback function before opening a MIDI port to avoid
-    leaving some messages in the queue.
-
-    \param callback A callback function must be given.
-    \param userData Opitionally, a pointer to additional data can be
-    passed to the callback function whenever it is called.
-  */
-  void setCallback( MidiInterface * callback );
-
-  //! Cancel use of the current callback function (if one exists).
-  /*!
-    Subsequent incoming MIDI messages will be written to the queue
-    and can be retrieved with the \e getMessage function.
-  */
-  void cancelCallback();
-
-  //! Specify whether certain MIDI message types should be queued or ignored during input.
-  /*!
-    By default, MIDI timing and active sensing messages are ignored
-    during message input because of their relative high data rates.
-    MIDI sysex messages are ignored by default as well.  Variable
-    values of "true" imply that the respective message type will be
-    ignored.
-  */
-  void ignoreTypes( bool midiSysex = true,
-		    bool midiTime = true,
-		    bool midiSense = true );
-
-  //! Fill the user-provided vector with the data bytes for the next available MIDI message in the input queue and return the event delta-time in seconds.
-  /*!
-    This function returns immediately whether a new message is
-    available or not.  A valid message is indicated by a non-zero
-    vector size.  An exception is thrown if an error occurs during
-    message retrieval or an input connection was not previously
-    established.
-  */
-  double getMessage( std::vector<unsigned char> &message );
-
-
-  //! Set a callback function to be invoked for incoming MIDI messages.
-  /*!
-    The callback function will be called whenever an incoming MIDI
-    message is received.  While not absolutely necessary, it is best
-    to set the callback function before opening a MIDI port to avoid
-    leaving some messages in the queue.
-
-    \param callback A callback function must be given.
-    \param userData Opitionally, a pointer to additional data can be
-    passed to the callback function whenever it is called.
-  */
-  RTMIDI_DEPRECATED(void setCallback( MidiCallback callback, void *userData = 0 ),
-		    "RtMidi now provides a type-safe MidiInterface class.");
-
-<<<<<<< HEAD
-  //! Fill the user-provided vector with the data bytes for the next available MIDI message in the input queue and return the event delta-time in seconds.
-  /*!
-    This function returns immediately whether a new message is
-    available or not.  A valid message is indicated by a non-zero
-    vector size.  An exception is thrown if an error occurs during
-    message retrieval or an input connection was not previously
-    established.
-
-    \deprecated
-  */
-  RTMIDI_DEPRECATED(double getMessage( std::vector<unsigned char> *message ),
-		    "Please, use a C++ style reference to pass the message vector.");
-protected:
-  static MidiApiList queryApis;
-  int queueSizeLimit;
-  void openMidiApi( ApiType api );
-
-=======
- protected:
-  void openMidiApi( RtMidi::Api api, const std::string &clientName, unsigned int queueSizeLimit );
->>>>>>> b56b415a
-};
-#undef RTMIDI_CLASSNAME
-
-/**********************************************************************/
-/*! \class MidiOut
-  \brief A realtime MIDI output class.
-
-  This class provides a common, platform-independent API for MIDI
-  output.  It allows one to probe available MIDI output ports, to
-  connect to one such port, and to send MIDI bytes immediately over
-  the connection.  Create multiple instances of this class to
-  connect to more than one MIDI device at the same time.  With the
-  OS-X, Linux ALSA and JACK MIDI APIs, it is also possible to open a
-  virtual port to which other MIDI software clients can connect.
-
-  by Gary P. Scavone, 2003-2017.
-*/
-/**********************************************************************/
-
-#define RTMIDI_CLASSNAME "MidiOut"
-class RTMIDI_DLL_PUBLIC MidiOut : public Midi
-{
-<<<<<<< HEAD
-public:
-
-=======
- public:
->>>>>>> b56b415a
-  //! Default constructor that allows an optional client name.
-  /*!
-    An exception will be thrown if a MIDI system initialization error occurs.
-
-    If no API argument is specified and multiple API support has been
-    compiled, the default order of use is JACK, ALSA (Linux) and CORE,
-    JACK (OS-X).
-
-    \param api        An optional API id can be specified.
-    \param clientName An optional Client name can be specified. This
-    will be used to group the ports that are created
-    by the application.
-    \param queueSizeLimit An optional size of the MIDI input queue can be specified.
-
-    \param pfsystem An optional boolean parameter can be
-    provided to indicate the API preferences of the user
-    code. If RtMidi is requested to autoselect a backend
-    this parameter tells which backend should be tried
-    first. If it is \c true the backend will prefer OS
-    provieded APIs (WinMM, ALSA, Core MIDI) over other
-    APIs (JACK).  If \c false, the order will be vice
-    versa.
-  */
-  MidiOut( ApiType api=rtmidi::UNSPECIFIED,
-	   const std::string &clientName = std::string( "RtMidi Output Client"),
-	   bool pfsystem = true);
-
-  //! The destructor closes any open MIDI connections.
-  ~MidiOut( void ) throw();
-
-  //! Returns true if we can open virtual ports;
-  virtual bool hasVirtualPorts();
-
-  using Midi::openPort;
-
-  //! Open a MIDI connection given by a port descriptor.
-  /*!
-    \param port     A port descriptor of the port must be specified.
-    \param portName An optional name for the applicaction port that is used to connect to portId can be specified.
-  */
-  void openPort( const PortDescriptor & port,
-		 const std::string &portName = std::string( "RtMidi" ) );
-  //!  Open a MIDI connection given by a port descriptor pointer.
-  /*!
-    \param port     A pointer to a port descriptor of the port must be specified.
-    \param portName An optional name for the applicaction port that is used to connect to portId can be specified.
-    \sa openPort(const PortDescriptor &,const std::string &);
-  */
-  void openPort( Pointer<PortDescriptor> p,
-		 const std::string &portName = std::string( "RtMidi" ) );
-
-  //! Function to create a virtual port, with optional name.
-  /*!
-    This function creates a virtual MIDI port to which other
-    software applications can connect. This type of functionality
-    is currently only supported by the Macintosh OS-X, any JACK,
-    and Linux ALSA APIs (the function returns an error for the other APIs).
-
-    \param portName An optional name for the applicaction port that is
-    used to connect to portId can be specified.
-  */
-  void openVirtualPort( const std::string &portName = std::string( "RtMidi virtual output port" ) );
-
-  //! Return a list of all available ports of the current API.
-  /*!
-    \param capabilities an optional parameter that
-    describes which capabilities the returned devices
-    must support. The returned devices may have
-    additional capabilities to those which have been
-    requested, but not less.
-
-    \return This function returns a list of port descriptors.
-
-    \note Each API will request additonal
-    capabilites. An output API will set always add \ref
-    PortDescriptor::OUTPUT to the mask while an input
-    device will always add \ref PortDescriptor::OUTPUT.
-
-    \note An input API may but need not necessarily
-    report output devices which cannot be used as input
-    if \ref PortDescriptor::OUTPUT is passed as \ref
-    capabilities parameter.
-  */
-  PortList getPortList(int capabilities = PortDescriptor::OUTPUT) {
-    return Midi::getPortList(capabilities);
+  PortList getPortList ( int capabilities = PortDescriptor::OUTPUT ) {
+    return Midi::getPortList ( capabilities );
   }
 
   //! Immediately send a single message out an open MIDI output port.
@@ -1078,11 +1036,11 @@
 
     \deprecated
   */
-  RTMIDI_DEPRECATED(void sendMessage( const std::vector<unsigned char> *message ),
-		    "Please, use a C++ style reference to pass the message vector.")
-  {
-    sendMessage(*message);
-  }
+  RTMIDI_DEPRECATED ( void sendMessage ( const std::vector<unsigned char> * message ),
+                      "Please, use a C++ style reference to pass the message vector." )
+    {
+      sendMessage ( *message );
+    }
 
 
   //! Immediately send a single message out an open MIDI output port.
@@ -1091,8 +1049,8 @@
     output connection was not previously established.
   */
 
-  void sendMessage(const std::vector<unsigned char> &message ) {
-    sendMessage(message.data(), message.size());
+  void sendMessage ( const std::vector<unsigned char>& message ) {
+    sendMessage ( message.data ( ), message.size ( ) );
   }
   //! Immediately send a single message out an open MIDI output port.
   /*!
@@ -1100,13 +1058,13 @@
     output connection was not previously established.
 
     \param message A pointer to the MIDI message as raw bytes
-    \param size    Length of the MIDI message in bytes
-  */
-  void sendMessage( const unsigned char *message, size_t size );
-
-protected:
+    \param size Length of the MIDI message in bytes
+  */
+  void sendMessage ( const unsigned char * message, size_t size );
+
+ protected:
   static MidiApiList queryApis;
-  void openMidiApi( ApiType api );
+  void openMidiApi ( ApiType api );
 };
 #undef RTMIDI_CLASSNAME
 
@@ -1119,18 +1077,18 @@
 // OS-specific code necessary to fully implement the RtMidi API.
 //
 // Note that MidiInApi and MidiOutApi are abstract base classes and
-// cannot be explicitly instantiated.  MidiIn and MidiOut will
+// cannot be explicitly instantiated. MidiIn and MidiOut will
 // create instances of a MidiInApi or MidiOutApi subclass.
 //
 // **************************************************************** //
 
 #define RTMIDI_CLASSNAME "MidiApi"
 class RTMIDI_DLL_PUBLIC MidiApi
-{
-public:
-
-  MidiApi();
-  virtual ~MidiApi();
+  {
+  public:
+
+  MidiApi ( );
+  virtual ~MidiApi ( );
 
   //! Return whether the API supports virtual ports
   /*!
@@ -1138,63 +1096,63 @@
     \retval false The funcion returns false if the API doesn't support virtual ports.
     \sa openVirtualPort
   */
-  virtual bool hasVirtualPorts() const = 0;
+  virtual bool hasVirtualPorts ( ) const = 0;
 
   //! Pure virtal function to create a virtual port, with optional name.
   /*!
     This function creates a virtual MIDI port to which other
     software applications can connect. This type of functionality
     is currently only supported by the Macintosh OS-X, any JACK,
-    and Linux ALSA APIs (the function returns an error for the other APIs).
+    and Linux ALSA APIs ( the function returns an error for the other APIs ) .
 
     \param portName An optional name for the applicaction port that is
     used to connect to portId can be specified.
 
     \sa hasVirtualPorts
   */
-  virtual void openVirtualPort( const std::string &portName = std::string( "RtMidi virtual port" ) ) = 0;
+  virtual void openVirtualPort ( const std::string& portName = std::string ( "RtMidi virtual port" ) ) = 0;
 
   //! Pure virtual function to open a MIDI connection given by enumeration number.
   /*! \param portNumber An optional port number greater than 0
-    can be specified.  Otherwise, the default or first port
+    can be specified. Otherwise, the default or first port
     found is opened.
 
     \param portName An optional name for the applicaction port
     that will be generated to connect to portId can be
     specified.
   */
-  virtual void openPort( unsigned int portNumber = 0, const std::string &portName = std::string( "RtMidi" ) ) = 0;
+  virtual void openPort ( unsigned int portNumber = 0, const std::string& portName = std::string ( "RtMidi" ) ) = 0;
 
   //! Pure virtual function to open a MIDI connection given by a port descriptor.
   /*!
-    \param port     A port descriptor of the port must be specified.
+    \param port A port descriptor of the port must be specified.
     \param portName An optional name for the applicaction port that is used to connect to portId can be specified.
   */
-  virtual void openPort( const PortDescriptor & port, const std::string &portName = std::string( "RtMidi" ) ) = 0;
-
-  //!  Open a MIDI connection given by a port descriptor pointer.
-  /*!
-    \param port     A pointer to a port descriptor of the port must be specified.
+  virtual void openPort ( const PortDescriptor& port, const std::string& portName = std::string ( "RtMidi" ) ) = 0;
+
+  //! Open a MIDI connection given by a port descriptor pointer.
+  /*!
+    \param port A pointer to a port descriptor of the port must be specified.
     \param portName An optional name for the applicaction port that is used to connect to portId can be specified.
-    \sa openPort(const PortDescriptor &,const std::string &);
-  */
-  void openPort( Pointer<PortDescriptor> p, const std::string &portName = std::string( "RtMidi" ) ) {
-    if (!p) {
-      error(RTMIDI_ERROR( gettext_noopt("Passed NULL pointer."),
-			  Error::INVALID_PARAMETER));
+    \sa openPort ( const PortDescriptor& , const std::string& );
+  */
+  void openPort ( Pointer<PortDescriptor> p, const std::string& portName = std::string ( "RtMidi" ) ) {
+    if ( !p ) {
+      error ( RTMIDI_ERROR ( gettext_noopt ( "Passed NULL pointer." ),
+                             Error::INVALID_PARAMETER ) );
       return;
     }
-    openPort(*p, portName);
+    openPort ( *p, portName );
   }
 
   //! Pure virtual function to return a port descriptor if the port is open
   /*! This function returns a port descriptor that can be used to open another port
     either to the connected port or – if the backend supports it – the connecting port.
     \param local The parameter local defines whether the function returns a descriptor to
-    the virtual port (true) or the remote port (false). The function returns 0 if the
-    port cannot be determined (e.g. if the port is not connected or the backend dosen't support it).
-  */
-  virtual Pointer<PortDescriptor> getDescriptor(bool local=false) = 0;
+    the virtual port ( true ) or the remote port ( false ) . The function returns 0 if the
+    port cannot be determined ( e.g. if the port is not connected or the backend dosen't support it ) .
+  */
+  virtual Pointer<PortDescriptor> getDescriptor ( bool local=false ) = 0;
 
   //! Pure virtual function to return a list of all available ports of the current API.
   /*!
@@ -1208,7 +1166,7 @@
     \ref 0 is passed as \ref capabilities parameter.
     \sa PortDescriptor::PortCapabilitiers
   */
-  virtual PortList getPortList(int capabilities = 0) = 0;
+  virtual PortList getPortList ( int capabilities = 0 ) = 0;
 
   //! Pure virtual to return the number of available MIDI ports of the current API.
   /*!
@@ -1221,7 +1179,7 @@
 
     \sa getPortName
   */
-  virtual unsigned int getPortCount() = 0;
+  virtual unsigned int getPortCount ( ) = 0;
 
   //! Pure virtual function to return a string identifier for the specified MIDI port number.
   /*!
@@ -1233,23 +1191,23 @@
     current API so an input API does ignore all output devices
     and vice versa.
 
-    \sa getPortCount()
-  */
-  virtual std::string getPortName( unsigned int portNumber = 0 ) = 0;
-
-  //! Pure virtual function to close an open MIDI connection (if one exists).
-  virtual void closePort( void ) = 0;
-  virtual void setClientName( const std::string &clientName ) = 0;
-  virtual void setPortName( const std::string &portName ) = 0;
+    \sa getPortCount ( )
+  */
+  virtual std::string getPortName ( unsigned int portNumber = 0 ) = 0;
+
+  //! Pure virtual function to close an open MIDI connection ( if one exists ) .
+  virtual void closePort ( void ) = 0;
+  virtual void setClientName ( const std::string& clientName ) = 0;
+  virtual void setPortName ( const std::string& portName ) = 0;
 
   // ! A basic error reporting function for RtMidi classes.
-  //  static void error( Error::Type type, std::string &errorString );
+  // static void error ( Error::Type type, std::string& errorString );
 
   //! Pure virtual function to return whether a port is open or not.
   /*! \retval true if a port is open and
-    \retval false if the port is not open (e.g. not opend or closed).
-  */
-  bool isPortOpen() const { return connected_; }
+    \retval false if the port is not open ( e.g. not opend or closed ) .
+  */
+  bool isPortOpen ( ) const { return connected_; }
 
 
   //! Virtual function to set the error callback object
@@ -1260,14 +1218,14 @@
 
     \param callback An objact that provides an ErrorInterface.
   */
-  virtual void setErrorCallback(ErrorInterface * callback);
+  virtual void setErrorCallback ( ErrorInterface * callback );
 
 
   //! Returns the MIDI API specifier for the current instance of RtMidiIn.
-  virtual ApiType getCurrentApi( void ) throw() = 0;
+  virtual ApiType getCurrentApi ( void ) throw ( ) = 0;
 
   //! A basic error reporting function for RtMidi classes.
-  /*!  This function hanles errors end warnings that
+  /*! This function hanles errors end warnings that
     occur during runtime of RtMidi. If an error callback
     has been set the function calls the callback and
     returns quietly assuming the callback handled the
@@ -1283,7 +1241,7 @@
 
     \throw Error
   */
-  void error( Error e );
+  void error ( Error e );
 
 
   //! Virtual function to set an error callback function to be invoked when an error has occured.
@@ -1291,94 +1249,71 @@
     The callback function will be called whenever an error has occured. It is best
     to set the error callback function before opening a port.
   */
-  RTMIDI_DEPRECATED(virtual void setErrorCallback( ErrorCallback errorCallback = NULL, void * userData = 0 ), "RtMidi now provides a typesafe ErrorInterface class");
-
-protected:
+  RTMIDI_DEPRECATED ( virtual void setErrorCallback ( ErrorCallback errorCallback = NULL, void * userData = 0 ), "RtMidi now provides a typesafe ErrorInterface class" );
+
+  protected:
   bool connected_;
   bool firstErrorOccurred_;
   std::string errorString_;
   ErrorInterface * errorCallback_;
-};
+  };
 #undef RTMIDI_CLASSNAME
 
 #define RTMIDI_CLASSNAME "MidiInApi"
 class RTMIDI_DLL_PUBLIC MidiInApi : public MidiApi
 {
-public:
-
-  MidiInApi( unsigned int queueSizeLimit );
-  virtual ~MidiInApi( void );
-  void setCallback( MidiInterface * callback);
-  void cancelCallback( void );
-  virtual void ignoreTypes( bool midiSysex, bool midiTime, bool midiSense );
-  double getMessage( std::vector<unsigned char> &message );
+ public:
+
+  MidiInApi ( unsigned int queueSizeLimit );
+  virtual ~MidiInApi ( void );
+  void setCallback ( MidiInterface * callback );
+  void cancelCallback ( void );
+  virtual void ignoreTypes ( bool midiSysex, bool midiTime, bool midiSense );
+  double getMessage ( std::vector<unsigned char>& message );
 
   // A MIDI structure used internally by the class to store incoming
-  // messages.  Each message represents one and only one MIDI message.
+  // messages. Each message represents one and only one MIDI message.
   struct MidiMessage {
     std::vector<unsigned char> bytes;
-<<<<<<< HEAD
-=======
-
->>>>>>> b56b415a
     //! Time in seconds elapsed since the previous message
     double timeStamp;
 
     // Default constructor.
-    MidiMessage()
-<<<<<<< HEAD
-      :bytes(0), timeStamp(0.0) {}
-=======
-      : bytes(0), timeStamp(0.0) {}
->>>>>>> b56b415a
+    MidiMessage ( )
+      : bytes ( 0 ), timeStamp ( 0.0 ) {}
   };
 
   struct MidiQueue {
     unsigned int front;
     unsigned int back;
     unsigned int ringSize;
-    MidiMessage *ring;
+    MidiMessage * ring;
 
     // Default constructor.
-    MidiQueue()
-<<<<<<< HEAD
-      :front(0), back(0), ringSize(0), ring(0) {}
-    bool push(const MidiMessage&);
-    bool pop(std::vector<unsigned char>& message, double& timestamp);
-    unsigned int size(unsigned int *back=0,
-		      unsigned int *front=0);
-=======
-      : front(0), back(0), ringSize(0), ring(0) {}
-    bool push( const MidiMessage& );
-    bool pop( std::vector<unsigned char>*, double* );
-    unsigned int size( unsigned int *back=0, unsigned int *front=0 );
->>>>>>> b56b415a
+    MidiQueue ( )
+      : front ( 0 ), back ( 0 ), ringSize ( 0 ), ring ( 0 ) {}
+    bool push ( const MidiMessage& );
+    bool pop ( std::vector<unsigned char>& message, double& timestamp );
+    unsigned int size ( unsigned int * back=0,
+                        unsigned int * front=0 );
   };
 
 
-<<<<<<< HEAD
-=======
-    // Default constructor.
-    RtMidiInData()
-      : ignoreFlags(7), doInput(false), firstMessage(true), apiData(0), usingCallback(false),
-        userCallback(0), userData(0), continueSysex(false) {}
-  };
->>>>>>> b56b415a
-
-  RTMIDI_DEPRECATED(void setCallback( MidiCallback callback, void *userData = 0 ),
-		    "RtMidi now provides a type-safe MidiInterface class.");
-  RTMIDI_DEPRECATED(double getMessage( std::vector<unsigned char> *message ),
-		    "Please, use a C++ style reference to pass the message vector.")
-  {
-    if (!message) {
-      error( RTMIDI_ERROR(gettext_noopt("Passed NULL pointer."),
-			  Error::INVALID_PARAMETER ));
-      return -100.0;
+
+  RTMIDI_DEPRECATED ( void setCallback ( MidiCallback callback, void * userData = 0 ),
+                      "RtMidi now provides a type-safe MidiInterface class." );
+  RTMIDI_DEPRECATED ( double getMessage ( std::vector<unsigned char> * message ),
+                      "Please, use a C++ style reference to pass the message vector." )
+    {
+      if ( !message ) {
+        error ( RTMIDI_ERROR ( gettext_noopt ( "Passed NULL pointer." ),
+                               Error::INVALID_PARAMETER ) );
+        return -100.0;
+      }
+      return getMessage ( *message );
     }
-    return getMessage(*message);
-  }
-
-protected:
+
+ protected:
   // The RtMidiInData structure is used to pass private class data to
   // the MIDI input handling function or thread.
   MidiQueue queue;
@@ -1395,29 +1330,29 @@
 #define RTMIDI_CLASSNAME "MidiOutApi"
 class RTMIDI_DLL_PUBLIC MidiOutApi : public MidiApi
 {
-public:
-
-  MidiOutApi( void );
-  virtual ~MidiOutApi( void );
-  virtual void sendMessage( const unsigned char *message, size_t size ) = 0;
-  void sendMessage( const std::vector<unsigned char> &message )
+ public:
+
+  MidiOutApi ( void );
+  virtual ~MidiOutApi ( void );
+  virtual void sendMessage ( const unsigned char * message, size_t size ) = 0;
+  void sendMessage ( const std::vector<unsigned char>& message )
   {
-    if (message.empty()) {
-      error( RTMIDI_ERROR(gettext_noopt("No data in message argument."),
-			  Error::WARNING));
+    if ( message.empty ( ) ) {
+      error ( RTMIDI_ERROR ( gettext_noopt ( "No data in message argument." ),
+                             Error::WARNING ) );
     }
-    sendMessage(message.data(),message.size());
-  }
-  RTMIDI_DEPRECATED(void sendMessage( const std::vector<unsigned char> *message ),
-		    "Please, use a C++ style reference to pass the message vector.")
-  {
-    if (!message) {
-      error( RTMIDI_ERROR(gettext_noopt("No data in message argument."),
-			  Error::INVALID_PARAMETER));
-      return;
+    sendMessage ( message.data ( ), message.size ( ) );
+  }
+  RTMIDI_DEPRECATED ( void sendMessage ( const std::vector<unsigned char> * message ),
+                      "Please, use a C++ style reference to pass the message vector." )
+    {
+      if ( !message ) {
+        error ( RTMIDI_ERROR ( gettext_noopt ( "No data in message argument." ),
+                               Error::INVALID_PARAMETER ) );
+        return;
+      }
+      sendMessage ( * message );
     }
-    sendMessage(*message);
-  }
 };
 #undef RTMIDI_CLASSNAME
 
@@ -1429,93 +1364,94 @@
 // **************************************************************** //
 // rtmidi::Midi
 #define RTMIDI_CLASSNAME "Midi"
-inline std::vector<ApiType> Midi :: getCompiledApi( bool preferSystem ) throw() {
+inline std::vector<ApiType> Midi :: getCompiledApi ( bool preferSystem ) throw ( ) {
   std::vector<ApiType> apis;
-  getCompiledApi(apis,preferSystem);
+  getCompiledApi ( apis, preferSystem );
   return apis;
 }
-inline ApiType Midi :: getCurrentApi( void ) throw() {
-  if (rtapi_) return rtapi_->getCurrentApi();
+inline ApiType Midi :: getCurrentApi ( void ) throw ( ) {
+  if ( rtapi_ ) return rtapi_->getCurrentApi ( );
   else return rtmidi::UNSPECIFIED;
 }
-inline Pointer<PortDescriptor> Midi :: getDescriptor( bool local ) {
-  if (rtapi_) return rtapi_->getDescriptor(local);
+inline Pointer<PortDescriptor> Midi :: getDescriptor ( bool local ) {
+  if ( rtapi_ ) return rtapi_->getDescriptor ( local );
   return 0;
 }
-inline PortList Midi :: getPortList(int capabilities ) {
-  if (rtapi_) return rtapi_->getPortList(capabilities);
-  if (list && !list->empty()) {
+inline PortList Midi :: getPortList ( int capabilities ) {
+  if ( rtapi_ ) return rtapi_->getPortList ( capabilities );
+  if ( list && !list->empty ( ) ) {
     PortList retval;
-    for (MidiApiList::iterator i = list->begin();
-	 i != list->end();
-	 ++i) {
-      PortList tmp = (*i)->getPortList(capabilities);
-      retval.splice(retval.end(), tmp);
+    for ( MidiApiList::iterator i = list->begin ( );
+          i != list->end ( );
+          ++i ) {
+      PortList tmp = ( *i ) ->getPortList ( capabilities );
+      retval.splice ( retval.end ( ), tmp );
     }
     return retval;
   }
-  return PortList();
-}
-inline void Midi :: closePort( void ) {
-  if (rtapi_) rtapi_->closePort();
-}
-inline void Midi :: setClientName( const std::string &clientName )
+  return PortList ( );
+}
+inline void Midi :: closePort ( void ) {
+  if ( rtapi_ ) rtapi_->closePort ( );
+}
+inline void Midi :: setClientName ( const std::string& clientName )
 {
-  if (rtapi_) rtapi_->setClientName(clientName);
-}
-inline void Midi :: setPortName( const std::string &portName )
+  if ( rtapi_ ) rtapi_->setClientName ( clientName );
+}
+inline void Midi :: setPortName ( const std::string& portName )
 {
-  if (rtapi_) rtapi_->setPortName(portName);
-}
-inline bool Midi :: isPortOpen( void ) const {
-  if (rtapi_) return rtapi_->isPortOpen();
+  if ( rtapi_ ) rtapi_->setPortName ( portName );
+}
+inline bool Midi :: isPortOpen ( void ) const {
+  if ( rtapi_ ) return rtapi_->isPortOpen ( );
   return false;
 }
-inline void Midi :: setErrorCallback( ErrorInterface * callback) {
-  if (rtapi_) rtapi_->setErrorCallback(callback);
+inline void Midi :: setErrorCallback ( ErrorInterface * callback ) {
+  if ( rtapi_ ) rtapi_->setErrorCallback ( callback );
 }
 #if 0
-inline void Midi :: getCompiledApi( std::vector<Api> &apis, bool
-				    preferSystem ) throw() {
+inline void Midi :: getCompiledApi ( std::vector<Api>& apis, bool
+                                     preferSystem ) throw ( ) {
   std::vector<rtmidi::ApiType> api2;
-  Midi::getCompiledApi(api2,preferSystem);
-  apis.reserve(api2.size());
-  size_t s = api2.size();
-  for (size_t i = 0; i < s; i++) {
-    apis.push_back((Api)api2[i]);
+  Midi::getCompiledApi ( api2, preferSystem );
+  apis.reserve ( api2.size ( ) );
+  size_t s = api2.size ( );
+  for ( size_t i = 0; i < s; i++ ) {
+    apis.push_back ( ( Api ) api2[i] );
   }
 }
 #endif
 
-inline void Midi :: openPort( unsigned int portNumber,
-	       const std::string &portName) {
-  if (rtapi_) rtapi_->openPort(portNumber,portName);
-}
-inline unsigned int Midi :: getPortCount() {
-  if (rtapi_) return rtapi_->getPortCount();
+inline void Midi :: openPort ( unsigned int portNumber,
+                               const std::string& portName ) {
+  if ( rtapi_ ) rtapi_->openPort ( portNumber, portName );
+}
+inline unsigned int Midi :: getPortCount ( ) {
+  if ( rtapi_ ) return rtapi_->getPortCount ( );
   return 0;
 }
-inline std::string Midi :: getPortName( unsigned int portNumber ) {
-  if (rtapi_) return rtapi_->getPortName(portNumber);
+inline std::string Midi :: getPortName ( unsigned int portNumber ) {
+  if ( rtapi_ ) return rtapi_->getPortName ( portNumber );
   return "";
 }
-inline void Midi :: setErrorCallback( ErrorCallback errorCallback , void * userData ) {
+inline void Midi :: setErrorCallback ( ErrorCallback errorCallback , void * userData ) {
 #ifdef __GNUC__
 #pragma GCC diagnostic push
 #pragma GCC diagnostic ignored "-Wdeprecated-declarations"
 #endif
-  if (rtapi_) rtapi_->setErrorCallback(errorCallback, userData);
+  if ( rtapi_ ) rtapi_->setErrorCallback ( errorCallback, userData );
 #ifdef __GNUC__
 #pragma GCC diagnostic pop
 #endif
 }
-inline Midi :: Midi(MidiApiList * l,
-		    bool pfsystem,
-		    const std::string &name):rtapi_(0),
-					     list(l),
-					     preferSystem(pfsystem),
-					     clientName(name) { }
-inline Midi :: ~Midi() {
+inline Midi :: Midi ( MidiApiList * l,
+                      bool pfsystem,
+                      const std::string& name )
+  : rtapi_ ( 0 ),
+    list ( l ),
+    preferSystem ( pfsystem ),
+    clientName ( name ) { }
+inline Midi :: ~Midi ( ) {
   delete rtapi_;
   rtapi_ = 0;
 }
@@ -1523,20 +1459,20 @@
 
 #define RTMIDI_CLASSNAME "MidiIn"
 // rtmidi::MidiIn
-inline bool MidiIn :: hasVirtualPorts() {
-  if (rtapi_) return rtapi_->hasVirtualPorts();
-
-  if (list && !list->empty()) {
-    Pointer<MidiApi> api = list->front();
+inline bool MidiIn :: hasVirtualPorts ( ) {
+  if ( rtapi_ ) return rtapi_->hasVirtualPorts ( );
+
+  if ( list && !list->empty ( ) ) {
+    Pointer<MidiApi> api = list->front ( );
 
     std::vector< ApiType > apis;
-    getCompiledApi( apis );
-    for (size_t i = 0 ; i < apis.size() ; i++) {
-      openMidiApi( apis[0] );
-      if (rtapi_ && rtapi_->hasVirtualPorts()) {
-	delete rtapi_;
-	rtapi_ = 0;
-	return true;
+    getCompiledApi ( apis );
+    for ( size_t i = 0 ; i < apis.size ( ); i++ ) {
+      openMidiApi ( apis[0] );
+      if ( rtapi_ && rtapi_->hasVirtualPorts ( ) ) {
+        delete rtapi_;
+        rtapi_ = 0;
+        return true;
       }
     }
   }
@@ -1544,150 +1480,150 @@
   return false;
 }
 
-inline void MidiIn :: openPort( const PortDescriptor & port,
-				const std::string &portName ) {
-  if (!rtapi_) rtapi_ = port.getInputApi();
-  if (rtapi_) rtapi_->openPort(port,portName);
-}
-inline void MidiIn :: openPort( Pointer<PortDescriptor> p,
-				const std::string &portName ) {
-  if (!p) {
-    error(RTMIDI_ERROR(gettext_noopt("A NULL pointer has been passed as port descriptor"),
-		       Error::INVALID_PARAMETER));
+inline void MidiIn :: openPort ( const PortDescriptor& port,
+                                 const std::string& portName ) {
+  if ( !rtapi_ ) rtapi_ = port.getInputApi ( );
+  if ( rtapi_ ) rtapi_->openPort ( port, portName );
+}
+inline void MidiIn :: openPort ( Pointer<PortDescriptor> p,
+                                 const std::string& portName ) {
+  if ( !p ) {
+    error ( RTMIDI_ERROR ( gettext_noopt ( "A NULL pointer has been passed as port descriptor" ),
+                           Error::INVALID_PARAMETER ) );
     return;
   }
-  openPort(*p, portName);
-}
-inline void MidiIn :: openVirtualPort( const std::string &portName ) {
-  if (!rtapi_ && list && !list->empty()) {
-    Pointer<MidiApi> api = list->front();
+  openPort ( *p, portName );
+}
+inline void MidiIn :: openVirtualPort ( const std::string& portName ) {
+  if ( !rtapi_ && list && !list->empty ( ) ) {
+    Pointer<MidiApi> api = list->front ( );
 
     std::vector< ApiType > apis;
-    getCompiledApi( apis );
-    for (size_t i = 0 ; i < apis.size() ; i++) {
-      openMidiApi( apis[0] );
-      if (rtapi_ && rtapi_->hasVirtualPorts()) break;
+    getCompiledApi ( apis );
+    for ( size_t i = 0 ; i < apis.size ( ); i++ ) {
+      openMidiApi ( apis[0] );
+      if ( rtapi_ && rtapi_->hasVirtualPorts ( ) ) break;
     }
   }
 
-  if (rtapi_) rtapi_->openVirtualPort(portName);
+  if ( rtapi_ ) rtapi_->openVirtualPort ( portName );
   else {
-    error(RTMIDI_ERROR(gettext_noopt("No valid MIDI system has been selected."),
-		       Error::INVALID_DEVICE));
-  }
-}
-inline void MidiIn :: setCallback( MidiInterface * callback ) {
-  if (rtapi_)
-    static_cast<MidiInApi*>(rtapi_)->setCallback(callback);
-}
-inline void MidiIn :: cancelCallback() {
-  if (rtapi_)
-    static_cast<MidiInApi*>(rtapi_)->cancelCallback();
-}
-inline void MidiIn :: ignoreTypes( bool midiSysex,
-				   bool midiTime,
-				   bool midiSense ) {
-  if (rtapi_)
-    static_cast<MidiInApi*>(rtapi_)->ignoreTypes(midiSysex, midiTime, midiSense);
-}
-inline double MidiIn :: getMessage( std::vector<unsigned char> &message ) {
-  if (rtapi_)
-    return static_cast<MidiInApi*>(rtapi_)->getMessage(message);
-  error( RTMIDI_ERROR(gettext_noopt("Could not find any valid MIDI system."),
-		      Error::WARNING));
+    error ( RTMIDI_ERROR ( gettext_noopt ( "No valid MIDI system has been selected." ),
+                           Error::INVALID_DEVICE ) );
+  }
+}
+inline void MidiIn :: setCallback ( MidiInterface * callback ) {
+  if ( rtapi_ )
+    static_cast<MidiInApi *> ( rtapi_ ) ->setCallback ( callback );
+}
+inline void MidiIn :: cancelCallback ( ) {
+  if ( rtapi_ )
+    static_cast<MidiInApi *> ( rtapi_ ) ->cancelCallback ( );
+}
+inline void MidiIn :: ignoreTypes ( bool midiSysex,
+                                    bool midiTime,
+                                    bool midiSense ) {
+  if ( rtapi_ )
+    static_cast<MidiInApi *> ( rtapi_ ) ->ignoreTypes ( midiSysex, midiTime, midiSense );
+}
+inline double MidiIn :: getMessage ( std::vector<unsigned char>& message ) {
+  if ( rtapi_ )
+    return static_cast<MidiInApi *> ( rtapi_ ) ->getMessage ( message );
+  error ( RTMIDI_ERROR ( gettext_noopt ( "Could not find any valid MIDI system." ),
+                         Error::WARNING ) );
   return 0.0;
 }
-inline void MidiIn :: setCallback( MidiCallback callback, void *userData) {
+inline void MidiIn :: setCallback ( MidiCallback callback, void * userData ) {
 #ifdef __GNUC__
 #pragma GCC diagnostic push
 #pragma GCC diagnostic ignored "-Wdeprecated-declarations"
 #endif
-  if (rtapi_)
-    static_cast<MidiInApi*>(rtapi_)->setCallback(callback,userData);
+  if ( rtapi_ )
+    static_cast<MidiInApi *> ( rtapi_ ) ->setCallback ( callback, userData );
 #ifdef __GNUC__
 #pragma GCC diagnostic pop
 #endif
 }
-inline double MidiIn :: getMessage( std::vector<unsigned char> *message ) {
-  if (!message) {
-    error( RTMIDI_ERROR(gettext_noopt("Passed NULL pointer."),
-			Error::INVALID_PARAMETER));
+inline double MidiIn :: getMessage ( std::vector<unsigned char> * message ) {
+  if ( !message ) {
+    error ( RTMIDI_ERROR ( gettext_noopt ( "Passed NULL pointer." ),
+                           Error::INVALID_PARAMETER ) );
     return -100.0;
   }
-  if (rtapi_)
-    return static_cast<MidiInApi*>(rtapi_)->getMessage(*message);
-  error( RTMIDI_ERROR(gettext_noopt("No valid MIDI system has been found."),
-		      Error::WARNING));
+  if ( rtapi_ )
+    return static_cast<MidiInApi *> ( rtapi_ ) ->getMessage ( * message );
+  error ( RTMIDI_ERROR ( gettext_noopt ( "No valid MIDI system has been found." ),
+                         Error::WARNING ) );
   return 0.0;
 }
 #undef RTMIDI_CLASSNAME
 
 // rtmidi::MidiOut
 #define RTMIDI_CLASSNAME "MidiOut"
-inline bool MidiOut :: hasVirtualPorts() {
-  if (rtapi_)
-    return rtapi_->hasVirtualPorts();
-
-  if (list && !list->empty()) {
-    Pointer<MidiApi> api = list->front();
+inline bool MidiOut :: hasVirtualPorts ( ) {
+  if ( rtapi_ )
+    return rtapi_->hasVirtualPorts ( );
+
+  if ( list && !list->empty ( ) ) {
+    Pointer<MidiApi> api = list->front ( );
 
     std::vector< ApiType > apis;
-    getCompiledApi( apis );
-    for (size_t i = 0 ; i < apis.size() ; i++) {
-      openMidiApi( apis[0] );
-      if (rtapi_ && rtapi_->hasVirtualPorts()) {
-	delete rtapi_;
-	rtapi_ = 0;
-	return true;
+    getCompiledApi ( apis );
+    for ( size_t i = 0 ; i < apis.size ( ); i++ ) {
+      openMidiApi ( apis[0] );
+      if ( rtapi_ && rtapi_->hasVirtualPorts ( ) ) {
+        delete rtapi_;
+        rtapi_ = 0;
+        return true;
       }
     }
   }
 
   return false;
 }
-inline void MidiOut :: openPort( const PortDescriptor & port,
-				 const std::string &portName ) {
-  if (!rtapi_) rtapi_ = port.getOutputApi();
-  if (rtapi_) rtapi_->openPort(port,portName);
-}
-inline void MidiOut :: openPort( Pointer<PortDescriptor> p,
-				 const std::string &portName ) {
-  if (!p) {
-    error(RTMIDI_ERROR(gettext_noopt("Passed NULL pointer."),
-		       Error::INVALID_PARAMETER));
+inline void MidiOut :: openPort ( const PortDescriptor& port,
+                                  const std::string& portName ) {
+  if ( !rtapi_ ) rtapi_ = port.getOutputApi ( );
+  if ( rtapi_ ) rtapi_->openPort ( port, portName );
+}
+inline void MidiOut :: openPort ( Pointer<PortDescriptor> p,
+                                  const std::string& portName ) {
+  if ( !p ) {
+    error ( RTMIDI_ERROR ( gettext_noopt ( "Passed NULL pointer." ),
+                           Error::INVALID_PARAMETER ) );
     return;
   }
-  openPort(*p, portName);
-}
-inline void MidiOut :: openVirtualPort( const std::string &portName ) {
-  if (!rtapi_ && list && !list->empty()) {
-    Pointer<MidiApi> api = list->front();
+  openPort ( *p, portName );
+}
+inline void MidiOut :: openVirtualPort ( const std::string& portName ) {
+  if ( !rtapi_ && list && !list->empty ( ) ) {
+    Pointer<MidiApi> api = list->front ( );
 
     std::vector< ApiType > apis;
-    getCompiledApi( apis );
-    for (size_t i = 0 ; i < apis.size() ; i++) {
-      openMidiApi( apis[0] );
-      if (rtapi_ && rtapi_->hasVirtualPorts()) break;
+    getCompiledApi ( apis );
+    for ( size_t i = 0 ; i < apis.size ( ); i++ ) {
+      openMidiApi ( apis[0] );
+      if ( rtapi_ && rtapi_->hasVirtualPorts ( ) ) break;
     }
   }
 
-  if (rtapi_) rtapi_->openVirtualPort(portName);
+  if ( rtapi_ ) rtapi_->openVirtualPort ( portName );
   else {
-    error(RTMIDI_ERROR(gettext_noopt("No valid MIDI system has been selected."),
-		       Error::INVALID_DEVICE));
-  }
-}
-inline void MidiOut :: sendMessage( const unsigned char *message, size_t size ) {
-  if (!message) {
-    error( RTMIDI_ERROR(gettext_noopt("No data in MIDI message."),
-			Error::INVALID_PARAMETER));
+    error ( RTMIDI_ERROR ( gettext_noopt ( "No valid MIDI system has been selected." ),
+                           Error::INVALID_DEVICE ) );
+  }
+}
+inline void MidiOut :: sendMessage ( const unsigned char * message, size_t size ) {
+  if ( !message ) {
+    error ( RTMIDI_ERROR ( gettext_noopt ( "No data in MIDI message." ),
+                           Error::INVALID_PARAMETER ) );
     return;
   }
-  if (rtapi_)
-    static_cast<MidiOutApi *>(rtapi_)->sendMessage(message,size);
+  if ( rtapi_ )
+    static_cast<MidiOutApi *> ( rtapi_ ) ->sendMessage ( message, size );
   else
-    error( RTMIDI_ERROR(gettext_noopt("No valid MIDI system has been selected."),
-			Error::WARNING));
+    error ( RTMIDI_ERROR ( gettext_noopt ( "No valid MIDI system has been selected." ),
+                           Error::WARNING ) );
 }
 #undef RTMIDI_CLASSNAME
 
@@ -1697,26 +1633,27 @@
 
 //! Compatibility interface to hold a C style callback function
 struct CompatibilityMidiInterface: MidiInterface {
-  CompatibilityMidiInterface(MidiCallback cb, void * ud):
-    callback(cb),
-    userData(ud) {}
-  void rtmidi_midi_in(double timestamp, std::vector<unsigned char> &message) {
-    callback (timestamp, &message, userData);
-  }
-  void delete_me() { delete this; }
+  CompatibilityMidiInterface ( MidiCallback cb, void * ud )
+    : callback ( cb ),
+      userData ( ud ) {}
+  void rtmidi_midi_in ( double timestamp, std::vector<unsigned char>& message ) {
+    callback ( timestamp, &message, userData );
+  }
+  void delete_me ( ) { delete this; }
   MidiCallback callback;
   void * userData;
 };
 
 
 struct CompatibilityErrorInterface: ErrorInterface {
-  CompatibilityErrorInterface(ErrorCallback cb, void * ud): callback(cb),
-							    userdata(ud) {}
-  void rtmidi_error(Error e) {
-    callback(e.getType(),e.getMessage(),userdata);
-  }
-
-  void delete_me() { delete this; }
+  CompatibilityErrorInterface ( ErrorCallback cb, void * ud )
+    : callback ( cb ),
+      userdata ( ud ) {}
+  void rtmidi_error ( Error e ) {
+    callback ( e.getType ( ), e.getMessage ( ), userdata );
+  }
+
+  void delete_me ( ) { delete this; }
 private:
   ErrorCallback callback;
   void * userdata;
@@ -1726,51 +1663,25 @@
 
 RTMIDI_NAMESPACE_END
 
-typedef rtmidi::Midi RTMIDI_DEPRECATED(RtMidi,"RtMidi has been replaced by rtmidi::Midi");
+typedef rtmidi::Midi RTMIDI_DEPRECATED ( RtMidi, "RtMidi has been replaced by rtmidi::Midi" );
 
 class RtMidiIn: public rtmidi::MidiIn {
 public:
-  RTMIDI_DEPRECATED(RtMidiIn( RtMidi::Api api = (Api_t)rtmidi::UNSPECIFIED,
-			      const std::string &clientName = std::string( "RtMidi Input Client")),
-		    "Class RtMidiIn has been replaced by rtmidi::MidiIn"):
-    MidiIn((rtmidi::ApiType)api,
-	   clientName) {}
+  RTMIDI_DEPRECATED ( RtMidiIn ( RtMidi::Api api = ( Api_t ) rtmidi::UNSPECIFIED,
+                                 const std::string& clientName = std::string ( "RtMidi Input Client" ) ),
+                      "Class RtMidiIn has been replaced by rtmidi::MidiIn" )
+    : MidiIn ( ( rtmidi::ApiType ) api,
+               clientName ) {}
 };
 class RtMidiOut: public rtmidi::MidiOut {
 public:
-  RTMIDI_DEPRECATED(RtMidiOut( RtMidi::Api api = (Api_t)rtmidi::UNSPECIFIED,
-			       const std::string &clientName = std::string( "RtMidi Output Client")),
-		    "Class RtMidiOut has been replaced by rtmidi::MidiOut"):
-    MidiOut((rtmidi::ApiType)api,
-	    clientName) {}
+  RTMIDI_DEPRECATED ( RtMidiOut ( RtMidi::Api api = ( Api_t ) rtmidi::UNSPECIFIED,
+                                  const std::string& clientName = std::string ( "RtMidi Output Client" ) ),
+                      "Class RtMidiOut has been replaced by rtmidi::MidiOut" )
+    : MidiOut ( ( rtmidi::ApiType ) api,
+                clientName ) {}
 };
-typedef rtmidi::Error   RtMidiError;
-
-<<<<<<< HEAD
-=======
-inline RtMidi::Api RtMidiIn :: getCurrentApi( void ) throw() { return rtapi_->getCurrentApi(); }
-inline void RtMidiIn :: openPort( unsigned int portNumber, const std::string &portName ) { rtapi_->openPort( portNumber, portName ); }
-inline void RtMidiIn :: openVirtualPort( const std::string &portName ) { rtapi_->openVirtualPort( portName ); }
-inline void RtMidiIn :: closePort( void ) { rtapi_->closePort(); }
-inline bool RtMidiIn :: isPortOpen() const { return rtapi_->isPortOpen(); }
-inline void RtMidiIn :: setCallback( RtMidiCallback callback, void *userData ) { static_cast<MidiInApi *>(rtapi_)->setCallback( callback, userData ); }
-inline void RtMidiIn :: cancelCallback( void ) { static_cast<MidiInApi *>(rtapi_)->cancelCallback(); }
-inline unsigned int RtMidiIn :: getPortCount( void ) { return rtapi_->getPortCount(); }
-inline std::string RtMidiIn :: getPortName( unsigned int portNumber ) { return rtapi_->getPortName( portNumber ); }
-inline void RtMidiIn :: ignoreTypes( bool midiSysex, bool midiTime, bool midiSense ) { static_cast<MidiInApi *>(rtapi_)->ignoreTypes( midiSysex, midiTime, midiSense ); }
-inline double RtMidiIn :: getMessage( std::vector<unsigned char> *message ) { return static_cast<MidiInApi *>(rtapi_)->getMessage( message ); }
-inline void RtMidiIn :: setErrorCallback( RtMidiErrorCallback errorCallback, void *userData ) { rtapi_->setErrorCallback(errorCallback, userData); }
-
-inline RtMidi::Api RtMidiOut :: getCurrentApi( void ) throw() { return rtapi_->getCurrentApi(); }
-inline void RtMidiOut :: openPort( unsigned int portNumber, const std::string &portName ) { rtapi_->openPort( portNumber, portName ); }
-inline void RtMidiOut :: openVirtualPort( const std::string &portName ) { rtapi_->openVirtualPort( portName ); }
-inline void RtMidiOut :: closePort( void ) { rtapi_->closePort(); }
-inline bool RtMidiOut :: isPortOpen() const { return rtapi_->isPortOpen(); }
-inline unsigned int RtMidiOut :: getPortCount( void ) { return rtapi_->getPortCount(); }
-inline std::string RtMidiOut :: getPortName( unsigned int portNumber ) { return rtapi_->getPortName( portNumber ); }
-inline void RtMidiOut :: sendMessage( const std::vector<unsigned char> *message ) { static_cast<MidiOutApi *>(rtapi_)->sendMessage( &message->at(0), message->size() ); }
-inline void RtMidiOut :: sendMessage( const unsigned char *message, size_t size ) { static_cast<MidiOutApi *>(rtapi_)->sendMessage( message, size ); }
-inline void RtMidiOut :: setErrorCallback( RtMidiErrorCallback errorCallback, void *userData ) { rtapi_->setErrorCallback(errorCallback, userData); }
->>>>>>> b56b415a
+typedef rtmidi::Error RtMidiError;
+
 
 #endif