
#include <stdbool.h>
#include <stddef.h>
#ifndef RTMIDI_C_H
#define RTMIDI_C_H

#if defined(RTMIDI_EXPORT)
#if defined _WIN32 || defined __CYGWIN__
#define RTMIDIAPI __declspec(dllexport)
#else
#define RTMIDIAPI __attribute__((visibility("default")))
#endif
#else
#define RTMIDIAPI //__declspec(dllimport)
#endif

#ifdef __cplusplus
extern "C" {
#endif

//! Wraps an RtMidi object for C function return statuses.
struct RtMidiWrapper {
    //! The wrapped RtMidi object.
    void* ptr;
    void* data;

    //! True when the last function call was OK. 
    bool  ok;

    //! If an error occured (ok != true), set to an error message.
    const char* msg;
};
struct RtMidiInWrapper {
    void* ptr;
    void* data;
    bool  ok;
    const char* msg;
};
struct RtMidiOutWrapper {
    void* ptr;
    void* data;
    bool  ok;
    const char* msg;
};

//! Typedef for a generic RtMidi pointer.
typedef struct RtMidiWrapper* RtMidiPtr;

//! Typedef for a generic RtMidiIn pointer.
typedef struct RtMidiInWrapper* RtMidiInPtr;

//! Typedef for a generic RtMidiOut pointer.
typedef struct RtMidiOutWrapper* RtMidiOutPtr;


enum RtMidiApi {
    RT_MIDI_API_UNSPECIFIED,    /*!< Search for a working compiled API. */
    RT_MIDI_API_MACOSX_CORE,    /*!< Macintosh OS-X CoreMIDI API. */
    RT_MIDI_API_LINUX_ALSA,     /*!< The Advanced Linux Sound Architecture API. */
    RT_MIDI_API_UNIX_JACK,      /*!< The Jack Low-Latency MIDI Server API. */
    RT_MIDI_API_WINDOWS_MM,     /*!< The Microsoft Multimedia MIDI API. */
<<<<<<< HEAD
    RT_MIDI_API_WINDOWS_KS,     /*!< The Microsoft Kernel Streaming MIDI API. */
    RT_MIDI_API_RTMIDI_DUMMY,   /*!< A compilable but non-functional API. */
    RT_MIDI_API_ALL_API         /*!< Use all available APIs for port selection. */
=======
    RT_MIDI_API_RTMIDI_DUMMY,   /*!< A compilable but non-functional API. */
    RT_MIDI_API_NUM             /*!< Number of values in this enum. */
>>>>>>> 5f43117b
  };

enum RtMidiErrorType {
  RT_ERROR_WARNING, RT_ERROR_DEBUG_WARNING, RT_ERROR_UNSPECIFIED, RT_ERROR_NO_DEVICES_FOUND,
  RT_ERROR_INVALID_DEVICE, RT_ERROR_MEMORY_ERROR, RT_ERROR_INVALID_PARAMETER, RT_ERROR_INVALID_USE,
  RT_ERROR_DRIVER_ERROR, RT_ERROR_SYSTEM_ERROR, RT_ERROR_THREAD_ERROR
};

/*! The type of a RtMidi callback function.
 * \param timeStamp   The time at which the message has been received.
 * \param message     The midi message.
 * \param userData    Additional user data for the callback.
 */
typedef void(* RtMidiCCallback) (double timeStamp, const unsigned char* message,
                                 size_t messageSize, void *userData);


/* RtMidi API */

/*! Determine the available compiled MIDI APIs.
 * If the given `apis` parameter is null, returns the number of available APIs.
 * Otherwise, fill the given apis array with the RtMidi::Api values.
 *
 * \param apis  An array or a null value.
 * \param apis_size  Number of elements pointed to by apis
 * \return number of items needed for apis array if apis==NULL, or
 *         number of items written to apis array otherwise.  A negative
 *         return value indicates an error.
*/
RTMIDIAPI int rtmidi_get_compiled_api (enum RtMidiApi *apis, unsigned int apis_size);

//! Return the name of a specified compiled MIDI API.
RTMIDIAPI const char *rtmidi_api_name(enum RtMidiApi api);

//! Return the display name of a specified compiled MIDI API.
RTMIDIAPI const char *rtmidi_api_display_name(enum RtMidiApi api);

//! Return the compiled MIDI API having the given name.
RTMIDIAPI enum RtMidiApi rtmidi_compiled_api_by_name(const char *name);

//! Report an error.
RTMIDIAPI void rtmidi_error (enum RtMidiErrorType type, const char* errorString);

/*! Open a MIDI port.  
 *
 * \param port      Must be greater than 0
 * \param portName  Name for the application port.
 */
RTMIDIAPI void rtmidi_open_port (RtMidiPtr device, unsigned int portNumber, const char *portName);

/*! Creates a virtual MIDI port to which other software applications can 
 * connect.  
 *
 * \param portName  Name for the application port.
 */
RTMIDIAPI void rtmidi_open_virtual_port (RtMidiPtr device, const char *portName);

/*! Close a MIDI connection.
 */
RTMIDIAPI void rtmidi_close_port (RtMidiPtr device);

/*! Return the number of available MIDI ports.
 */
RTMIDIAPI unsigned int rtmidi_get_port_count (RtMidiPtr device);

/*! Return a string identifier for the specified MIDI input port number.
 */
RTMIDIAPI const char* rtmidi_get_port_name (RtMidiPtr device, unsigned int portNumber);

/* RtMidiIn API */

//! Create a default RtMidiInPtr value, with no initialization.
RTMIDIAPI RtMidiInPtr rtmidi_in_create_default ();

/*! Create a  RtMidiInPtr value, with given api, clientName and queueSizeLimit.
 *
 *  \param api            An optional API id can be specified.
 *  \param clientName     An optional client name can be specified. This
 *                        will be used to group the ports that are created
 *                        by the application.
 *  \param queueSizeLimit An optional size of the MIDI input queue can be
 *                        specified.
 */
RTMIDIAPI RtMidiInPtr rtmidi_in_create (enum RtMidiApi api, const char *clientName, unsigned int queueSizeLimit);

//! Deallocate the given pointer.
RTMIDIAPI void rtmidi_in_free (RtMidiInPtr device);

//! Returns the MIDI API specifier for the given instance of RtMidiIn.
RTMIDIAPI enum RtMidiApi rtmidi_in_get_current_api (RtMidiPtr device);

//! Set a callback function to be invoked for incoming MIDI messages.
RTMIDIAPI void rtmidi_in_set_callback (RtMidiInPtr device, RtMidiCCallback callback, void *userData);

//! Cancel use of the current callback function (if one exists).
RTMIDIAPI void rtmidi_in_cancel_callback (RtMidiInPtr device);

//! Specify whether certain MIDI message types should be queued or ignored during input.
RTMIDIAPI void rtmidi_in_ignore_types (RtMidiInPtr device, bool midiSysex, bool midiTime, bool midiSense);

/*! Fill the user-provided array with the data bytes for the next available
 * MIDI message in the input queue and return the event delta-time in seconds.
 *
 * \param message   Must point to a char* that is already allocated.
 *                  SYSEX messages maximum size being 1024, a statically
 *                  allocated array could
 *                  be sufficient. 
 * \param size      Is used to return the size of the message obtained. 
 */
RTMIDIAPI double rtmidi_in_get_message (RtMidiInPtr device, unsigned char *message, size_t *size);

/* RtMidiOut API */

//! Create a default RtMidiInPtr value, with no initialization.
RTMIDIAPI RtMidiOutPtr rtmidi_out_create_default ();

/*! Create a RtMidiOutPtr value, with given and clientName.
 *
 *  \param api            An optional API id can be specified.
 *  \param clientName     An optional client name can be specified. This
 *                        will be used to group the ports that are created
 *                        by the application.
 */
RTMIDIAPI RtMidiOutPtr rtmidi_out_create (enum RtMidiApi api, const char *clientName);

//! Deallocate the given pointer.
RTMIDIAPI void rtmidi_out_free (RtMidiOutPtr device);

//! Returns the MIDI API specifier for the given instance of RtMidiOut.
RTMIDIAPI enum RtMidiApi rtmidi_out_get_current_api (RtMidiPtr device);

//! Immediately send a single message out an open MIDI output port.
RTMIDIAPI int rtmidi_out_send_message (RtMidiOutPtr device, const unsigned char *message, int length);


#ifdef __cplusplus
}
#endif
#endif<|MERGE_RESOLUTION|>--- conflicted
+++ resolved
@@ -59,14 +59,10 @@
     RT_MIDI_API_LINUX_ALSA,     /*!< The Advanced Linux Sound Architecture API. */
     RT_MIDI_API_UNIX_JACK,      /*!< The Jack Low-Latency MIDI Server API. */
     RT_MIDI_API_WINDOWS_MM,     /*!< The Microsoft Multimedia MIDI API. */
-<<<<<<< HEAD
     RT_MIDI_API_WINDOWS_KS,     /*!< The Microsoft Kernel Streaming MIDI API. */
     RT_MIDI_API_RTMIDI_DUMMY,   /*!< A compilable but non-functional API. */
-    RT_MIDI_API_ALL_API         /*!< Use all available APIs for port selection. */
-=======
-    RT_MIDI_API_RTMIDI_DUMMY,   /*!< A compilable but non-functional API. */
+    RT_MIDI_API_ALL_API,        /*!< Use all available APIs for port selection. */
     RT_MIDI_API_NUM             /*!< Number of values in this enum. */
->>>>>>> 5f43117b
   };
 
 enum RtMidiErrorType {
