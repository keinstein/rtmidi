--- conflicted
+++ resolved
@@ -2591,7 +2591,7 @@
 void MidiOutCore :: sendMessage( const unsigned char *message, size_t size )
 {
   // We use the MIDISendSysex() function to asynchronously send sysex
-  // messages.  Otherwise, we use a single CoreMidi MIDIPacket.
+  // messages.  Otherwise, we use a single CoreMIDI MIDIPacket.
   if ( size == 0 ) {
     error(RTMIDI_ERROR(gettext_noopt("No data in message argument."),
 		       Error::WARNING));
@@ -3387,12 +3387,7 @@
 	  break;
 	}
       }
-<<<<<<< HEAD
       RTMIDI_FALLTHROUGH;
-=======
-      break;
-
->>>>>>> 5f7223c5
     default:
       doDecode = true;
     }
