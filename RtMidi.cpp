/**********************************************************************/
/*! \class Midi
  \brief An abstract base class for realtime MIDI input/output.

  This class implements some common functionality for the realtime
  MIDI input/output subclasses MidiIn and MidiOut.

    RtMidi WWW site: http://music.mcgill.ca/~gary/rtmidi/

  Midi: realtime MIDI i/o C++ classes
  Copyright (c) 2003-2017 Gary P. Scavone
  Forked by Tobias Schlemmer, 2014-2018.

  Permission is hereby granted, free of charge, to any person
  obtaining a copy of this software and associated documentation files
  (the "Software"), to deal in the Software without restriction,
  including without limitation the rights to use, copy, modify, merge,
  publish, distribute, sublicense, and/or sell copies of the Software,
  and to permit persons to whom the Software is furnished to do so,
  subject to the following conditions:

  The above copyright notice and this permission notice shall be
  included in all copies or substantial portions of the Software.

  Any person wishing to distribute modifications to the Software is
  asked to send the modifications to the original developer so that
  they can be incorporated into the canonical version.  This is,
  however, not a binding provision of this license.

  THE SOFTWARE IS PROVIDED "AS IS", WITHOUT WARRANTY OF ANY KIND,
  EXPRESS OR IMPLIED, INCLUDING BUT NOT LIMITED TO THE WARRANTIES OF
  MERCHANTABILITY, FITNESS FOR A PARTICULAR PURPOSE AND NONINFRINGEMENT.
  IN NO EVENT SHALL THE AUTHORS OR COPYRIGHT HOLDERS BE LIABLE FOR
  ANY CLAIM, DAMAGES OR OTHER LIABILITY, WHETHER IN AN ACTION OF
  CONTRACT, TORT OR OTHERWISE, ARISING FROM, OUT OF OR IN CONNECTION
  WITH THE SOFTWARE OR THE USE OR OTHER DEALINGS IN THE SOFTWARE.
*/
/**********************************************************************/

#include "RtMidi.h"
#include <sstream>
#include <cstring>
#include <cctype>
#include <algorithm>
#include <functional>
#include <cerrno>
#ifndef RTMIDI_FALLTHROUGH
#define RTMIDI_FALLTHROUGH
#endif


// Default for Windows is to add an identifier to the port names; this
// flag can be defined (e.g. in your project file) to disable this behaviour.
//#define RTMIDI_DO_NOT_ENSURE_UNIQUE_PORTNAMES


#if !defined(__LINUX_ALSA__) && !defined(__UNIX_JACK__) && !defined(__MACOSX_COREMIDI__) && !defined(__WINDOWS_MM__)
  #define __RTMIDI_DUMMY__
#endif

#ifndef N_
#define N_(x) x
#endif

// **************************************************************** //
//
// Common helpers.
//
// **************************************************************** //


RTMIDI_NAMESPACE_START


// Define API names and display names.
// Must be in same order as API enum.
extern "C" {
  struct api_name {
    ApiType Id;
    const char * machine;
    const char * display;
  };
  struct api_name rtmidi_api_names[] =
    {
     { UNSPECIFIED, "unspecified" , N_("Automatic backend selection") },
     { MACOSX_CORE, "core"        , N_("Core MIDI") },
     { LINUX_ALSA,  "alsa"        , N_("ALSA") },
     { UNIX_JACK,   "jack"        , N_("JACK") },
     { WINDOWS_MM,  "winmm"       , N_("Windows Multimedia") },
     { WINDOWS_KS,  "winks"       , N_("DirectX/Kernel Streaming") },
     { DUMMY,       "dummy"       , N_("Dummy/NULL device") },
     { ALL_API,     "allapi"      , N_("All available MIDI systems") },
    };
  const unsigned int rtmidi_num_api_names =
    sizeof(rtmidi_api_names)/sizeof(rtmidi_api_names[0]);


  // The order here will control the order of RtMidi's API search in
  // the constructor.
  extern "C" const ApiType rtmidi_compiled_system_apis[] =
    {
#if defined(__MACOSX_CORE__)
     MACOSX_CORE,
#endif
#if defined(__LINUX_ALSA__)
     LINUX_ALSA,
#endif
#if defined(__WINDOWS_MM__)
     WINDOWS_MM,
#endif
    };
  extern "C" const unsigned int rtmidi_num_compiled_system_apis =
    sizeof(rtmidi_compiled_system_apis)/sizeof(rtmidi_compiled_system_apis[0])-1;

  // The order here will control the order of RtMidi's API search in
  // the constructor.
  extern "C" const ApiType rtmidi_compiled_software_apis[] =
    {
#if defined(__UNIX_JACK__)
     UNIX_JACK,
#endif
    };
  extern "C" const unsigned int rtmidi_num_compiled_software_apis =
    sizeof(rtmidi_compiled_software_apis)/sizeof(rtmidi_compiled_software_apis[0])-1;


  // The order here will control the order of RtMidi's API search in
  // the constructor.
  extern "C" const ApiType rtmidi_compiled_other_apis[] =
    {
     UNSPECIFIED,
     ALL_API,
#if defined(__RTMIDI_DUMMY__)
     DUMMY,
#endif
    };
  extern "C" const unsigned int rtmidi_num_compiled_other_apis =
    sizeof(rtmidi_compiled_other_apis)/sizeof(rtmidi_compiled_other_apis[0])-1;
}

// Flags for receiving  MIDI
enum {
      IGNORE_SYSEX   = 0x01,
      IGNORE_TIME    = 0x02,
      IGNORE_SENSING = 0x04
} ignore_flags;

#if !defined(__LINUX_ALSA__) && !defined(__UNIX_JACK__) && !defined(__MACOSX_COREMIDI__) && defined(__WINDOWS_MM__)
struct pthread_mutex_t;
constexpr inline int pthread_mutex_lock(pthread_mutex_t * ) { return 0; }
constexpr inline int pthread_mutex_unlock(pthread_mutex_t * ) { return 0; }
#endif

#define RTMIDI_CLASSNAME "scoped_lock"
template<bool locking>
struct scoped_lock {
  pthread_mutex_t * mutex;
  scoped_lock(pthread_mutex_t & m): mutex(&m)
  {
    int retval = 0;
    // pthread_mutex_lock may report errors.
    if (locking)
      while ((retval = pthread_mutex_lock(mutex)) == EINTR) ;
    if (retval) {
      RTMIDI_ERROR(gettext_noopt("Internal error: Could not lock the mutex."),
		   Error::WARNING);
    }
  }
  ~scoped_lock()
  {
    if (locking)
      while (pthread_mutex_unlock(mutex) == EINTR) ;
  }
};
#undef RTMIDI_CLASSNAME

// trim from start
static inline std::string &ltrim(std::string &s) {
  s.erase(s.begin(),
	  std::find_if(s.begin(), s.end(), [](int ch) {
	      return ! std::isspace(ch);
	    }));
  return s;
}

// trim from end
static inline std::string &rtrim(std::string &s) {
  s.erase(std::find_if(s.rbegin(), s.rend(), [](int ch) {
	return ! std::isspace(ch);
      }).base(), s.end());
  return s;
}

// trim from both ends
static inline std::string &trim(std::string &s) {
  return ltrim(rtrim(s));
}

// **************************************************************** //
//
// MidiInApi and MidiOutApi subclass prototypes.
//
// **************************************************************** //


#if defined(__MACOSX_COREMIDI__)
RTMIDI_NAMESPACE_END
#if TARGET_OS_IPHONE
#define AudioGetCurrentHostTime CAHostTimeBase::GetCurrentTime
#define AudioConvertHostTimeToNanos CAHostTimeBase::ConvertToNanos
#endif
struct MIDIPacketList;
RTMIDI_NAMESPACE_START



class MidiInCore: public MidiInApi
{
 public:
  MidiInCore( const std::string &clientName, unsigned int queueSizeLimit );
  ~MidiInCore( void );
  ApiType getCurrentApi( void ) throw() { return rtmidi::MACOSX_CORE; };
  bool hasVirtualPorts() const { return true; }
  void openPort( unsigned int portNumber, const std::string &portName );
  void openVirtualPort( const std::string &portName );
  void openPort( const PortDescriptor & port, const std::string &portName);
  Pointer<PortDescriptor> getDescriptor(bool isLocal=false);
  PortList getPortList(int capabilities);
  void closePort( void );
  void setClientName( const std::string &clientName );
  void setPortName( const std::string &portName );
  unsigned int getPortCount( void );
  std::string getPortName( unsigned int portNumber );

 protected:
  void *apiData_;
  static void midiInputCallback( const MIDIPacketList *list,
				 void *procRef,
				 void */*srcRef*/) throw();
  void initialize( const std::string& clientName );
  template<int locking>
  friend class CoreSequencer;
};

class MidiOutCore: public MidiOutApi
{
 public:
  MidiOutCore( const std::string &clientName );
  ~MidiOutCore( void );
  ApiType getCurrentApi( void ) throw() { return rtmidi::MACOSX_CORE; };
  bool hasVirtualPorts() const { return true; }
  void openPort( unsigned int portNumber, const std::string &portName );
  void openVirtualPort( const std::string &portName );
  void openPort( const PortDescriptor & port, const std::string &portName);
  Pointer<PortDescriptor> getDescriptor(bool isLocal=false);
  PortList getPortList(int capabilities);
  void closePort( void );
  void setClientName( const std::string &clientName );
  void setPortName( const std::string &portName );
  unsigned int getPortCount( void );
  std::string getPortName( unsigned int portNumber );
  void sendMessage( const unsigned char *message, size_t size );

 protected:
  void *apiData_;
  void initialize( const std::string& clientName );
};

#endif

#if defined(__LINUX_ALSA__)

// class MidiInAlsa comes after AlsaMidiData

class MidiOutAlsa: public MidiOutApi
{
 public:
  MidiOutAlsa( const std::string &clientName );
  ~MidiOutAlsa( void );
  ApiType getCurrentApi( void ) throw() { return rtmidi::LINUX_ALSA; };
  bool hasVirtualPorts() const { return true; }
  void openPort( unsigned int portNumber, const std::string &portName );
  void openVirtualPort( const std::string &portName );
  void openPort( const PortDescriptor & port, const std::string &portName);
  Pointer<PortDescriptor> getDescriptor(bool isLocal=false);
  PortList getPortList(int capabilities);
  void closePort( void );
  void setClientName( const std::string &clientName );
  void setPortName( const std::string &portName);
  unsigned int getPortCount( void );
  std::string getPortName( unsigned int portNumber );
  void sendMessage( const unsigned char *message, size_t size );

 protected:
  void *apiData_;
  void initialize( const std::string& clientName );
};

#endif

#if defined(__WINDOWS_MM__)

class MidiInWinMM: public MidiInApi
{
 public:
  MidiInWinMM( const std::string &clientName, unsigned int queueSizeLimit );
  ~MidiInWinMM( void );
  ApiType getCurrentApi( void ) throw() { return rtmidi::WINDOWS_MM; };
  bool hasVirtualPorts() const { return false; }
  void openPort( unsigned int portNumber, const std::string &portName );
  void openVirtualPort( const std::string &portName );
  void openPort( const PortDescriptor & port, const std::string &portName);
  Pointer<PortDescriptor> getDescriptor(bool isLocal=false);
  PortList getPortList(int capabilities);
  void closePort( void );
  void setClientName( const std::string &clientName );
  void setPortName( const std::string &portName );
  unsigned int getPortCount( void );
  std::string getPortName( unsigned int portNumber );

 protected:
  void *apiData_;
  void initialize( const std::string& clientName );
 friend struct WinMMCallbacks;
};

class MidiOutWinMM: public MidiOutApi
{
 public:
  MidiOutWinMM( const std::string &clientName );
  ~MidiOutWinMM( void );
  ApiType getCurrentApi( void ) throw() { return rtmidi::WINDOWS_MM; };
  bool hasVirtualPorts() const { return false; }
  void openPort( unsigned int portNumber, const std::string &portName );
  void openVirtualPort( const std::string &portName );
  void openPort( const PortDescriptor & port, const std::string &portName);
  Pointer<PortDescriptor> getDescriptor(bool isLocal=false);
  PortList getPortList(int capabilities);
  void closePort( void );
  void setClientName( const std::string &clientName );
  void setPortName( const std::string &portName );
  unsigned int getPortCount( void );
  std::string getPortName( unsigned int portNumber );
  void sendMessage( const unsigned char *message, size_t size );

 protected:
  void *apiData_;
  void initialize( const std::string& clientName );
};

#endif

#if defined(__RTMIDI_DUMMY__)

#define RTMIDI_CLASSNAME "MidiInDummy"
class MidiInDummy: public MidiInApi
{
 public:
 MidiInDummy( const std::string &/*clientName*/, unsigned int queueSizeLimit )
   : MidiInApi( queueSizeLimit ) {
    error( RTMIDI_ERROR(rtmidi_gettext("No valid MIDI interfaces. I'm using a dummy input interface that never receives anything."),
			Error::WARNING) );
 }
  ApiType getCurrentApi( void ) throw() { return rtmidi::DUMMY; }
  bool hasVirtualPorts() const { return false; }
  void openPort( unsigned int /*portNumber*/, const std::string &/*portName*/ ) {}
  void openVirtualPort( const std::string &/*portName*/ ) {}
  void openPort( const PortDescriptor & /* port */,
		 const std::string &/* portName */) {}
  Pointer<PortDescriptor> getDescriptor(bool /* local=false */) {
    return 0;
  }
  PortList getPortList(int /* capabilities */) {
    return PortList();
  }
  void closePort( void ) {}
  void setClientName( const std::string &/*clientName*/ ) {};
  void setPortName( const std::string &/*portName*/ ) {};
  unsigned int getPortCount( void ) { return 0; }
  std::string getPortName( unsigned int /*portNumber*/ ) { return ""; }

 protected:
  void initialize( const std::string& /*clientName*/ ) {}
};

class MidiOutDummy: public MidiOutApi
{
 public:
  MidiOutDummy( const std::string &/*clientName*/ ) {
    error( RTMIDI_ERROR(rtmidi_gettext("No valid MIDI interfaces. I'm using a dummy output interface that does nothing."),
			Error::WARNING) );
  }
  ApiType getCurrentApi( void ) throw() { return rtmidi::DUMMY; }
  bool hasVirtualPorts() const { return false; }
  void openPort( unsigned int /*portNumber*/, const std::string &/*portName*/ ) {}
  void openVirtualPort( const std::string &/*portName*/ ) {}
  void openPort( const PortDescriptor & /* port */,
		 const std::string &/* portName */) {}
  Pointer<PortDescriptor> getDescriptor(bool /* local=false */) {
    return 0;
  }
  PortList getPortList(int /* capabilities */) {
    return PortList();
  }
  void closePort( void ) {}
  void setClientName( const std::string &/*clientName*/ ) {};
  void setPortName( const std::string &/*portName*/ ) {};
  unsigned int getPortCount( void ) { return 0; }
  std::string getPortName( unsigned int /*portNumber*/ ) { return ""; }
  void sendMessage( const unsigned char * /*message*/, size_t /*size*/ ) {}

 protected:
  void initialize( const std::string& /*clientName*/ ) {}
};
#undef RTMIDI_CLASSNAME

#endif


//*********************************************************************//
//  RtMidi Definitions
//*********************************************************************//


// *************************************************** //
//
// OS/API-specific methods.
//
// *************************************************** //

#if defined(__MACOSX_COREMIDI__)

// The CoreMIDI API is based on the use of a callback function for
// MIDI input.  We convert the system specific time stamps to delta
// time values.

RTMIDI_NAMESPACE_END
// OS-X CoreMIDI header files.
#include <CoreMIDI/CoreMIDI.h>
#include <CoreAudio/HostTime.h>
#include <CoreServices/CoreServices.h>
RTMIDI_NAMESPACE_START

/*! An abstraction layer for the CORE sequencer layer. It provides
  the following functionality:
  - dynamic allocation of the sequencer
  - optionallay avoid concurrent access to the CORE sequencer,
  which is not thread proof. This feature is controlled by
  the parameter \ref locking.
*/

/* A wrapper for temporary CFString objects */
class CFStringWrapper {
public:
  CFStringWrapper(const std::string &s):
    cfname(CFStringCreateWithCStringNoCopy( NULL,
					    s.c_str(),
					    kCFStringEncodingUTF8,
					    kCFAllocatorNull))
  {}
  CFStringWrapper(const char * s):
    cfname(CFStringCreateWithCStringNoCopy( NULL,
					    s,
					    kCFStringEncodingUTF8,
					    kCFAllocatorNull))
  {}
  ~CFStringWrapper() {
    CFRelease(cfname);
  }

  operator CFStringRef&() { return cfname; }
protected:
  CFStringRef cfname;
};

// This function was submitted by Douglas Casey Tucker and apparently
// derived largely from PortMidi.
// or copied from the Apple developer Q&A website
// https://developer.apple.com/library/mac/qa/qa1374/_index.html

CFStringRef EndpointName( MIDIEndpointRef endpoint, bool isExternal )
{
  CFMutableStringRef result = CFStringCreateMutable( NULL, 0 );
  CFStringRef str;

  // Begin with the endpoint's name.
  str = NULL;
  MIDIObjectGetStringProperty( endpoint, kMIDIPropertyName, &str );
  if ( str != NULL ) {
    CFStringAppend( result, str );
    CFRelease( str );
  }

  MIDIEntityRef entity = 0;
  MIDIEndpointGetEntity( endpoint, &entity );
  if ( entity == 0 )
    // probably virtual
    return result;

  if ( CFStringGetLength( result ) == 0 ) {
    // endpoint name has zero length -- try the entity
    str = NULL;
    MIDIObjectGetStringProperty( entity, kMIDIPropertyName, &str );
    if ( str != NULL ) {
      CFStringAppend( result, str );
      CFRelease( str );
    }
  }
  // now consider the device's name
  MIDIDeviceRef device = 0;
  MIDIEntityGetDevice( entity, &device );
  if ( device == 0 )
    return result;

  str = NULL;
  MIDIObjectGetStringProperty( device, kMIDIPropertyName, &str );
  if ( CFStringGetLength( result ) == 0 ) {
    CFRelease( result );
    return str;
  }
  if ( str != NULL ) {
    // if an external device has only one entity, throw away
    // the endpoint name and just use the device name
    if ( isExternal && MIDIDeviceGetNumberOfEntities( device ) < 2 ) {
      CFRelease( result );
      return str;
    } else {
      if ( CFStringGetLength( str ) == 0 ) {
	CFRelease( str );
	return result;
      }
      // does the entity name already start with the device name?
      // (some drivers do this though they shouldn't)
      // if so, do not prepend
      if ( CFStringCompareWithOptions( result, /* endpoint name */
				       str /* device name */,
				       CFRangeMake(0, CFStringGetLength( str ) ), 0 ) != kCFCompareEqualTo ) {
	// prepend the device name to the entity name
	if ( CFStringGetLength( result ) > 0 )
	  CFStringInsert( result, 0, CFSTR(" ") );
	CFStringInsert( result, 0, str );
      }
      CFRelease( str );
    }
  }
  return result;
}

// This function was submitted by Douglas Casey Tucker and apparently
// derived largely from PortMidi.
// Nearly the same text can be found in the Apple Q&A qa1374:
// https://developer.apple.com/library/mac/qa/qa1374/_index.html
static CFStringRef ConnectedEndpointName( MIDIEndpointRef endpoint )
{
  CFMutableStringRef result = CFStringCreateMutable( NULL, 0 );
  CFStringRef str;
  OSStatus err;
  int i;

  // Does the endpoint have connections?
  CFDataRef connections = NULL;
  int nConnected = 0;
  bool anyStrings = false;
  err = MIDIObjectGetDataProperty( endpoint, kMIDIPropertyConnectionUniqueID, &connections );
  if ( connections != NULL ) {
    // It has connections, follow them
    // Concatenate the names of all connected devices
    nConnected = CFDataGetLength( connections ) / sizeof(MIDIUniqueID);
    if ( nConnected ) {
      const SInt32 *pid = (const SInt32 *)(CFDataGetBytePtr(connections));
      for ( i=0; i<nConnected; ++i, ++pid ) {
	MIDIUniqueID id = EndianS32_BtoN( *pid );
	MIDIObjectRef connObject;
	MIDIObjectType connObjectType;
	err = MIDIObjectFindByUniqueID( id, &connObject, &connObjectType );
	if ( err == noErr ) {
	  if ( connObjectType == kMIDIObjectType_ExternalSource  ||
	       connObjectType == kMIDIObjectType_ExternalDestination ) {
	    // Connected to an external device's endpoint (10.3 and later).
	    str = EndpointName( (MIDIEndpointRef)(connObject), true );
	  } else {
	    // Connected to an external device (10.2) (or something else, catch-
	    str = NULL;
	    MIDIObjectGetStringProperty( connObject, kMIDIPropertyName, &str );
	  }
	  if ( str != NULL ) {
	    if ( anyStrings )
	      CFStringAppend( result, CFSTR(", ") );
	    else anyStrings = true;
	    CFStringAppend( result, str );
	    CFRelease( str );
	  }
	}
      }
    }
    CFRelease( connections );
  }
  if ( anyStrings )
    return result;

  CFRelease( result );

  // Here, either the endpoint had no connections, or we failed to obtain names
  return EndpointName( endpoint, false );
}


#define RTMIDI_CLASSNAME "CoreSequencer"
template <int locking=1>
class CoreSequencer {
public:
  CoreSequencer():seq(0)
  {
    if (locking) {
      pthread_mutexattr_t attr;
      pthread_mutexattr_init(&attr);
      pthread_mutexattr_settype(&attr, PTHREAD_MUTEX_NORMAL);
      pthread_mutex_init(&mutex, &attr);
    }
  }

  CoreSequencer(const std::string &n):seq(0),name(n)
  {
    if (locking) {
      pthread_mutexattr_t attr;
      pthread_mutexattr_init(&attr);
      pthread_mutexattr_settype(&attr, PTHREAD_MUTEX_NORMAL);
      pthread_mutex_init(&mutex, &attr);
    }
    init();
  }

  ~CoreSequencer()
  {
    if (seq) {
      scoped_lock<locking> lock(mutex);
      MIDIClientDispose(seq);
      seq = 0;
    }
    if (locking) {
      pthread_mutex_destroy(&mutex);
    }
  }

  bool setName(const std::string &n) {
    /* we don't want to rename the client after opening it. */
    if (seq) return false;
    name = n;
    return true;
  }

  static std::string str(CFStringRef s) {
    const char * cstr =
      CFStringGetCStringPtr(s,kCFStringEncodingUTF8);
    if (cstr) return cstr;

    CFIndex len = CFStringGetLength(s);
    std::string retval;
    retval.resize(CFStringGetMaximumSizeForEncoding(len,
						    kCFStringEncodingUTF8)+1);
    CFStringGetBytes(s,
		     CFRangeMake(0, len),
		     kCFStringEncodingUTF8,
		     0,
		     false,
		     reinterpret_cast<uint8*>(&retval[0]),
		     retval.size()-1,
		     &len);
    retval.resize(len);
    return trim(retval);
  }


#if 0
  // Obtain the name of an endpoint, following connections.

  // The result should be released by the caller.

  static CFStringRef CreateConnectedEndpointName(MIDIEndpointRef endpoint)
  {
    CFMutableStringRef result = CFStringCreateMutable(NULL, 0);
    CFStringRef str;
    OSStatus err;


    // Does the endpoint have connections?
    CFDataRef connections = NULL;
    int nConnected = 0;
    bool anyStrings = false;
    err = MIDIObjectGetDataProperty(endpoint, kMIDIPropertyConnectionUniqueID, &connections);
    if (connections != NULL) {
      // It has connections, follow them
      // Concatenate the names of all connected devices
      nConnected = CFDataGetLength(connections) / sizeof(MIDIUniqueID);

      if (nConnected) {
	const SInt32 *pid = reinterpret_cast<const SInt32 *>(CFDataGetBytePtr(connections));
	for (int i = 0; i < nConnected; ++i, ++pid) {
	  MIDIUniqueID id = EndianS32_BtoN(*pid);
	  MIDIObjectRef connObject;
	  MIDIObjectType connObjectType;
	  err = MIDIObjectFindByUniqueID(id, &connObject, &connObjectType);
	  if (err == noErr) {
	    if (connObjectType == kMIDIObjectType_ExternalSource  ||
		connObjectType == kMIDIObjectType_ExternalDestination) {
	      // Connected to an external device's endpoint (10.3 and later).
	      str = EndpointName(static_cast<MIDIEndpointRef>(connObject), true);
	    } else {
	      // Connected to an external device (10.2) (or something else, catch-all)
	      str = NULL;
	      MIDIObjectGetStringProperty(connObject, kMIDIPropertyName, &str);
	    }

	    if (str != NULL) {
	      if (anyStrings)
		CFStringAppend(result, CFSTR(", "));
	      else anyStrings = true;
	      CFStringAppend(result, str);
	      CFRelease(str);
	    }
	  }
	}
      }
      CFRelease(connections);
    }


    if (anyStrings)
      return result;
    else
      CFRelease(result);

    // Here, either the endpoint had no connections, or we failed to obtain names for any of them.
    return CreateEndpointName(endpoint, false);
  }



  //////////////////////////////////////
  // Obtain the name of an endpoint without regard for whether it has connections.
  // The result should be released by the caller.

  static CFStringRef CreateEndpointName(MIDIEndpointRef endpoint, bool isExternal)
  {
    CFMutableStringRef result = CFStringCreateMutable(NULL, 0);
    CFStringRef str;

    // begin with the endpoint's name
    str = NULL;
    MIDIObjectGetStringProperty(endpoint, kMIDIPropertyName, &str);
    if (str != NULL) {
      CFStringAppend(result, str);
      CFRelease(str);
    }

    MIDIEntityRef entity = NULL;
    MIDIEndpointGetEntity(endpoint, &entity);
    if (entity == NULL)
      // probably virtual
      return result;

    if (CFStringGetLength(result) == 0) {
      // endpoint name has zero length -- try the entity
      str = NULL;
      MIDIObjectGetStringProperty(entity, kMIDIPropertyName, &str);
      if (str != NULL) {
	CFStringAppend(result, str);
	CFRelease(str);
      }
    }



    // now consider the device's name
    MIDIDeviceRef device = NULL;
    MIDIEntityGetDevice(entity, &device);
    if (device == NULL) return result;

    str = NULL;
    MIDIObjectGetStringProperty(device, kMIDIPropertyName, &str);
    if (str != NULL) {
      // if an external device has only one entity, throw away
      // the endpoint name and just use the device name
      if (isExternal && MIDIDeviceGetNumberOfEntities(device) < 2) {
	CFRelease(result);
	return str;
      } else {
	// does the entity name already start with the device name?
	// (some drivers do this though they shouldn't)
	// if so, do not prepend

	if (CFStringCompareWithOptions(str /* device name */,
				       result /* endpoint name */,
				       CFRangeMake(0,
						   CFStringGetLength(str)),
				       0)
	    != kCFCompareEqualTo) {
	  // prepend the device name to the entity name
	  if (CFStringGetLength(result) > 0)
	    CFStringInsert(result, 0, CFSTR(" "));
	  CFStringInsert(result, 0, str);
	}
	CFRelease(str);
      }
    }

    return result;
  }
#endif

  static std::string getConnectionsString(MIDIEndpointRef port)
  {
    /* This function is derived from
       CreateConnectedEndpointName at Apple Q&A */
    std::ostringstream result;
    CFDataRef connections = NULL;
    OSStatus err = MIDIObjectGetDataProperty(port,
					     kMIDIPropertyConnectionUniqueID,
					     &connections);
    if (err != noErr)
      return result.str();

    if (!connections)
      return result.str();
    CFIndex size = CFDataGetLength( connections ) / sizeof(MIDIUniqueID);
    if (!size) {
      CFRelease(connections);
      return result.str();
    }

    CFStringRef strRef;
    const SInt32 *pid
      = reinterpret_cast<const SInt32 *>(CFDataGetBytePtr(connections));
    bool anyStrings = false;
    for (int i = 0; i < size; ++i, ++pid) {
      MIDIUniqueID id = EndianS32_BtoN(*pid);
      MIDIObjectRef connObject;
      MIDIObjectType connObjectType;
      err = MIDIObjectFindByUniqueID(id, &connObject, &connObjectType);
      if (err != noErr)
	continue;

      if (connObjectType == kMIDIObjectType_ExternalSource  ||
	  connObjectType == kMIDIObjectType_ExternalDestination) {
	// Connected to an external
	// device's endpoint
	// (10.3 and later).
	strRef = EndpointName(static_cast<MIDIEndpointRef>(connObject),
			      true);
      } else {
	// Connected to an external device
	// (10.2) (or something else, catch-all)
	strRef = NULL;
	MIDIObjectGetStringProperty(connObject,
				    kMIDIPropertyName, &strRef);
      }

      if (strRef != NULL) {
	if (anyStrings)
	  result << ", ";
	else anyStrings = true;
	result << str(strRef);
	CFRelease(strRef);
      }
    }
    CFRelease(connections);
    return result.str();
  }

  static std::string getPortName(MIDIEndpointRef port, int flags) {
    //			std::string clientname;
    std::string devicename;
    std::string portname;
    std::string entityname;
    //			std::string externaldevicename;
    std::string connections;
    std::string recommendedname;
    //			bool isVirtual;
    bool hasManyEntities = false;
    bool hasManyEndpoints = false;
    CFStringRef nameRef;
    MIDIObjectGetStringProperty(port,
				kMIDIPropertyDisplayName,
				&nameRef);
    recommendedname = str(nameRef);
    connections = getConnectionsString(port);

    MIDIObjectGetStringProperty(port,
				kMIDIPropertyName,
				&nameRef);
    portname = str(nameRef);
    CFRelease( nameRef );

    MIDIEntityRef entity = 0;
    MIDIEndpointGetEntity(port, &entity);
    // entity == NULL: probably virtual
    if (entity != 0) {
      nameRef = NULL;
      MIDIObjectGetStringProperty(entity, kMIDIPropertyName, &nameRef);
      if (nameRef != NULL) {
	entityname = str(nameRef);
	CFRelease(nameRef);
      }
      hasManyEndpoints =
	MIDIEntityGetNumberOfSources(entity) >= 2 ||
	MIDIEntityGetNumberOfDestinations(entity)
	>= 2;

      // now consider the device's name
      MIDIDeviceRef device = 0;
      MIDIEntityGetDevice(entity, &device);
      if (device != 0) {
	hasManyEntities = MIDIDeviceGetNumberOfEntities(device) >= 2;
	MIDIObjectGetStringProperty(device,
				    kMIDIPropertyName,
				    &nameRef);
	devicename = str(nameRef);
	CFRelease(nameRef);
      }
      // does the entity name already start with the device name?
      // (some drivers do this though they shouldn't)
      if (entityname.substr(0,devicename.length())
	  == devicename) {
	int start = devicename.length();
	while (isspace(entityname[start]))
	  start++;
	entityname = entityname.substr(start);
      }
    }

    int naming = flags & PortDescriptor::NAMING_MASK;

    std::ostringstream os;
    bool needcolon;
    switch (naming) {
    case PortDescriptor::SESSION_PATH:
      if (flags & PortDescriptor::INCLUDE_API)
	os << "CORE:";
      os << port;
      break;
    case PortDescriptor::STORAGE_PATH:
      if (flags & PortDescriptor::INCLUDE_API)
	os << "CORE:";
      // os << clientname;
      os << devicename;
      os << ":" << portname;
      os << ":" << entityname;
      //				os << ":" << externaldevicename;
      os << ":" << connections;
      //				os << ":" << recommendedname;
      if (flags & PortDescriptor::UNIQUE_PORT_NAME)
	os << ";" << port;
      break;
    case PortDescriptor::LONG_NAME:
      needcolon = !devicename.empty();
      os << devicename;
      if (hasManyEndpoints ||
	  hasManyEntities ||
	  devicename.empty()) {
	if (!entityname.empty()) {
	  if (needcolon)
	    os << ": ";
	  os << entityname;
	  needcolon = true;
	}
	if ((hasManyEndpoints
	     || entityname.empty())
	    && !portname.empty()) {
	  if (needcolon)
	    os << ": ";
	  os << portname;
	}
      }
      if (!connections.empty()) {
	os << " ⇒ ";
	os << connections;
      }
      if (flags &
	  (PortDescriptor::INCLUDE_API
	   | PortDescriptor::UNIQUE_PORT_NAME)) {
	os << " (";
	if (flags &
	    PortDescriptor::INCLUDE_API) {
	  os << "CORE";
	  if (flags & PortDescriptor::UNIQUE_PORT_NAME)
	    os << ":";
	}
	if (flags & PortDescriptor::UNIQUE_PORT_NAME) {
	  os << port;
	}
	os << ")";
      }
      break;
    case PortDescriptor::SHORT_NAME:
    default:
      if (!recommendedname.empty()) {
	os << recommendedname;
      } else
	if (!connections.empty()) {
	  os << connections;
	} else {
	  os << devicename;
	  if (hasManyEntities ||
	      hasManyEndpoints ||
	      devicename.empty()) {
	    if (!devicename.empty())
	      os << " ";
	    if (!portname.empty()) {
	      os << portname;
	    } else  if (!entityname.empty()) {
	      os << entityname;
	    } else
	      os << "???";
	  }
	}
      if (flags &
	  (PortDescriptor::INCLUDE_API
	   | PortDescriptor::UNIQUE_PORT_NAME)) {
	os << " (";
	if (flags &
	    PortDescriptor::INCLUDE_API) {
	  os << "CORE";
	  if (flags & PortDescriptor::UNIQUE_PORT_NAME)
	    os << ":";
	}
	if (flags & PortDescriptor::UNIQUE_PORT_NAME) {
	  os << port;
	}
	os << ")";
      }
      break;
    }
    return os.str();
  }

  int getPortCapabilities(MIDIEndpointRef port) {
    int retval = 0;
    MIDIEntityRef entity = 0;
    OSStatus stat =
      MIDIEndpointGetEntity(port,&entity);
    if (stat == kMIDIObjectNotFound) {
      // plan B for virtual ports
      MIDIUniqueID uid;
      stat = MIDIObjectGetIntegerProperty (port,
					   kMIDIPropertyUniqueID,
					   &uid);
      if (stat != noErr) {
	throw RTMIDI_ERROR(gettext_noopt("Could not get the unique identifier of a midi endpoint."),
			   Error::WARNING);
	return 0;
      }
      MIDIObjectRef obj;
      MIDIObjectType type;
      stat = MIDIObjectFindByUniqueID (uid,
				       &obj,
				       &type);
      if (stat != noErr || obj != port) {
	throw RTMIDI_ERROR(gettext_noopt("Could not get the endpoint back from the unique identifier of a midi endpoint."),
			   Error::WARNING);
	return 0;
      }
      if (type == kMIDIObjectType_Source
	  || type == kMIDIObjectType_ExternalSource)
	return PortDescriptor::INPUT;
      else if (type == kMIDIObjectType_Destination
	       || type == kMIDIObjectType_ExternalDestination)
	return PortDescriptor::OUTPUT;
      else {
	return 0;
      }

    } else if (stat != noErr) {
      throw RTMIDI_ERROR(gettext_noopt("Could not get the entity of a midi endpoint."),
			 Error::WARNING);
      return 0;
    }
    /* Theoretically Mac OS X could silently use
       the same endpoint reference for input and
       output. We might benefit from this
       behaviour.
       \todo: Find a way to query the object
       whether it can act as source or destination.
    */
    ItemCount count =
      MIDIEntityGetNumberOfDestinations(entity);
    for (ItemCount i = 0; i < count ; i++) {
      MIDIEndpointRef dest=
	MIDIEntityGetDestination(entity,i);
      if (dest == port) {
	retval |=
	  PortDescriptor::OUTPUT;
	break;
      }
    }
    count =
      MIDIEntityGetNumberOfSources(entity);
    for (ItemCount i = 0; i < count ; i++) {
      MIDIEndpointRef src=
	MIDIEntityGetSource(entity,i);
      if (src == port) {
	retval |=
	  PortDescriptor::INPUT;
      }
    }
    return retval;
  }


  MIDIPortRef createPort (const std::string &portName,
			  int flags,
			  MidiInCore * data = NULL)
  {
    init();
    scoped_lock<locking> lock (mutex);
    MIDIPortRef port = 0;
    OSStatus result;
    switch (flags) {
    case PortDescriptor::INPUT: {
      result = MIDIInputPortCreate(seq,
				   CFStringWrapper(portName),
				   MidiInCore::midiInputCallback,
				   (void *)data,
				   &port);
    }
      break;
    case PortDescriptor::OUTPUT: {
      result
	= MIDIOutputPortCreate(seq,
			       CFStringWrapper(portName),
			       &port);
    }
      break;
    default:
      throw RTMIDI_ERROR(gettext_noopt("Error creating OS X MIDI port because of invalid port flags."),
			 Error::INVALID_PARAMETER);
    }
    if ( result != noErr ) {
      throw RTMIDI_ERROR(gettext_noopt("Error creating OS-X MIDI port."),
			 Error::DRIVER_ERROR);
    }
    return port;
  }

  MIDIEndpointRef createVirtualPort (const std::string &portName,
				     int flags,
				     MidiInCore * data = NULL)
  {
    init();
    scoped_lock<locking> lock (mutex);
    MIDIEndpointRef port = 0;
    OSStatus result;
    switch (flags) {
    case PortDescriptor::INPUT: {
      result
	= MIDIDestinationCreate(seq,
				CFStringWrapper(portName),
				MidiInCore::midiInputCallback,
				(void *)data,
				&port);
    }
      break;
    case PortDescriptor::OUTPUT: {
      result
	= MIDISourceCreate(seq,
			   CFStringWrapper(portName),
			   &port);
    }
      break;
    default:
      throw RTMIDI_ERROR(gettext_noopt("Error creating OS X MIDI port because of invalid port flags."),
			 Error::INVALID_PARAMETER);
    }
    if ( result != noErr ) {
      throw RTMIDI_ERROR(gettext_noopt("Error creating OS-X MIDI port."),
			 Error::DRIVER_ERROR);
    }
    return port;
  }


  /*! Use CoreSequencer like a C pointer.
    \note This function breaks the design to control thread safety
    by the selection of the \ref locking parameter to the class.
    It should be removed as soon as possible in order ensure the
    thread policy that has been intended by creating this class.
  */
  operator MIDIClientRef ()
  {
    return seq;
  }
protected:
  pthread_mutex_t mutex;
  MIDIClientRef seq;
  std::string name;


  void init()
  {
    init (seq);
  }

  void init(MIDIClientRef &client)
  {
    if (client) return;
    {
      scoped_lock<locking> lock(mutex);

      OSStatus result = MIDIClientCreate(CFStringWrapper(name), NULL, NULL, &client );
      if ( result != noErr ) {
	throw RTMIDI_ERROR1(gettext_noopt("Error creating OS-X MIDI client object (Error no: %d)."),
			    Error::DRIVER_ERROR,
			    result);
	return;
      }
    }
  }
};
#undef RTMIDI_CLASSNAME

typedef CoreSequencer<1> LockingCoreSequencer;
typedef CoreSequencer<0> NonLockingCoreSequencer;

#define RTMIDI_CLASSNAME "CorePortDescriptor"
struct CorePortDescriptor:public PortDescriptor	{
  CorePortDescriptor(const std::string &name):api(0),
					       clientName(name),
					       endpoint(0)
  {
  }
  CorePortDescriptor(MIDIEndpointRef p,
		     const std::string &name):api(0),
					       clientName(name),
					       endpoint(p)
  {
    seq.setName(name);
  }
  CorePortDescriptor(CorePortDescriptor &
		     other):PortDescriptor(other),
			    api(other.api),
			    clientName(other.clientName),
			    endpoint(other.endpoint)
  {
    seq.setName(clientName);
  }
  ~CorePortDescriptor() {}

  MidiInApi * getInputApi(unsigned int queueSizeLimit = 100) const {
    if (getCapabilities() & INPUT)
      return new MidiInCore(clientName,queueSizeLimit);
    else
      return 0;
  }

  MidiOutApi * getOutputApi() const {
    if (getCapabilities() & OUTPUT)
      return new MidiOutCore(clientName);
    else
      return 0;
  }

  void setEndpoint(MIDIEndpointRef e)
  {
    endpoint = e;
  }
  MIDIEndpointRef getEndpoint() const
  {
    return endpoint;
  }

  std::string getName(int flags = SHORT_NAME | UNIQUE_PORT_NAME) {
    return seq.getPortName(endpoint,flags);
  }

  const std::string &getClientName() {
    return clientName;
  }
  int getCapabilities() const {
    if (!endpoint) return 0;
    return seq.getPortCapabilities(endpoint);
  }

  virtual bool operator == (const PortDescriptor & o) {
    const CorePortDescriptor * desc = dynamic_cast<const CorePortDescriptor*>(&o);
    if (!desc) return false;
    return endpoint == desc->endpoint;
  }
  static PortList getPortList(int capabilities, const std::string &clientName);
protected:
  MidiApi * api;
  static LockingCoreSequencer seq;

  std::string clientName;
  MIDIEndpointRef endpoint;
};

LockingCoreSequencer CorePortDescriptor::seq;



PortList CorePortDescriptor :: getPortList(int capabilities, const std::string &clientName)
{
  PortList list;

  CFRunLoopRunInMode( kCFRunLoopDefaultMode, 0, false );
  int caps = capabilities & PortDescriptor::INOUTPUT;
  // bool unlimited = capabilities & PortDescriptor::UNLIMITED;
  bool forceInput = PortDescriptor::INPUT & caps;
  bool forceOutput = PortDescriptor::OUTPUT & caps;
  bool allowOutput = forceOutput || !forceInput;
  bool allowInput = forceInput || !forceOutput;
  if (allowOutput) {
    ItemCount count =
      MIDIGetNumberOfDestinations();
    for (ItemCount i = 0 ; i < count; i++) {
      MIDIEndpointRef destination =
	MIDIGetDestination(i);
      try {
	if ((seq.getPortCapabilities(destination)
	     & caps) == caps)
	  list.push_back(Pointer<PortDescriptor>(
						 new CorePortDescriptor(destination, clientName)));
      } catch (Error & e) {
	if (e.getType() == Error::WARNING ||
	    e.getType() == Error::DEBUG_WARNING)
	  e.printMessage();
	else throw;
      }
    }
    // Combined sources and destinations
    // should be both occur as destinations and as
    // sources. So we have finished the search, here.
  } else if (allowInput) {
    ItemCount count =
      MIDIGetNumberOfSources();
    for (ItemCount i = 0 ; i < count; i++) {
      MIDIEndpointRef src =
	MIDIGetSource(i);
      try {
	if ((seq.getPortCapabilities(src)
	     & caps) == caps)
	  list.push_back(Pointer<PortDescriptor>(
						 new CorePortDescriptor(src, clientName)));
      } catch (Error & e) {
	if (e.getType() == Error::WARNING ||
	    e.getType() == Error::DEBUG_WARNING)
	  e.printMessage();
	else throw;
      }
    }
  }
  return list;
}
#undef RTMIDI_CLASSNAME


#define RTMIDI_CLASSNAME "CoreMidiData"
// A structure to hold variables related to the CoreMIDI API
// implementation.
struct CoreMidiData:public CorePortDescriptor {
  CoreMidiData(const std::string &clientname):CorePortDescriptor(clientname),
					       client(clientname),
					       localEndpoint(0),
					       localPort(0) {}
  ~CoreMidiData() {
    if (localEndpoint)
      MIDIEndpointDispose(localEndpoint);
    localEndpoint = 0;
  }

  void openPort(const std::string &name,
		int flags,
		MidiInCore * data = NULL) {
    localPort = client.createPort(name, flags, data);
  }

  void setRemote(const CorePortDescriptor & remote)
  {
    setEndpoint(remote.getEndpoint());
  }

  NonLockingCoreSequencer client;
  MIDIEndpointRef localEndpoint;
  MIDIPortRef localPort;
  unsigned long long lastTime;
  MIDISysexSendRequest sysexreq;
};
#undef RTMIDI_CLASSNAME


//*********************************************************************//
//  API: OS-X
//  Class Definitions: MidiInCore
//*********************************************************************//

#define RTMIDI_CLASSNAME "MidiInCore"
void MidiInCore::midiInputCallback( const MIDIPacketList *list,
				    void *procRef,
				    void */*srcRef*/ ) throw()
{
  MidiInCore *data = static_cast<MidiInCore *> (procRef);
  CoreMidiData *apiData = static_cast<CoreMidiData *> (data->apiData_);

  unsigned char status;
  unsigned short nBytes, iByte, size;
  unsigned long long time;

  bool& continueSysex = data->continueSysex;
  MidiInApi::MidiMessage& message = data->message;

  const MIDIPacket *packet = &list->packet[0];
  for ( unsigned int i=0; i<list->numPackets; ++i ) {

    // My interpretation of the CoreMIDI documentation: all message
    // types, except sysex, are complete within a packet and there may
    // be several of them in a single packet.  Sysex messages can be
    // broken across multiple packets and PacketLists but are bundled
    // alone within each packet (these packets do not contain other
    // message types).  If sysex messages are split across multiple
    // MIDIPacketLists, they must be handled by multiple calls to this
    // function.

    nBytes = packet->length;
    if ( nBytes == 0 ) {
      packet = MIDIPacketNext(packet);
      continue;
    }

    // Calculate time stamp.

    if ( data->firstMessage ) {
      message.timeStamp = 0.0;
      data->firstMessage = false;
    }
    else {
      time = packet->timeStamp;
      if ( time == 0 ) { // this happens when receiving asynchronous sysex messages
	time = AudioGetCurrentHostTime();
      }
      time -= apiData->lastTime;
      time = AudioConvertHostTimeToNanos( time );
      if ( !continueSysex )
	message.timeStamp = time * 0.000000001;
    }
    // Track whether any non-filtered messages were found in this
    // packet for timestamp calculation
    bool foundNonFiltered = false;
    //std::cout << "TimeStamp = " << packet->timeStamp << std::endl;

    iByte = 0;
    if ( continueSysex ) {
      // We have a continuing, segmented sysex message.
      if ( !( data->ignoreFlags & IGNORE_SYSEX ) ) {
	// If we're not ignoring sysex messages, copy the entire packet.
	for ( unsigned int j=0; j<nBytes; ++j )
	  message.bytes.push_back( packet->data[j] );
      }
      continueSysex = packet->data[nBytes-1] != 0xF7;

      if ( !( data->ignoreFlags & IGNORE_SYSEX ) ) {
	if ( !continueSysex ) {
	  // If not a continuing sysex message, invoke the user callback function or queue the message.
	  if ( data->userCallback ) {
	    data->userCallback->rtmidi_midi_in( message.timeStamp,
						message.bytes);
	  }
	  else {
	    // As long as we haven't reached our queue size limit, push the message.
	    if (!data->queue.push(message)) {
	      try {
		data->error(RTMIDI_ERROR(rtmidi_gettext("Error: Message queue limit reached."),
					 Error::WARNING));
	      } catch (Error & e) {
		// don't bother ALSA with an unhandled exception
	      }
	    }
	  }
	  message.bytes.clear();
	}
      }
    }
    else {
      while ( iByte < nBytes ) {
	size = 0;
	// We are expecting that the next byte in the packet is a status byte.
	status = packet->data[iByte];
	if ( !(status & 0x80) ) break;
	// Determine the number of bytes in the MIDI message.
	if ( status < 0xC0 ) size = 3;
	else if ( status < 0xE0 ) size = 2;
	else if ( status < 0xF0 ) size = 3;
	else if ( status == 0xF0 ) {
	  // A MIDI sysex
	  if ( data->ignoreFlags & IGNORE_SYSEX ) {
	    size = 0;
	    iByte = nBytes;
	  }
	  else size = nBytes - iByte;
	  continueSysex = packet->data[nBytes-1] != 0xF7;
	}
	else if ( status == 0xF1 ) {
	  // A MIDI time code message
	  if ( data->ignoreFlags & IGNORE_TIME ) {
	    size = 0;
	    iByte += 2;
	  }
	  else size = 2;
	}
	else if ( status == 0xF2 ) size = 3;
	else if ( status == 0xF3 ) size = 2;
	else if ( status == 0xF8 && ( data->ignoreFlags & IGNORE_TIME ) ) {
	  // A MIDI timing tick message and we're ignoring it.
	  size = 0;
	  iByte += 1;
	}
	else if ( status == 0xFE && ( data->ignoreFlags & IGNORE_SENSING ) ) {
	  // A MIDI active sensing message and we're ignoring it.
	  size = 0;
	  iByte += 1;
	}
	else size = 1;

	// Copy the MIDI data to our vector.
	if ( size ) {
	  foundNonFiltered = true;
	  message.bytes.assign( &packet->data[iByte], &packet->data[iByte+size] );
	  if ( !continueSysex ) {
	    // If not a continuing sysex message, invoke the user callback function or queue the message.
	    if ( data->userCallback ) {
	      data->userCallback->rtmidi_midi_in( message.timeStamp,
						  message.bytes);
	    }
	    else {
	      // As long as we haven't reached our queue size limit, push the message.
	      if (!data->queue.push(message)) {
		try {
		  data->error(RTMIDI_ERROR(rtmidi_gettext("Error: Message queue limit reached."),
					   Error::WARNING));
		} catch (Error & e) {
		  // don't bother WinMM with an unhandled exception
		}
	      }
	    }
	    message.bytes.clear();
	  }
	  iByte += size;
	}
      }
    }
    packet = MIDIPacketNext(packet);

    // Save the time of the last non-filtered message
    if (foundNonFiltered)
    {
      apiData->lastTime = packet->timeStamp;
      if ( apiData->lastTime == 0 ) { // this happens when receiving asynchronous sysex messages
        apiData->lastTime = AudioGetCurrentHostTime();
      }
    }

  }
}

MidiInCore :: MidiInCore( const std::string &clientName,
			  unsigned int queueSizeLimit ) :
  MidiInApi( queueSizeLimit )
{
  MidiInCore::initialize( clientName );
}

MidiInCore :: ~MidiInCore( void )
{
  // Cleanup.
  CoreMidiData *data = static_cast<CoreMidiData *> (apiData_);
  try {
    // Close a connection if it exists.
    MidiInCore::closePort();

  } catch (Error & e) {
    delete data;
    throw;
  }
  delete data;

}

void MidiInCore :: initialize( const std::string &clientName )
{
  // Save our api-specific connection information.
  CoreMidiData *data = (CoreMidiData *) new CoreMidiData(clientName);
  apiData_ = (void *) data;
}

void MidiInCore :: openPort( unsigned int portNumber,
			     const std::string &portName )
{
  if ( connected_ ) {
    error(RTMIDI_ERROR(gettext_noopt("A valid connection already exists."),
		       Error::WARNING));
    return;
  }

  CFRunLoopRunInMode( kCFRunLoopDefaultMode, 0, false );
  unsigned int nSrc = MIDIGetNumberOfSources();
  if (nSrc < 1) {
    error(RTMIDI_ERROR(gettext_noopt("No MIDI input sources found."),
		       Error::NO_DEVICES_FOUND));
    return;
  }

  if ( portNumber >= nSrc ) {
    std::ostringstream ost;
    ost << "";
    errorString_ = ost.str();
    error(RTMIDI_ERROR1(gettext_noopt("The 'portNumber' argument (%d) is invalid."),
			Error::INVALID_PARAMETER, portNumber) );
    return;
  }

  MIDIPortRef port;
  CoreMidiData *data = static_cast<CoreMidiData *> (apiData_);
  OSStatus result = MIDIInputPortCreate( data->client,
					 CFStringWrapper(portName),
					 midiInputCallback, (void *)this, &port );
  if ( result != noErr ) {
    MIDIClientDispose( data->client );
    error(RTMIDI_ERROR(gettext_noopt("Error creating OS-X MIDI input port."),
		       Error::DRIVER_ERROR));
    return;
  }

  // Get the desired input source identifier.
  MIDIEndpointRef endpoint = MIDIGetSource( portNumber );
  if ( endpoint == 0 ) {
    MIDIPortDispose( port );
    port = 0;
    MIDIClientDispose( data->client );
    error(RTMIDI_ERROR(gettext_noopt("Error getting MIDI input source reference."),
		       Error::DRIVER_ERROR) );
    return;
  }

  // Make the connection.
  result = MIDIPortConnectSource( port, endpoint, NULL );
  if ( result != noErr ) {
    MIDIPortDispose( port );
    port = 0;
    MIDIClientDispose( data->client );
    error(RTMIDI_ERROR(gettext_noopt("Error connecting OS-X MIDI input port."),
		       Error::DRIVER_ERROR) );
    return;
  }

  // Save our api-specific port information.
  data->localPort = port;
  data->setEndpoint(endpoint);

  connected_ = true;
}

void MidiInCore :: openVirtualPort( const std::string &portName )
{
  CoreMidiData *data = static_cast<CoreMidiData *> (apiData_);

  // Create a virtual MIDI input destination.
  MIDIEndpointRef endpoint;
  OSStatus result = MIDIDestinationCreate( data->client,
					   CFStringWrapper(portName),
					   midiInputCallback, (void *)this, &endpoint );
  if ( result != noErr ) {
    error(RTMIDI_ERROR(gettext_noopt("Error creating virtual OS-X MIDI destination."),
		       Error::DRIVER_ERROR) );
    return;
  }

  // Save our api-specific connection information.
  data->localEndpoint = endpoint;
}

void MidiInCore :: openPort( const PortDescriptor & port,
			     const std::string &portName)
{
  CoreMidiData *data = static_cast<CoreMidiData *> (apiData_);
  const CorePortDescriptor * remote = dynamic_cast<const CorePortDescriptor *>(&port);

  if ( !data ) {
    error(RTMIDI_ERROR(gettext_noopt("Data has not been allocated."),
		       Error::SYSTEM_ERROR) );
    return;
  }
  if ( connected_ || data -> localEndpoint) {
    error(RTMIDI_ERROR(gettext_noopt("A valid connection already exists."),
		       Error::WARNING) );
    return;
  }
  if (!remote) {
    error(RTMIDI_ERROR(gettext_noopt("Core MIDI has been instructed to open a non-Core MIDI port. This doesn't work."),
		       Error::INVALID_DEVICE) );
    return;
  }

  data->openPort (portName,
		  PortDescriptor::INPUT,
		  this);
  data->setRemote(*remote);
  OSStatus result =
    MIDIPortConnectSource(data->localPort,
			  data->getEndpoint(),
			  NULL);
  if ( result != noErr ) {
    error(RTMIDI_ERROR(gettext_noopt("Error creating OS-X MIDI port."),
		       Error::DRIVER_ERROR));
  }

  connected_ = true;
}

Pointer<PortDescriptor> MidiInCore :: getDescriptor(bool isLocal)
{
  CoreMidiData *data = static_cast<CoreMidiData *>
    (apiData_);
  if (!data) {
    return NULL;
  }
  if (isLocal) {
    if (data && data->localEndpoint) {
      return Pointer<PortDescriptor>(new
				     CorePortDescriptor(data->localEndpoint, data->getClientName()));
    }
  } else {
    if (data->getEndpoint()) {
      return Pointer<PortDescriptor>(new CorePortDescriptor(*data));
    }
  }
  return NULL;
}

PortList MidiInCore :: getPortList(int capabilities)
{
  CoreMidiData *data = static_cast<CoreMidiData *> (apiData_);
  try {
    return CorePortDescriptor::getPortList(capabilities | PortDescriptor::INPUT,
					   data->getClientName());
  } catch (Error & e) {
    error(e);
    return PortList();
  }
}

void MidiInCore :: closePort( void )
{
  CoreMidiData *data = static_cast<CoreMidiData *> (apiData_);

  if ( data->localPort ) {
    MIDIPortDispose( data->localPort );
    data->localPort = 0;
  }

  if (data->localEndpoint) {
    MIDIEndpointDispose( data->localEndpoint );
    data->localEndpoint = 0;
  }

  connected_ = false;
}

void MidiInCore :: setClientName ( const std::string& )
{
  error(RTMIDI_ERROR(gettext_noopt("Setting client names is not implemented for Mac OS X CoreMIDI."),
		     Error::WARNING));
}

void MidiInCore :: setPortName ( const std::string& )
{
  error(RTMIDI_ERROR(gettext_noopt("Setting port names is not implemented for Mac OS X CoreMIDI."),
		     Error::WARNING));
}

unsigned int MidiInCore :: getPortCount()
{
  CFRunLoopRunInMode( kCFRunLoopDefaultMode, 0, false );
  return MIDIGetNumberOfSources();
}

std::string MidiInCore :: getPortName( unsigned int portNumber )
{
  CFStringRef nameRef;
  MIDIEndpointRef portRef;
  char name[128];

  std::string stringName;
  CFRunLoopRunInMode( kCFRunLoopDefaultMode, 0, false );
  if ( portNumber >= MIDIGetNumberOfSources() ) {
    error(RTMIDI_ERROR1(gettext_noopt("The 'portNumber' argument (%d) is invalid."),
			Error::WARNING, portNumber));
    return stringName;
  }

  portRef = MIDIGetSource( portNumber );
  nameRef = ConnectedEndpointName(portRef);
  CFStringGetCString( nameRef, name, sizeof(name), kCFStringEncodingUTF8);
  CFRelease( nameRef );

  return stringName = name;
}
#undef RTMIDI_CLASSNAME


//*********************************************************************//
//  API: OS-X
//  Class Definitions: MidiOutCore
//*********************************************************************//

#define RTMIDI_CLASSNAME "MidiOutCore"
MidiOutCore :: MidiOutCore( const std::string &clientName ) : MidiOutApi()
{
  MidiOutCore::initialize( clientName );
}

MidiOutCore :: ~MidiOutCore( void )
{
  // Close a connection if it exists.
  MidiOutCore::closePort();

  // Cleanup.
  CoreMidiData *data = static_cast<CoreMidiData *> (apiData_);
  delete data;
}

void MidiOutCore :: initialize( const std::string &clientName )
{
  // Save our api-specific connection information.
  CoreMidiData *data = (CoreMidiData *) new CoreMidiData(clientName);
  apiData_ = (void *) data;
}

unsigned int MidiOutCore :: getPortCount()
{
  CFRunLoopRunInMode( kCFRunLoopDefaultMode, 0, false );
  return MIDIGetNumberOfDestinations();
}

std::string MidiOutCore :: getPortName( unsigned int portNumber )
{
  CFStringRef nameRef;
  MIDIEndpointRef portRef;
  char name[128];

  std::string stringName;
  CFRunLoopRunInMode( kCFRunLoopDefaultMode, 0, false );
  if ( portNumber >= MIDIGetNumberOfDestinations() ) {
    error(RTMIDI_ERROR1(gettext_noopt("The 'portNumber' argument (%d) is invalid."),
			Error::WARNING, portNumber) );
    return stringName;
  }

  portRef = MIDIGetDestination( portNumber );
  nameRef = ConnectedEndpointName(portRef);
  CFStringGetCString( nameRef, name, sizeof(name), kCFStringEncodingUTF8 );
  CFRelease( nameRef );

  return stringName = name;
}

void MidiOutCore :: openPort( unsigned int portNumber,
			      const std::string &portName )
{
  if ( connected_ ) {
    error(RTMIDI_ERROR(gettext_noopt("A valid connection already exists."),
		       Error::WARNING) );
    return;
  }

  CFRunLoopRunInMode( kCFRunLoopDefaultMode, 0, false );
  unsigned int nDest = MIDIGetNumberOfDestinations();
  if (nDest < 1) {
    error(RTMIDI_ERROR(gettext_noopt("No MIDI output destinations found."),
		       Error::NO_DEVICES_FOUND) );
    return;
  }

  if ( portNumber >= nDest ) {
    error(RTMIDI_ERROR1(gettext_noopt("The 'portNumber' argument (%d) is invalid."),
			Error::INVALID_PARAMETER, portNumber) );
    return;
  }

  MIDIPortRef port;
  CoreMidiData *data = static_cast<CoreMidiData *> (apiData_);
  OSStatus result = MIDIOutputPortCreate( data->client,
					  CFStringWrapper( portName ),
					  &port );
  if ( result != noErr ) {
    MIDIClientDispose( data->client );
    error(RTMIDI_ERROR(gettext_noopt("Error creating OS-X MIDI output port."),
		       Error::DRIVER_ERROR) );
    return;
  }

  // Get the desired output port identifier.
  MIDIEndpointRef destination = MIDIGetDestination( portNumber );
  if ( destination == 0 ) {
    MIDIPortDispose( port );
    port = 0;
    MIDIClientDispose( data->client );
    error(RTMIDI_ERROR(gettext_noopt("Error getting MIDI output destination reference."),
		       Error::DRIVER_ERROR) );
    return;
  }

  // Save our api-specific connection information.
  data->localPort = port;
  data->setEndpoint(destination);
  connected_ = true;
}

void MidiOutCore :: closePort( void )
{
  CoreMidiData *data = static_cast<CoreMidiData *> (apiData_);

  if ( data->localPort ) {
    MIDIPortDispose( data->localPort );
    data->localPort = 0;
  }

  if (data->localEndpoint) {
    MIDIEndpointDispose( data->localEndpoint );
    data->localEndpoint = 0;
  }

  connected_ = false;
}

void MidiOutCore :: setClientName ( const std::string& )
{
  error(RTMIDI_ERROR(gettext_noopt("Setting client names is not implemented for Mac OS X CoreMIDI."),
		     Error::WARNING));
}

void MidiOutCore :: setPortName ( const std::string& )
{
  error(RTMIDI_ERROR(gettext_noopt("Setting port names is not implemented for Mac OS X CoreMIDI."),
		     Error::WARNING));
}

void MidiOutCore :: openVirtualPort( const std::string &portName )
{
  CoreMidiData *data = static_cast<CoreMidiData *> (apiData_);

  if ( data->localEndpoint ) {
    error(RTMIDI_ERROR(gettext_noopt("A virtual output port already exists."),
		       Error::WARNING) );
    return;
  }

  // Create a virtual MIDI output source.
  MIDIEndpointRef endpoint;
  OSStatus result = MIDISourceCreate( data->client,
				      CFStringWrapper( portName ),
				      &endpoint );
  if ( result != noErr ) {
    error(RTMIDI_ERROR(gettext_noopt("Error creating OS-X virtual MIDI source."),
		       Error::DRIVER_ERROR) );
    return;
  }

  // Save our api-specific connection information.
  data->localEndpoint = endpoint;
}

void MidiOutCore :: openPort( const PortDescriptor & port,
			      const std::string &portName)
{
  CoreMidiData *data = static_cast<CoreMidiData *> (apiData_);
  const CorePortDescriptor * remote = dynamic_cast<const CorePortDescriptor *>(&port);

  if ( !data ) {
    error(RTMIDI_ERROR(gettext_noopt("Data has not been allocated."),
		       Error::SYSTEM_ERROR) );
    return;
  }
  if ( connected_ || data -> localEndpoint) {
    error(RTMIDI_ERROR(gettext_noopt("A valid connection already exists."),
		       Error::WARNING) );
    return;
  }
  if (!remote) {
    error(RTMIDI_ERROR(gettext_noopt("Core MIDI has been instructed to open a non-Core MIDI port. This doesn't work."),
		       Error::INVALID_DEVICE) );
    return;
  }

  try {
    data->openPort (portName,
		    PortDescriptor::OUTPUT);
    data->setRemote(*remote);
    connected_ = true;
  } catch (Error & e) {
    error(e);
  }
}

Pointer<PortDescriptor> MidiOutCore :: getDescriptor(bool isLocal)
{
  CoreMidiData *data = static_cast<CoreMidiData *>
    (apiData_);
  if (!data) {
    return NULL;
  }
  try {
    if (isLocal) {
      if (data && data->localEndpoint) {
	return Pointer<PortDescriptor>(
				       new CorePortDescriptor(data->localEndpoint, data->getClientName()));
      }
    } else {
      if (data->getEndpoint()) {
	return Pointer<PortDescriptor>(
				       new CorePortDescriptor(*data));
      }
    }
  } catch (Error & e) {
    error(e);
  }
  return NULL;
}

PortList MidiOutCore :: getPortList(int capabilities)
{
  CoreMidiData *data = static_cast<CoreMidiData *> (apiData_);
  try {
    return CorePortDescriptor::getPortList(capabilities | PortDescriptor::OUTPUT,
					   data->getClientName());
  } catch (Error & e) {
    error(e);
    return PortList();
  }
}


// Not necessary if we don't treat sysex messages any differently than
// normal messages ... see below.
//static void sysexCompletionProc( MIDISysexSendRequest *sreq )
//{
//  free( sreq );
//}

void MidiOutCore :: sendMessage( const unsigned char *message, size_t size )
{
  // We use the MIDISendSysex() function to asynchronously send sysex
  // messages.  Otherwise, we use a single CoreMIDI MIDIPacket.
  if ( size == 0 ) {
    error(RTMIDI_ERROR(gettext_noopt("No data in message argument."),
		       Error::WARNING));
    return;
  }

  //  unsigned int packetBytes, bytesLeft = size;
  //  unsigned int messageIndex = 0;
  MIDITimeStamp timeStamp = AudioGetCurrentHostTime();
  CoreMidiData *data = static_cast<CoreMidiData *> (apiData_);
  OSStatus result;

  if ( message[0] != 0xF0 && size > 3 ) {
    error(RTMIDI_ERROR(gettext_noopt("message format problem ... not sysex but > 3 bytes?"),
		       Error::WARNING ));
    return;
  }

  Byte buffer[size+(sizeof(MIDIPacketList))];
  ByteCount listSize = sizeof(buffer);
  MIDIPacketList *packetList = (MIDIPacketList*)buffer;
  MIDIPacket *packet = MIDIPacketListInit( packetList );

  ByteCount remainingBytes = size;
  while (remainingBytes && packet) {
    ByteCount bytesForPacket = remainingBytes > 65535 ? 65535 : remainingBytes; // 65535 = maximum size of a MIDIPacket
    const Byte* dataStartPtr = (const Byte *) &message[size - remainingBytes];
    packet = MIDIPacketListAdd( packetList, listSize, packet, timeStamp, bytesForPacket, dataStartPtr);
    remainingBytes -= bytesForPacket;
  }

  if ( !packet ) {
    error(RTMIDI_ERROR(gettext_noopt("Could not allocate packet list."),
		       Error::DRIVER_ERROR) );
    return;
  }

  // Send to any destinations that may have connected to us.
  if ( data->localEndpoint ) {
    result = MIDIReceived( data->localEndpoint, packetList );
    if ( result != noErr ) {
      error(RTMIDI_ERROR(gettext_noopt("Error sending MIDI to virtual destinations."),
			 Error::WARNING) );
    }
  }

  // And send to an explicit destination port if we're connected.
  if ( connected_ ) {
    result = MIDISend( data->localPort, data->getEndpoint(), packetList );
    if ( result != noErr ) {
      error(RTMIDI_ERROR(gettext_noopt("Error sending MIDI message to port."),
			 Error::WARNING) );
    }
  }
}
#undef RTMIDI_CLASSNAME
#endif  // __MACOSX_COREMIDI__


//*********************************************************************//
//  API: LINUX ALSA SEQUENCER
//*********************************************************************//

// API information found at:
//   - http://www.alsa-project.org/documentation.php#Library

#if defined(__LINUX_ALSA__)

// The ALSA Sequencer API is based on the use of a callback function for
// MIDI input.
//
// Thanks to Pedro Lopez-Cabanillas for help with the ALSA sequencer
// time stamps and other assorted fixes!!!

// If you don't need timestamping for incoming MIDI events, define the
// preprocessor definition AVOID_TIMESTAMPING to save resources
// associated with the ALSA sequencer queues.

RTMIDI_NAMESPACE_END

#include <pthread.h>
#include <sys/time.h>

// ALSA header file.
#include <alsa/asoundlib.h>

RTMIDI_NAMESPACE_START
struct AlsaMidiData;

/*! An abstraction layer for the ALSA sequencer layer. It provides
  the following functionality:
  - dynamic allocation of the sequencer
  - optionallay avoid concurrent access to the ALSA sequencer,
  which is not thread proof. This feature is controlled by
  the parameter \ref locking.
*/

#define RTMIDI_CLASSNAME "AlsaSequencer"
template <int locking=1>
class AlsaSequencer {
public:
  AlsaSequencer():seq(0)
  {
    if (locking) {
      pthread_mutexattr_t attr;
      pthread_mutexattr_init(&attr);
      pthread_mutexattr_settype(&attr, PTHREAD_MUTEX_NORMAL);
      pthread_mutex_init(&mutex, &attr);
    }
  }

  AlsaSequencer(const std::string &n):seq(0),name(n)
  {
    if (locking) {
      pthread_mutexattr_t attr;
      pthread_mutexattr_init(&attr);
      pthread_mutexattr_settype(&attr, PTHREAD_MUTEX_NORMAL);
      pthread_mutex_init(&mutex, &attr);
    }
    init();
    {
      scoped_lock<locking> lock(mutex);
      snd_seq_set_client_name( seq, name.c_str() );
    }
  }

  ~AlsaSequencer()
  {
    if (seq) {
      scoped_lock<locking> lock(mutex);
      snd_seq_close(seq);
      seq = 0;
    }
    if (locking) {
      pthread_mutex_destroy(&mutex);
    }
  }

  int setName(const std::string &n) {
    /* we don't want to rename the client after opening it. */
    name = n;
    if (seq) {
      return snd_seq_set_client_name( seq, name.c_str() );
    }
    return 0;
  }

  std::string GetPortName(int client, int port, int flags) {
    init();
    snd_seq_client_info_t *cinfo;
    snd_seq_client_info_alloca( &cinfo );
    {
      scoped_lock<locking> lock (mutex);
      snd_seq_get_any_client_info(seq,client,cinfo);
    }

    snd_seq_port_info_t *pinfo;
    snd_seq_port_info_alloca( &pinfo );
    {
      scoped_lock<locking> lock (mutex);
      snd_seq_get_any_port_info(seq,client,port,pinfo);
    }

    int naming = flags & PortDescriptor::NAMING_MASK;

    std::ostringstream os;
    switch (naming) {
    case PortDescriptor::SESSION_PATH:
      if (flags & PortDescriptor::INCLUDE_API)
	os << "ALSA:";
      os << client << ":" << port;
      break;
    case PortDescriptor::STORAGE_PATH:
      if (flags & PortDescriptor::INCLUDE_API)
	os << "ALSA:";
      os << snd_seq_client_info_get_name(cinfo);
      os << ":";
      os << snd_seq_port_info_get_name(pinfo);
      if (flags & PortDescriptor::UNIQUE_PORT_NAME)
	os << ";" << client << ":" << port;
      break;
    case PortDescriptor::LONG_NAME:
      os << snd_seq_client_info_get_name( cinfo );
      if (flags & PortDescriptor::UNIQUE_PORT_NAME) {
	os << " " << client;
      }
      os << ":";
      if (flags & PortDescriptor::UNIQUE_PORT_NAME) {
	os << port;
      }

      os << " " << snd_seq_port_info_get_name(pinfo);
      if (flags & PortDescriptor::INCLUDE_API)
	os << " (ALSA)";
      break;
    case PortDescriptor::SHORT_NAME:
    default:
      os << snd_seq_client_info_get_name( cinfo );
      if (flags & PortDescriptor::UNIQUE_PORT_NAME) {
	os << " ";
	os << client;
      }
      os << ":" << port;
      if (flags & PortDescriptor::INCLUDE_API)
	os << " (ALSA)";

      break;
    }
    return os.str();
  }

  void setPortName(const std::string &name, int port) {
    snd_seq_port_info_t *pinfo = NULL;
    int error;
    snd_seq_port_info_alloca( &pinfo );
    if (pinfo == NULL) {
      throw RTMIDI_ERROR(gettext_noopt("Could not allocate ALSA port info structure."),
			Error::MEMORY_ERROR);
    }
    if ((error = snd_seq_get_port_info( seq, port, pinfo ))<0) {
      throw RTMIDI_ERROR1(gettext_noopt("Could not get ALSA port information: %s"),
			  Error::DRIVER_ERROR,
			  snd_strerror(error));
    }
    snd_seq_port_info_set_name( pinfo, name.c_str() );
    if ((error = snd_seq_set_port_info( seq, port, pinfo ) )) {
      throw RTMIDI_ERROR1(gettext_noopt("Could not set ALSA port information: %s"),
			  Error::DRIVER_ERROR,
			  snd_strerror(error));
    }
  }

  int getPortCapabilities(int client, int port) {
    init();
    snd_seq_port_info_t *pinfo;
    snd_seq_port_info_alloca( &pinfo );
    {
      scoped_lock<locking> lock (mutex);
      snd_seq_get_any_port_info(seq,client,port,pinfo);
    }
    unsigned int caps = snd_seq_port_info_get_capability(pinfo);
    int retval = (caps & (SND_SEQ_PORT_CAP_READ|SND_SEQ_PORT_CAP_SUBS_READ))?
      PortDescriptor::INPUT:0;
    if (caps & (SND_SEQ_PORT_CAP_WRITE|SND_SEQ_PORT_CAP_SUBS_WRITE))
      retval |= PortDescriptor::OUTPUT;
    return retval;
  }

  int getNextClient(snd_seq_client_info_t * cinfo ) {
    init();
    scoped_lock<locking> lock (mutex);
    return snd_seq_query_next_client (seq, cinfo);
  }

  int getNextPort(snd_seq_port_info_t * pinfo ) {
    init();
    scoped_lock<locking> lock (mutex);
    return snd_seq_query_next_port (seq, pinfo);
  }

  int createPort (snd_seq_port_info_t *pinfo) {
    init();
    scoped_lock<locking> lock (mutex);
    return snd_seq_create_port(seq, pinfo);
  }

  void deletePort(int port) {
    init();
    scoped_lock<locking> lock (mutex);
    snd_seq_delete_port( seq, port );
  }

  snd_seq_port_subscribe_t * connectPorts(const snd_seq_addr_t & from,
					  const snd_seq_addr_t & to,
					  bool real_time) {
    init();
    snd_seq_port_subscribe_t *subscription;

    if (snd_seq_port_subscribe_malloc( &subscription ) < 0) {
      throw RTMIDI_ERROR(gettext_noopt("Could not allocate ALSA port subscription."),
			 Error::DRIVER_ERROR );
      return 0;
    }
    snd_seq_port_subscribe_set_sender(subscription, &from);
    snd_seq_port_subscribe_set_dest(subscription, &to);
    if (real_time) {
      snd_seq_port_subscribe_set_time_update(subscription, 1);
      snd_seq_port_subscribe_set_time_real(subscription, 1);
    }
    {
      scoped_lock<locking> lock (mutex);
      if ( snd_seq_subscribe_port(seq, subscription) ) {
	snd_seq_port_subscribe_free( subscription );
	subscription = 0;
	throw RTMIDI_ERROR(gettext_noopt("Error making ALSA port connection."),
			   Error::DRIVER_ERROR);
	return 0;
      }
    }
    return subscription;
  }

  void closePort(snd_seq_port_subscribe_t * subscription ) {
    init();
    scoped_lock<locking> lock(mutex);
    snd_seq_unsubscribe_port( seq, subscription );
  }

  void startQueue(int queue_id) {
    init();
    scoped_lock<locking> lock(mutex);
    snd_seq_start_queue( seq, queue_id, NULL );
    snd_seq_drain_output( seq );
  }

  /*! Use AlsaSequencer like a C pointer.
    \note This function breaks the design to control thread safety
    by the selection of the \ref locking parameter to the class.
    It should be removed as soon as possible in order ensure the
    thread policy that has been intended by creating this class.
  */
  operator snd_seq_t * ()
  {
    return seq;
  }
protected:
  pthread_mutex_t mutex;
  snd_seq_t * seq;
  std::string name;


  snd_seq_client_info_t * GetClient(int id) {
    init();
    snd_seq_client_info_t * cinfo;
    scoped_lock<locking> lock(mutex);
    snd_seq_get_any_client_info(seq,id,cinfo);
    return cinfo;
  }

  void init()
  {
    init (seq);
  }

  void init(snd_seq_t * &s)
  {
    if (s) return;
    {
      scoped_lock<locking> lock(mutex);
      int result = snd_seq_open(&s, "default", SND_SEQ_OPEN_DUPLEX, SND_SEQ_NONBLOCK);
      if ( result < 0 ) {
	switch (result) {
	case -ENOENT: // /dev/snd/seq does not exist
	  // Error numbers are defined to be positive
	case -EACCES: // /dev/snd/seq cannot be opened
	  throw RTMIDI_ERROR(snd_strerror(result),
			     Error::NO_DEVICES_FOUND);
	  return;
	default:
	  std::cerr << __FILE__ << ":" << __LINE__
		    << ":  Got unhandled error number " << result << std::endl;
	  throw RTMIDI_ERROR(snd_strerror(result),
			     Error::DRIVER_ERROR );
	  return;
	}
      }
      snd_seq_set_client_name( seq, name.c_str() );
    }
  }
};
#undef RTMIDI_CLASSNAME
typedef AlsaSequencer<1> LockingAlsaSequencer;
typedef AlsaSequencer<0> NonLockingAlsaSequencer;

#define RTMIDI_CLASSNAME "AlsaPortDescriptor"
struct AlsaPortDescriptor:public PortDescriptor,
			  public snd_seq_addr_t
{
  MidiApi * api;
  static LockingAlsaSequencer seq;
  AlsaPortDescriptor(const std::string &name):api(0),clientName(name)
  {
    client = 0;
    port   = 0;
  }
  AlsaPortDescriptor(int c, int p, const std::string &name):api(0),clientName(name)
  {
    client = c;
    port   = p;
    seq.setName(name);
  }
  AlsaPortDescriptor(snd_seq_addr_t & other,
		     const std::string &name):snd_seq_addr_t(other),
					       clientName(name) {
    seq.setName(name);
  }
  ~AlsaPortDescriptor() {}
  MidiInApi * getInputApi(unsigned int queueSizeLimit = 100) const;
  MidiOutApi * getOutputApi() const;

  std::string getName(int flags = SHORT_NAME | UNIQUE_PORT_NAME) {
    return seq.GetPortName(client,port,flags);
  }

  const std::string &getClientName() {
    return clientName;
  }

  int getCapabilities() const {
    if (!client) return 0;
    return seq.getPortCapabilities(client,port);
  }

  virtual bool operator == (const PortDescriptor & o) {
    const AlsaPortDescriptor * desc = dynamic_cast<const AlsaPortDescriptor*>(&o);
    if (!desc) return false;
    return client == desc->client && port == desc->port;
  }
  static PortList getPortList(int capabilities, const std::string &clientName);
protected:
  std::string clientName;
};

LockingAlsaSequencer AlsaPortDescriptor::seq;



PortList AlsaPortDescriptor :: getPortList(int capabilities, const std::string &clientName)
{
  PortList list;
  snd_seq_client_info_t *cinfo;
  snd_seq_port_info_t *pinfo;
  int client;
  snd_seq_client_info_alloca( &cinfo );
  snd_seq_port_info_alloca( &pinfo );

  snd_seq_client_info_set_client( cinfo, -1 );
  while ( seq.getNextClient(cinfo ) >= 0 ) {
    client = snd_seq_client_info_get_client( cinfo );
    // ignore default device (it is included in the following results again)
    if ( client == 0 ) continue;
    // Reset query info
    snd_seq_port_info_set_client( pinfo, client );
    snd_seq_port_info_set_port( pinfo, -1 );
    while ( seq.getNextPort( pinfo ) >= 0 ) {
      unsigned int atyp = snd_seq_port_info_get_type( pinfo );
      // otherwise we get ports without any
      if ( !(capabilities & UNLIMITED) &&
	   !( atyp & SND_SEQ_PORT_TYPE_MIDI_GENERIC )  &&
	   !( atyp & SND_SEQ_PORT_TYPE_SYNTH )
	   ) continue;
      unsigned int caps = snd_seq_port_info_get_capability( pinfo );
      if (capabilities & INPUT) {
	/* we need both READ and SUBS_READ */
	if ((caps & (SND_SEQ_PORT_CAP_READ | SND_SEQ_PORT_CAP_SUBS_READ))
	    != (SND_SEQ_PORT_CAP_READ | SND_SEQ_PORT_CAP_SUBS_READ))
	  continue;
      }
      if (capabilities & OUTPUT) {
	/* we need both WRITE and SUBS_WRITE */
	if ((caps & (SND_SEQ_PORT_CAP_WRITE|SND_SEQ_PORT_CAP_SUBS_WRITE))
	    != (SND_SEQ_PORT_CAP_WRITE|SND_SEQ_PORT_CAP_SUBS_WRITE))
	  continue;
      }
      list.push_back(Pointer<PortDescriptor>(
					     new AlsaPortDescriptor(client,snd_seq_port_info_get_port(pinfo),clientName)));
    }
  }
  return list;
}
#undef RTMIDI_CLASSNAME


/*! A structure to hold variables related to the ALSA API
  implementation.

  \note After all sequencer handling is covered by the \ref
  AlsaSequencer class, we should make seq to be a pointer in order
  to allow a common client implementation.
*/
#define RTMIDI_CLASSNAME "AlsaMidiData"

struct AlsaMidiData:public AlsaPortDescriptor {
  /*
    AlsaMidiData():seq()
    {
    init();
    }
  */
  AlsaMidiData(const std::string &clientName):AlsaPortDescriptor(clientName),
					      seq(clientName)
  {
    init();
  }
  ~AlsaMidiData()
  {
    try {
      if (local.client && local.port)
	deletePort();
    } catch (const Error & e) {
      // we don't have access to the error handler
      e.printMessage();
    }
  }
  void init () {
    local.port   = 0;
    local.client = 0;
    port = -1;
    subscription = 0;
    coder = 0;
    dummy_thread_id = pthread_self();
    thread = dummy_thread_id;
    queue_id = -1;
    trigger_fds[0] = -1;
    trigger_fds[1] = -1;
    lastTime.tv_sec = 0;
    lastTime.tv_nsec = 0;
  }
  snd_seq_addr_t local; /*!< Our port and client id. If client = 0 (default) this means we didn't aquire a port so far. */
  NonLockingAlsaSequencer seq;
  //		unsigned int portNum;
  snd_seq_port_subscribe_t *subscription;
  snd_midi_event_t *coder;
  std::array<unsigned char,32> buffer;
  pthread_t thread;
  pthread_t dummy_thread_id;
  snd_seq_real_time_t lastTime;
  int queue_id; // an input queue is needed to get timestamped events
  int trigger_fds[2];

  void setRemote(const AlsaPortDescriptor * remote) {
    port   = remote->port;
    client = remote->client;
  }
  void connectPorts(const snd_seq_addr_t &from,
		    const snd_seq_addr_t &to,
		    bool real_time) {
    subscription = seq.connectPorts(from, to, real_time);
  }

  /**
   * Do the base work of creating ports. In order to avoid name clashes
   * we have the name in the first place and the capabilities in the secound.
   *
   * \param portName Name of the port to be created.
   * \param alsaCapabilities ALSA bitmask that explains what the port can do.
   *
   * \return error code
   * \retval 0 if everything is ok
   */
  int createPort(int alsaCapabilities,
		 const std::string &portName) {
    if (subscription) {
      api->error( RTMIDI_ERROR(gettext_noopt("Could not allocate ALSA port subscription."),
			       Error::DRIVER_ERROR ));
      return -99;
    }

    snd_seq_port_info_t *pinfo;
    snd_seq_port_info_alloca( &pinfo );

    snd_seq_port_info_set_client( pinfo, 0 );
    snd_seq_port_info_set_port( pinfo, 0 );
    snd_seq_port_info_set_capability( pinfo,
				      alsaCapabilities);
    snd_seq_port_info_set_type( pinfo,
				SND_SEQ_PORT_TYPE_MIDI_GENERIC |
				SND_SEQ_PORT_TYPE_APPLICATION );
    snd_seq_port_info_set_midi_channels(pinfo, 16);
#ifndef AVOID_TIMESTAMPING
    snd_seq_port_info_set_timestamping(pinfo, 1);
    snd_seq_port_info_set_timestamp_real(pinfo, 1);
    snd_seq_port_info_set_timestamp_queue(pinfo, queue_id);
#endif
    snd_seq_port_info_set_name(pinfo,  portName.c_str() );
    int createok = seq.createPort(pinfo);

    if ( createok < 0 ) {
      api->error(RTMIDI_ERROR("ALSA error while creating input port.",
			      Error::DRIVER_ERROR));
      return createok;
    }

    local.client = snd_seq_port_info_get_client( pinfo );
    local.port   = snd_seq_port_info_get_port(pinfo);
    return 0;
  }

  void deletePort() {
    seq.deletePort(local.port);
    local.client = 0;
    local.port   = 0;
  }

  void closePort() {
    seq.closePort(subscription );
    snd_seq_port_subscribe_free( subscription );
    subscription = 0;
  }

  void setName(const std::string &name) {
    seq.setPortName(name, local.port);
  }

  void setClientName(const std::string &name) {
    seq.setName(name);
  }

  bool startQueue(void * userdata);

  long alsa2Midi(const snd_seq_event_t * event,
		 unsigned char * buffer,
		 long size) {
    return snd_midi_event_decode( coder,
				  buffer,
				  size,
				  event );
  }
};
#undef RTMIDI_CLASSNAME


#define PORT_TYPE( pinfo, bits ) ((snd_seq_port_info_get_capability(pinfo) & (bits)) == (bits))

//*********************************************************************//
//  API: LINUX ALSA
//  Class Definitions: MidiInAlsa
//*********************************************************************//

#define RTMIDI_CLASSNAME "MidiInAlsa"
class MidiInAlsa: public AlsaMidiData,
		  public MidiInApi {
 public:
  typedef AlsaMidiData base;
  typedef MidiInApi api;
  typedef MidiInApi::MidiMessage MidiMessage;
  MidiInAlsa( const std::string &clientName, unsigned int queueSizeLimit );
  ~MidiInAlsa( void );
  ApiType getCurrentApi( void ) throw() { return rtmidi::LINUX_ALSA; };
  bool hasVirtualPorts() const { return true; }
  void openPort( unsigned int portNumber, const std::string &portName );
  void openVirtualPort( const std::string &portName );
  void openPort( const PortDescriptor & port, const std::string &portName);
  Pointer<PortDescriptor> getDescriptor(bool isLocal=false);
  PortList getPortList(int capabilities);
  void closePort( void );
  void setClientName( const std::string &portName ) {
    AlsaMidiData::setClientName(portName);
  }
  void setPortName( const std::string &portName ) {
    AlsaMidiData::setName(portName);
  }
  unsigned int getPortCount( void );
  std::string getPortName( unsigned int portNumber );
 protected:
  static void * alsaMidiHandler( void *ptr ) throw();
  void initialize();
  void doCallback(const snd_seq_event_t * event,
		  MidiMessage & message);

  /**
   * Decode and deliver a chunk of a system exclusive message.
   *
   * \param event         ALSA event to be processed
   * \param old_size      Number of bytes already stored in the message
   * \param message       Message to be delvered to the application
   *
   * \return              Number of bytes in an unfinished the message. Otherwise 0.
   */
  size_t doSysEx(snd_seq_event_t * event,
		 size_t old_size,
		 MidiMessage & message);

  bool doAlsaEvent(snd_seq_event_t * event,
		   MidiMessage & message);

  friend class AlsaMidiData; // for registering the callback
};

inline MidiInApi * AlsaPortDescriptor::getInputApi(unsigned int queueSizeLimit) const {
  if (getCapabilities() & INPUT)
    return new MidiInAlsa(clientName,queueSizeLimit);
  else
    return 0;
}

inline MidiOutApi * AlsaPortDescriptor::getOutputApi() const {
  if (getCapabilities() & OUTPUT)
    return new MidiOutAlsa(clientName);
  else
    return 0;
}

inline bool AlsaMidiData::startQueue(void * userdata) {
    // Start the input queue
#ifndef AVOID_TIMESTAMPING
    seq.startQueue(queue_id);
#endif
    // Start our MIDI input thread.
    pthread_attr_t attr;
    pthread_attr_init(&attr);
    pthread_attr_setdetachstate(&attr, PTHREAD_CREATE_JOINABLE);
    pthread_attr_setschedpolicy(&attr, SCHED_OTHER);

    int err = pthread_create(&thread, &attr, MidiInAlsa::alsaMidiHandler, userdata);
    pthread_attr_destroy(&attr);
    if ( err ) {
      closePort();
      api->error(RTMIDI_ERROR(gettext_noopt("Error starting MIDI input thread!"),
			      Error::THREAD_ERROR));
      return false;
    }
    return true;
  }

// static function:
void * MidiInAlsa::alsaMidiHandler( void *ptr ) throw()
{
  MidiInAlsa *data = static_cast<MidiInAlsa *> (ptr);

  bool doDecode = false;
  size_t old_size = 0 ;
  MidiInApi::MidiMessage message;
  int poll_fd_count;
  struct pollfd *poll_fds;

  snd_seq_event_t *ev;
  int result;
  result = snd_midi_event_new( 0, &data->coder );
  if ( result < 0 ) {
    data->doInput = false;
    try {
      data->error(RTMIDI_ERROR(rtmidi_gettext("Error initializing MIDI event parser."),
			       Error::WARNING));
    } catch (Error & e) {
      // don't bother ALSA with an unhandled exception
    }
    return 0;
  }

  snd_midi_event_init( data->coder );
#ifdef RTMIDI_DEBUG
  snd_midi_event_no_status( data->coder, 0 ); // debug running status messages
#else
  snd_midi_event_no_status( data->coder, 1 ); // suppress running status messages
#endif

  poll_fd_count = snd_seq_poll_descriptors_count( data->seq, POLLIN ) + 1;
  poll_fds = (struct pollfd*)alloca( poll_fd_count * sizeof( struct pollfd ));
  snd_seq_poll_descriptors( data->seq, poll_fds + 1, poll_fd_count - 1, POLLIN );
  poll_fds[0].fd = data->trigger_fds[0];
  poll_fds[0].events = POLLIN;

  while ( data->doInput ) {

    if ( snd_seq_event_input_pending( data->seq, 1 ) == 0 ) {
      // No data pending
      if ( poll( poll_fds, poll_fd_count, -1) >= 0 ) {
	if ( poll_fds[0].revents & POLLIN ) {
	  bool dummy;
	  int res = read( poll_fds[0].fd, &dummy, sizeof(dummy) );
	  (void) res;
	}
      }
      continue;
    }

    // If here, there should be data.
    result = snd_seq_event_input( data->seq, &ev );
    if ( result == -ENOSPC ) {
      try {
	data->error(RTMIDI_ERROR(rtmidi_gettext("MIDI input buffer overrun."),
				 Error::WARNING));
      } catch (Error & e) {
	// don't bother ALSA with an unhandled exception
      }

      continue;
    }
    else if ( result == -EAGAIN ) {
      try {
	data->error(RTMIDI_ERROR(rtmidi_gettext("ALSA returned without providing a MIDI event."),
				 Error::WARNING));
      } catch (Error & e) {
	// don't bother ALSA with an unhandled exception
      }

      continue;
    }
    else if ( result <= 0 ) {
      try {
	data->error(RTMIDI_ERROR1(rtmidi_gettext("Unknown MIDI input error.\nThe system reports:\n%s"),
				  Error::WARNING,
				  strerror(-result)));
      } catch (Error & e) {
	// don't bother ALSA with an unhandled exception
      }
      continue;
    }

    // This is a bit weird, but we now have to decode an ALSA MIDI
    // event (back) into MIDI bytes.  We'll ignore non-MIDI types.
    // TODO: provide an event based API

    doDecode = false;
    switch ( ev->type ) {

      // ignore management data
    case SND_SEQ_EVENT_PORT_SUBSCRIBED:
#if defined(__RTMIDI_DEBUG__)
      std::cerr << "MidiInAlsa::alsaMidiHandler: port connection made!\n";
      std::cerr << "sender = " << (int) ev->data.connect.sender.client << ":"
		<< (int) ev->data.connect.sender.port
		<< ", dest = " << (int) ev->data.connect.dest.client << ":"
		<< (int) ev->data.connect.dest.port
		<< std::endl;
#endif
      break;

    case SND_SEQ_EVENT_PORT_UNSUBSCRIBED:
#if defined(__RTMIDI_DEBUG__)
      std::cerr << "MidiInAlsa::alsaMidiHandler: port connection has closed!\n";
      std::cerr << "sender = " << (int) ev->data.connect.sender.client << ":"
		<< (int) ev->data.connect.sender.port
		<< ", dest = " << (int) ev->data.connect.dest.client << ":"
		<< (int) ev->data.connect.dest.port
		<< std::endl;
#endif
      break;

    case SND_SEQ_EVENT_QFRAME: // MIDI time code
    case SND_SEQ_EVENT_TICK: // 0xF9 ... MIDI timing tick
    case SND_SEQ_EVENT_CLOCK: // 0xF8 ... MIDI timing (clock) tick
      if ( !( data->ignoreFlags & IGNORE_TIME ) ) doDecode = true;
      break;

    case SND_SEQ_EVENT_SENSING: // Active sensing
      if ( !( data->ignoreFlags & IGNORE_SENSING ) ) doDecode = true;
      break;

    case SND_SEQ_EVENT_SYSEX:
      if ( (data->ignoreFlags & IGNORE_SYSEX) ) break;
      // decode message directly into the buffer

      // The ALSA sequencer has a maximum buffer size for MIDI sysex
      // events of 256 bytes.  If a device sends sysex messages larger
      // than this, they are segmented into 256 byte chunks.  So,
      // we'll watch for this and concatenate sysex chunks into a
      // single sysex message if necessary.
      try {
	old_size = data->doSysEx(ev,
				 old_size,
				 message);
      } catch (std::bad_alloc & e) {
	doDecode = false;
	try {
	  data->error(RTMIDI_ERROR(rtmidi_gettext("Error resizing buffer memory."),
				   Error::WARNING));
	} catch (Error & e) {
	  // don't bother ALSA with an unhandled exception
	}
      }
      doDecode = false;
      break;

    default:
      doDecode = true;
    }

    if ( doDecode ) {
      if (data->doAlsaEvent(ev,message))
	old_size = 0; // stop decoding SysEx.
    }

    snd_seq_free_event( ev );
  }

  snd_midi_event_free( data->coder );
  data->coder = 0;
  data->thread = data->dummy_thread_id;
  return 0;
}

MidiInAlsa :: MidiInAlsa( const std::string &clientName,
			  unsigned int queueSizeLimit ) :
  AlsaMidiData (clientName),
  MidiInApi( queueSizeLimit )
{
  MidiInAlsa::initialize( );
}

MidiInAlsa :: ~MidiInAlsa()
{
  // Close a connection if it exists.
  MidiInAlsa::closePort();

  // Shutdown the input thread.
  if ( doInput ) {
    doInput = false;
    int res = write( trigger_fds[1], &doInput, sizeof(doInput) );
    (void) res;
    if ( !pthread_equal(thread, dummy_thread_id) )
      pthread_join( thread, NULL );
  }

  // Cleanup.
  // TODO: Merge with AlsaMidiApi
  try {
    if (local.client && local.port)
      deletePort();
  } catch (const Error & e) {
    // we don't have access to the error handler
    e.printMessage();
  }

#ifndef AVOID_TIMESTAMPING
  snd_seq_free_queue( seq, queue_id );
  queue_id = -1;
#endif
  close ( trigger_fds[0] );
  close ( trigger_fds[1] );
}

inline void MidiInAlsa :: initialize()
{

  // Save our api-specific connection information.

  if ( pipe(trigger_fds) == -1 ) {
    error(RTMIDI_ERROR(gettext_noopt("Error creating pipe objects."),
		       Error::DRIVER_ERROR) );
    return;
  }

  // Create the input queue
#ifndef AVOID_TIMESTAMPING
  queue_id = snd_seq_alloc_named_queue(seq, "Midi Queue");
  // Set arbitrary tempo (mm=100) and resolution (240)
  snd_seq_queue_tempo_t *qtempo;
  snd_seq_queue_tempo_alloca(&qtempo);
  snd_seq_queue_tempo_set_tempo(qtempo, 600000);
  snd_seq_queue_tempo_set_ppq(qtempo, 240);
  snd_seq_set_queue_tempo(seq, queue_id, qtempo);
  snd_seq_drain_output(seq);
#endif
}

// helper functions to avoid compiler warnings
template<class T>
bool is_negative(const T & x) {
  return x < 0;
}

template<>
bool is_negative<unsigned int>(const unsigned int &) {
  return false;
}
template<>
bool is_negative<unsigned long>(const unsigned long &) {
  return false;
}

inline __attribute__((always_inline))
void MidiInAlsa::doCallback(const snd_seq_event_t * event,
			    MidiMessage & message) {

  // Perform the carry for the later subtraction by updating y.
  snd_seq_real_time_t x(event->time.time);
  snd_seq_real_time_t y(lastTime);

  // normalize x
  x.tv_sec += x.tv_nsec/1000000000;
  x.tv_nsec = x.tv_nsec%1000000000;
  while (is_negative(x.tv_nsec)) {
    x.tv_sec --;
    x.tv_nsec += 1000000000;
  }
  lastTime = x;


  if ( firstMessage == true ) {
    // y may not be normalised, but is ignored
    message.timeStamp = 0.0;
    firstMessage = false;
  } else {
    // y is normalized, both, x.tv_nsec and y.tv_nsec
    // are between 0 and 1000000000

    // Calculate the time stamp:

    // Method 1: Use the system time.
    //(void)gettimeofday(&tv, (struct timezone *)NULL);
    //time = (tv.tv_sec * 1000000) + tv.tv_usec;

    // Method 2: Use the ALSA sequencer event time data.
    // (thanks to Pedro Lopez-Cabanillas!).

    if (x.tv_nsec < y.tv_nsec) {
      --x.tv_sec;
      x.tv_nsec += (1000000000 - y.tv_nsec);
    } else {
      x.tv_nsec -= y.tv_nsec;
    }
    x.tv_sec -= y.tv_sec;

    // Compute the time difference.
    double time = x.tv_sec + x.tv_nsec*1e-9;


    message.timeStamp = time;
  }
  lastTime = event->time.time;
  if (userCallback)
    userCallback->rtmidi_midi_in( message.timeStamp, message.bytes);
  else {
    // As long as we haven't reached our queue size limit, push the message.
    if (!queue.push(message)) {
      try {
	error(RTMIDI_ERROR(rtmidi_gettext("Error: Message queue limit reached."),
				 Error::WARNING));
      } catch (Error & e) {
	// don't bother ALSA with an unhandled exception
      }
    }
  }
}

/**
 * Decode and deliver a chunk of a system exclusive message.
 *
 * \param event         ALSA event to be processed
 * \param old_size      Number of bytes already stored in the message
 * \param message       Message to be delvered to the application
 *
 * \return              Number of bytes in an unfinished the message. Otherwise 0.
 */
inline __attribute__((always_inline))
size_t MidiInAlsa::doSysEx(snd_seq_event_t * event,
			   size_t old_size,
			   MidiInApi::MidiMessage & message)
{
  message.bytes.resize(old_size + event->data.ext.len);
  long nBytes = alsa2Midi( event,
			   &message.bytes[old_size],
			   message.bytes.size() - old_size);
  if ( nBytes > 0 ) {
    old_size += nBytes;
    if (message.bytes[old_size - 1] == 0xF7) {
      old_size = 0;
      doCallback(event,message);
    }
  }
  return old_size;
}

inline __attribute__((always_inline))
bool MidiInAlsa::doAlsaEvent(snd_seq_event_t * event,
		 MidiInApi::MidiMessage & message) {
  // we don't have lengths information so we need a
  // secound buffer
  long nBytes = alsa2Midi( event,
			   buffer.data(),
			   buffer.size() );
  if ( nBytes > 0 ) {
    message.bytes.assign( buffer.data(), buffer.data() + nBytes );
    doCallback(event,message);
    return true;
  } else {
#if defined(__RTMIDI_DEBUG__)
    try {
      error(RTMIDI_ERROR(rtmidi_gettext("Event parsing error or not a MIDI event."),
			       Error::WARNING));
    } catch (Error & e) {
      // don't bother ALSA with an unhandled exception
    }
#endif
    return false;
  }
}


// This function is used to count or get the pinfo structure for a given port number.
unsigned int portInfo( snd_seq_t *seq, snd_seq_port_info_t *pinfo, unsigned int type, int portNumber )
{
  snd_seq_client_info_t *cinfo;
  int client;
  int count = 0;
  snd_seq_client_info_alloca( &cinfo );

  snd_seq_client_info_set_client( cinfo, -1 );
  while ( snd_seq_query_next_client( seq, cinfo ) >= 0 ) {
    client = snd_seq_client_info_get_client( cinfo );
    if ( client == 0 ) continue;
    // Reset query info
    snd_seq_port_info_set_client( pinfo, client );
    snd_seq_port_info_set_port( pinfo, -1 );
    while ( snd_seq_query_next_port( seq, pinfo ) >= 0 ) {
      unsigned int atyp = snd_seq_port_info_get_type( pinfo );
      if ( ( ( atyp & SND_SEQ_PORT_TYPE_MIDI_GENERIC ) == 0 ) &&
	   ( ( atyp & SND_SEQ_PORT_TYPE_SYNTH ) == 0 ) ) continue;
      unsigned int caps = snd_seq_port_info_get_capability( pinfo );
      if ( ( caps & type ) != type ) continue;
      if ( count == portNumber ) return 1;
      ++count;
    }
  }

  // If a negative portNumber was used, return the port count.
  if ( portNumber < 0 ) return count;
  return 0;
}

unsigned int MidiInAlsa :: getPortCount()
{
  snd_seq_port_info_t *pinfo;
  snd_seq_port_info_alloca( &pinfo );

  return portInfo( seq, pinfo, SND_SEQ_PORT_CAP_READ|SND_SEQ_PORT_CAP_SUBS_READ, -1 );
}

std::string MidiInAlsa :: getPortName( unsigned int portNumber )
{
  snd_seq_client_info_t *cinfo;
  snd_seq_port_info_t *pinfo;
  snd_seq_client_info_alloca( &cinfo );
  snd_seq_port_info_alloca( &pinfo );

  std::string stringName;
  if ( portInfo( seq, pinfo, SND_SEQ_PORT_CAP_READ|SND_SEQ_PORT_CAP_SUBS_READ, (int) portNumber ) ) {
    int cnum = snd_seq_port_info_get_client( pinfo );
    snd_seq_get_any_client_info( seq, cnum, cinfo );
    std::ostringstream os;
    os << snd_seq_client_info_get_name( cinfo );
    os << ":";
    os << snd_seq_port_info_get_name( pinfo );
    os << " ";                                    // These lines added to make sure devices are listed
    os << snd_seq_port_info_get_client( pinfo );  // with full portnames added to ensure individual device names
    os << ":";
    os << snd_seq_port_info_get_port( pinfo );
    stringName = os.str();
    return stringName;
  }

  // If we get here, we didn't find a match.
  error( RTMIDI_ERROR(gettext_noopt("Error looking for port name."),
		      Error::WARNING) );
  return stringName;
}

void MidiInAlsa :: openPort( unsigned int portNumber, const std::string &portName )
{
  if ( connected_ ) {
    error(RTMIDI_ERROR(gettext_noopt("A valid connection already exists."),
		       Error::WARNING) );
    return;
  }

  unsigned int nSrc = this->getPortCount();
  if ( nSrc < 1 ) {
    error( RTMIDI_ERROR(gettext_noopt("No MIDI input sources found."),
			Error::NO_DEVICES_FOUND ));
    return;
  }

  snd_seq_port_info_t *src_pinfo;
  snd_seq_port_info_alloca( &src_pinfo );
  if ( portInfo( seq, src_pinfo, SND_SEQ_PORT_CAP_READ|SND_SEQ_PORT_CAP_SUBS_READ, (int) portNumber ) == 0 ) {
    std::ostringstream ost;
    error( RTMIDI_ERROR1(gettext_noopt("The 'portNumber' argument (%d) is invalid."),
			 Error::INVALID_PARAMETER,
			 portNumber) );
    return;
  }

  snd_seq_addr_t sender, receiver;
  sender.client = snd_seq_port_info_get_client( src_pinfo );
  sender.port = snd_seq_port_info_get_port( src_pinfo );

  snd_seq_port_info_t *pinfo;
  snd_seq_port_info_alloca( &pinfo );
  if ( !local.client ) {
    snd_seq_port_info_set_client( pinfo, 0 );
    snd_seq_port_info_set_port( pinfo, 0 );
    snd_seq_port_info_set_capability( pinfo,
				      SND_SEQ_PORT_CAP_WRITE |
				      SND_SEQ_PORT_CAP_SUBS_WRITE );
    snd_seq_port_info_set_type( pinfo,
				SND_SEQ_PORT_TYPE_MIDI_GENERIC |
				SND_SEQ_PORT_TYPE_APPLICATION );
    snd_seq_port_info_set_midi_channels(pinfo, 16);
#ifndef AVOID_TIMESTAMPING
    snd_seq_port_info_set_timestamping(pinfo, 1);
    snd_seq_port_info_set_timestamp_real(pinfo, 1);
    snd_seq_port_info_set_timestamp_queue(pinfo, queue_id);
#endif
    snd_seq_port_info_set_name(pinfo,  portName.c_str() );
    int createok = snd_seq_create_port(seq, pinfo);

    if ( createok < 0 ) {
      error( RTMIDI_ERROR(gettext_noopt("Error creating ALSA input port."),
			  Error::DRIVER_ERROR));
      return;
    }
    local.port   = snd_seq_port_info_get_port(pinfo);
    local.client = snd_seq_port_info_get_client(pinfo);
  }

  receiver = local;

  if ( !subscription ) {
    // Make subscription
    if (snd_seq_port_subscribe_malloc( &subscription ) < 0) {
      error( RTMIDI_ERROR(gettext_noopt("Could not allocate ALSA port subscription."),
			  Error::DRIVER_ERROR) );
      return;
    }
    snd_seq_port_subscribe_set_sender(subscription, &sender);
    snd_seq_port_subscribe_set_dest(subscription, &receiver);
    if ( snd_seq_subscribe_port(seq, subscription) ) {
      snd_seq_port_subscribe_free( subscription );
      subscription = 0;
      error( RTMIDI_ERROR(gettext_noopt("Error making ALSA port connection."),
			  Error::DRIVER_ERROR) );
      return;
    }
  }

  if ( doInput == false ) {
    // Start the input queue
#ifndef AVOID_TIMESTAMPING
    snd_seq_start_queue( seq, queue_id, NULL );
    snd_seq_drain_output( seq );
#endif
    // Start our MIDI input thread.
    pthread_attr_t attr;
    pthread_attr_init(&attr);
    pthread_attr_setdetachstate(&attr, PTHREAD_CREATE_JOINABLE);
    pthread_attr_setschedpolicy(&attr, SCHED_OTHER);

    doInput = true;
    int err = pthread_create(&thread, &attr, alsaMidiHandler, this);
    pthread_attr_destroy(&attr);
    if ( err ) {
      snd_seq_unsubscribe_port( seq, subscription );
      snd_seq_port_subscribe_free( subscription );
      subscription = 0;
      doInput = false;
      error( RTMIDI_ERROR(gettext_noopt("Error starting MIDI input thread!"),
			  Error::THREAD_ERROR) );
      return;
    }
  }

  connected_ = true;
}

void MidiInAlsa :: openPort( const PortDescriptor & port,
			     const std::string &portName)
{
  const AlsaPortDescriptor * remote = dynamic_cast<const AlsaPortDescriptor *>(&port);

  if ( connected_ ) {
    error( RTMIDI_ERROR(gettext_noopt("A valid connection already exists."),
			Error::WARNING) );
    return;
  }
  if (subscription) {
    error( RTMIDI_ERROR(gettext_noopt("Could not allocate ALSA port subscription."),
			Error::DRIVER_ERROR));
    return;
  }
  if (!remote) {
    error( RTMIDI_ERROR(gettext_noopt("ALSA has been instructed to open a non-ALSA MIDI port. This doesn't work."),
			Error::INVALID_DEVICE) );
    return;
  }

  try {
    if (!local.client)
      createPort (SND_SEQ_PORT_CAP_WRITE
		| SND_SEQ_PORT_CAP_SUBS_WRITE,
		portName);
    setRemote(remote);
    connectPorts(*remote,
		 local,
		 false);


    if ( doInput == false ) {
      doInput
	= startQueue(this);
    }

    connected_ = true;
  } catch (Error & e) {
    error(e);
  }
}

Pointer<PortDescriptor> MidiInAlsa :: getDescriptor(bool isLocal)
{
  try {
    if (isLocal) {
      if (local.client) {
	return Pointer<PortDescriptor>(new AlsaPortDescriptor(local,getClientName()));
      }
    } else {
      if (client) {
	return Pointer<PortDescriptor>(new AlsaPortDescriptor(*this,getClientName()));
      }
    }
  } catch (Error & e) {
    error (e);
  }
  return NULL;
}
PortList MidiInAlsa :: getPortList(int capabilities)
{
  try {
    return AlsaPortDescriptor::getPortList(capabilities | PortDescriptor::INPUT,
					   getClientName());
  } catch (Error & e) {
    error (e);
    return PortList();
  }
}



void MidiInAlsa :: openVirtualPort(const std::string &portName )
{
  if ( !local.client ) {
    snd_seq_port_info_t *pinfo;
    snd_seq_port_info_alloca( &pinfo );
    snd_seq_port_info_set_capability( pinfo,
				      SND_SEQ_PORT_CAP_WRITE |
				      SND_SEQ_PORT_CAP_SUBS_WRITE );
    snd_seq_port_info_set_type( pinfo,
				SND_SEQ_PORT_TYPE_MIDI_GENERIC |
				SND_SEQ_PORT_TYPE_APPLICATION );
    snd_seq_port_info_set_midi_channels(pinfo, 16);
#ifndef AVOID_TIMESTAMPING
    snd_seq_port_info_set_timestamping(pinfo, 1);
    snd_seq_port_info_set_timestamp_real(pinfo, 1);
    snd_seq_port_info_set_timestamp_queue(pinfo, queue_id);
#endif
    snd_seq_port_info_set_name(pinfo, portName.c_str());
    int createok = snd_seq_create_port(seq, pinfo);

    if ( createok < 0 ) {
      errorString_ = "MidiInAlsa::openVirtualPort: ";
      error( RTMIDI_ERROR(gettext_noopt("Error creating ALSA virtual port."),
			  Error::DRIVER_ERROR) );
      return;
    }
    local.port   = snd_seq_port_info_get_port(pinfo);
    local.client = snd_seq_port_info_get_client(pinfo);
  }

  if ( doInput == false ) {
    // Wait for old thread to stop, if still running
    if ( !pthread_equal(thread, dummy_thread_id) )
      pthread_join( thread, NULL );

    // Start the input queue
#ifndef AVOID_TIMESTAMPING
    snd_seq_start_queue( seq, queue_id, NULL );
    snd_seq_drain_output( seq );
#endif
    // Start our MIDI input thread.
    pthread_attr_t attr;
    pthread_attr_init(&attr);
    pthread_attr_setdetachstate(&attr, PTHREAD_CREATE_JOINABLE);
    pthread_attr_setschedpolicy(&attr, SCHED_OTHER);

    doInput = true;
    int err = pthread_create(&thread, &attr, alsaMidiHandler, this);
    pthread_attr_destroy(&attr);
    if ( err ) {
      if ( subscription ) {
	snd_seq_unsubscribe_port( seq, subscription );
	snd_seq_port_subscribe_free( subscription );
	subscription = 0;
      }
      doInput = false;
      error( RTMIDI_ERROR(gettext_noopt("Error starting MIDI input thread!"),
			  Error::THREAD_ERROR) );
      return;
    }
  }
}

void MidiInAlsa :: closePort( void )
{
  if ( connected_ ) {
    if ( subscription ) {
      snd_seq_unsubscribe_port( seq, subscription );
      snd_seq_port_subscribe_free( subscription );
      subscription = 0;
    }
    // Stop the input queue
#ifndef AVOID_TIMESTAMPING
    snd_seq_stop_queue( seq, queue_id, NULL );
    snd_seq_drain_output( seq );
#endif
    connected_ = false;
  }

  // Stop thread to avoid triggering the callback, while the port is intended to be closed
  if ( doInput ) {
    doInput = false;
    int res = write( trigger_fds[1], &doInput, sizeof(doInput) );
    (void) res;
    if ( !pthread_equal(thread, dummy_thread_id) )
      pthread_join( thread, NULL );
  }
}


#undef RTMIDI_CLASSNAME

//*********************************************************************//
//  API: LINUX ALSA
//  Class Definitions: MidiOutAlsa
//*********************************************************************//

#define RTMIDI_CLASSNAME "MidiOutAlsa"
MidiOutAlsa :: MidiOutAlsa( const std::string &clientName ) : MidiOutApi()
{
  MidiOutAlsa::initialize( clientName );
}

MidiOutAlsa :: ~MidiOutAlsa()
{
  // Close a connection if it exists.
  MidiOutAlsa::closePort();

  // Cleanup.
  AlsaMidiData *data = static_cast<AlsaMidiData *> (apiData_);
  if ( data->local.client > 0 ) {
    snd_seq_delete_port( data->seq, data->local.port );
    data->local.port = -1;
  }
  if ( data->coder ) {
    snd_midi_event_free( data->coder );
    data->coder = 0;
  }
  delete data;
}

void MidiOutAlsa :: initialize( const std::string &clientName )
{
#if 0
  // Set up the ALSA sequencer client.
  snd_seq_t *seq;
  int result1 = snd_seq_open( &seq, "default", SND_SEQ_OPEN_OUTPUT, SND_SEQ_NONBLOCK );
  if ( result1 < 0 ) {
    error(RTMIDI_ERROR(gettext_noopt("Error creating ALSA sequencer client object."),
		       Error::DRIVER_ERROR, errorString_ ));
    return;
  }

  // Set client name.
  snd_seq_set_client_name( seq, clientName.c_str() );
#endif

  // Save our api-specific connection information.
  AlsaMidiData *data = new AlsaMidiData(clientName);
  apiData_ = (void *) data;
  // data->seq = seq;
  //	data->portNum = -1;

  int result = snd_midi_event_new( data->buffer.size(), &data->coder );
  if ( result < 0 ) {
    delete data;
    error( RTMIDI_ERROR(gettext_noopt("Error initializing MIDI event parser."),
			Error::DRIVER_ERROR) );
    return;
  }
  snd_midi_event_init( data->coder );
}

unsigned int MidiOutAlsa :: getPortCount()
{
  snd_seq_port_info_t *pinfo;
  snd_seq_port_info_alloca( &pinfo );

  AlsaMidiData *data = static_cast<AlsaMidiData *> (apiData_);
  return portInfo( data->seq, pinfo, SND_SEQ_PORT_CAP_WRITE|SND_SEQ_PORT_CAP_SUBS_WRITE, -1 );
}

std::string MidiOutAlsa :: getPortName( unsigned int portNumber )
{
  snd_seq_client_info_t *cinfo;
  snd_seq_port_info_t *pinfo;
  snd_seq_client_info_alloca( &cinfo );
  snd_seq_port_info_alloca( &pinfo );

  std::string stringName;
  AlsaMidiData *data = static_cast<AlsaMidiData *> (apiData_);
  if ( portInfo( data->seq, pinfo, SND_SEQ_PORT_CAP_WRITE|SND_SEQ_PORT_CAP_SUBS_WRITE, (int) portNumber ) ) {
    int cnum = snd_seq_port_info_get_client(pinfo);
    snd_seq_get_any_client_info( data->seq, cnum, cinfo );
    std::ostringstream os;
    os << snd_seq_client_info_get_name(cinfo);
    os << ":";
    os << snd_seq_port_info_get_name( pinfo );
    os << " ";                                    // These lines added to make sure devices are listed
    os << snd_seq_port_info_get_client( pinfo );  // with full portnames added to ensure individual device names
    os << ":";
    os << snd_seq_port_info_get_port(pinfo);
    stringName = os.str();
    return stringName;
  }

  // If we get here, we didn't find a match.
  errorString_ = "MidiOutAlsa::getPortName: ";
  error( RTMIDI_ERROR(gettext_noopt("Error looking for port name."),
		      Error::WARNING) );
  return stringName;
}

void MidiOutAlsa :: openPort( unsigned int portNumber, const std::string &portName )
{
  if ( connected_ ) {
    error(RTMIDI_ERROR(gettext_noopt("A valid connection already exists."),
		       Error::WARNING) );
    return;
  }

  unsigned int nSrc = this->getPortCount();
  if (nSrc < 1) {
    errorString_ = "MidiOutAlsa::openPort: !";
    error(RTMIDI_ERROR(gettext_noopt("No MIDI output sinks found."),
		       Error::NO_DEVICES_FOUND) );
    return;
  }

  snd_seq_port_info_t *pinfo;
  snd_seq_port_info_alloca( &pinfo );
  AlsaMidiData *data = static_cast<AlsaMidiData *> (apiData_);
  if ( portInfo( data->seq, pinfo, SND_SEQ_PORT_CAP_WRITE|SND_SEQ_PORT_CAP_SUBS_WRITE, (int) portNumber ) == 0 ) {
    std::ostringstream ost;
    ost << "MidiOutAlsa::openPort: ";
    errorString_ = ost.str();
    error(RTMIDI_ERROR1(gettext_noopt("The 'portNumber' argument (%d) is invalid."),
			Error::INVALID_PARAMETER, portNumber)  );
    return;
  }

  data->client = snd_seq_port_info_get_client( pinfo );
  data->port = snd_seq_port_info_get_port( pinfo );
  data->local.client = snd_seq_client_id( data->seq );

  if ( !data->local.client ) {
    int port = snd_seq_create_simple_port( data->seq, portName.c_str(),
					   SND_SEQ_PORT_CAP_READ|SND_SEQ_PORT_CAP_SUBS_READ,
					   SND_SEQ_PORT_TYPE_MIDI_GENERIC|SND_SEQ_PORT_TYPE_APPLICATION );
    if ( port < 0 ) {
      errorString_ = "MidiOutAlsa::openPort: ";
      error(RTMIDI_ERROR(gettext_noopt("Error creating ALSA output port."),
			 Error::DRIVER_ERROR));
      return;
    }

    data->local.port   = port;
  }

  // Make subscription
  if (snd_seq_port_subscribe_malloc( &data->subscription ) < 0) {
    snd_seq_port_subscribe_free( data->subscription );
    data->subscription = 0;
    error(RTMIDI_ERROR(gettext_noopt("Could not allocate ALSA port subscription."),
		       Error::DRIVER_ERROR) );
    return;
  }
  snd_seq_port_subscribe_set_sender(data->subscription, data);
  snd_seq_port_subscribe_set_dest(data->subscription, &data->local);
  snd_seq_port_subscribe_set_time_update(data->subscription, 1);
  snd_seq_port_subscribe_set_time_real(data->subscription, 1);
  if ( snd_seq_subscribe_port(data->seq, data->subscription) ) {
    snd_seq_port_subscribe_free( data->subscription );
    data->subscription = 0;
    error(RTMIDI_ERROR(gettext_noopt("Error making ALSA port connection."),
		       Error::DRIVER_ERROR) );
    return;
  }

  connected_ = true;
}

void MidiOutAlsa :: closePort( void )
{
  if ( connected_ ) {
    AlsaMidiData *data = static_cast<AlsaMidiData *> (apiData_);
    snd_seq_unsubscribe_port( data->seq, data->subscription );
    snd_seq_port_subscribe_free( data->subscription );
    data->subscription = 0;
    connected_ = false;
  }
}

void MidiOutAlsa :: setClientName( const std::string &clientName )
{
    AlsaMidiData *data = static_cast<AlsaMidiData *> ( apiData_ );
    data->setClientName(clientName);
}

void MidiOutAlsa :: setPortName( const std::string &portName )
{
  AlsaMidiData *data = static_cast<AlsaMidiData *> (apiData_);
  data->setName(portName);
}

void MidiOutAlsa :: openVirtualPort(const std::string &portName )
{
  AlsaMidiData *data = static_cast<AlsaMidiData *> (apiData_);
  if ( !data->local.client ) {
    int port = snd_seq_create_simple_port( data->seq, portName.c_str(),
					   SND_SEQ_PORT_CAP_READ|SND_SEQ_PORT_CAP_SUBS_READ,
					   SND_SEQ_PORT_TYPE_MIDI_GENERIC|SND_SEQ_PORT_TYPE_APPLICATION );

    if ( port < 0 ) {
      error(RTMIDI_ERROR(gettext_noopt("Error creating ALSA virtual port."),
			 Error::DRIVER_ERROR) );
    }
    data->local.port   = port;
    data->local.client = snd_seq_client_id(data->seq);
  }
}

void MidiOutAlsa :: sendMessage( const unsigned char *message, size_t size )
{
  long result;
  AlsaMidiData *data = static_cast<AlsaMidiData *> (apiData_);
  if ( size > data->buffer.size() ) {
    result = snd_midi_event_resize_buffer ( data->coder, size);
    if ( result != 0 ) {
      error(RTMIDI_ERROR(gettext_noopt("ALSA error resizing MIDI event buffer."),
			 Error::DRIVER_ERROR) );
      return;
    }
  }

  snd_seq_event_t ev;
  snd_seq_ev_clear(&ev);
  snd_seq_ev_set_source(&ev, data->local.port);
  snd_seq_ev_set_subs(&ev);
  snd_seq_ev_set_direct(&ev);

  // In case there are more messages in the stream we send everything
  while (size && (result = snd_midi_event_encode( data->coder,
						  message,
						  size, &ev )) > 0) {
    // Send the event.
    if ( snd_seq_event_output(data->seq, &ev) < 0 ) {
      error(RTMIDI_ERROR(gettext_noopt("Error sending MIDI message to port."),
			 Error::WARNING) );
      return;
    }
    snd_seq_drain_output(data->seq);
    if (size < (size_t)result)  {
      error(RTMIDI_ERROR(gettext_noopt("ALSA consumed more bytes than availlable."),
			 Error::WARNING) );
      return;
    }
    message += result;
    size -= result;
  }
}

void MidiOutAlsa :: openPort( const PortDescriptor & port,
			      const std::string &portName)
{
  AlsaMidiData *data = static_cast<AlsaMidiData *> (apiData_);
  const AlsaPortDescriptor * remote = dynamic_cast<const AlsaPortDescriptor *>(&port);

  if ( !data ) {
    error(RTMIDI_ERROR(gettext_noopt("Data has not been allocated."),
		       Error::SYSTEM_ERROR) );
    return;
  }
  if ( connected_ ) {
    error(RTMIDI_ERROR(gettext_noopt("A valid connection already exists."),
		       Error::WARNING) );
    return;
  }
  if (data->subscription) {
    error(RTMIDI_ERROR(gettext_noopt("Error allocating ALSA port subscription."),
		       Error::DRIVER_ERROR) );
    return;
  }
  if (!remote) {
    error(RTMIDI_ERROR(gettext_noopt("ALSA has been instructed to open a non-ALSA MIDI port. This doesn't work."),
		       Error::INVALID_DEVICE) );
    return;
  }

  try {
    if (!data->local.client)
      data->createPort (SND_SEQ_PORT_CAP_READ | SND_SEQ_PORT_CAP_SUBS_READ,
			portName);
    data->setRemote(remote);
    data->connectPorts(data->local,*remote,true);

    connected_ = true;
  } catch (Error & e) {
    error (e);
  }
}
Pointer<PortDescriptor> MidiOutAlsa :: getDescriptor(bool isLocal)
{
  AlsaMidiData *data = static_cast<AlsaMidiData *> (apiData_);
  try {
    if (isLocal) {
      if (data && data->local.client) {
	return Pointer<PortDescriptor>(
				       new AlsaPortDescriptor(data->local, data->getClientName()));
      }
    } else {
      if (data && data->client) {
	return Pointer<PortDescriptor>(
				       new AlsaPortDescriptor(*data, data->getClientName()));
      }
    }
  } catch (Error & e) {
    error(e);
  }
  return NULL;
}
PortList MidiOutAlsa :: getPortList(int capabilities)
{
  AlsaMidiData *data = static_cast<AlsaMidiData *> (apiData_);
  try {
    return AlsaPortDescriptor::getPortList(capabilities | PortDescriptor::OUTPUT,
					   data->getClientName());
  } catch (Error & e) {
    return PortList();
  }
}
#undef RTMIDI_CLASSNAME
#endif // __LINUX_ALSA__


//*********************************************************************//
//  API: Windows Multimedia Library (MM)
//*********************************************************************//

// API information deciphered from:
//  - http://msdn.microsoft.com/library/default.asp?url=/library/en-us/multimed/htm/_win32_midi_reference.asp

// Thanks to Jean-Baptiste Berruchon for the sysex code.

#if defined(__WINDOWS_MM__)

// The Windows MM API is based on the use of a callback function for
// MIDI input.  We convert the system specific time stamps to delta
// time values.

RTMIDI_NAMESPACE_END

// Windows MM MIDI header files.
#include <windows.h>
#include <mmsystem.h>
RTMIDI_NAMESPACE_START

// Convert a null-terminated wide string or ANSI-encoded string to UTF-8.
static std::string ConvertToUTF8(const TCHAR *str)
{
  std::string u8str;
  const WCHAR *wstr = L"";
#if defined( UNICODE ) || defined( _UNICODE )
  wstr = str;
#else
  // Convert from ANSI encoding to wide string
  int wlength = MultiByteToWideChar( CP_ACP, 0, str, -1, NULL, 0 );
  std::wstring wstrtemp;
  if ( wlength )
  {
    wstrtemp.assign( wlength - 1, 0 );
    MultiByteToWideChar( CP_ACP, 0, str, -1, &wstrtemp[0], wlength );
    wstr = &wstrtemp[0];
  }
#endif
  // Convert from wide string to UTF-8
  int length = WideCharToMultiByte( CP_UTF8, 0, wstr, -1, NULL, 0, NULL, NULL );
  if ( length )
  {
    u8str.assign( length - 1, 0 );
    length = WideCharToMultiByte( CP_UTF8, 0, wstr, -1, &u8str[0], length, NULL, NULL );
  }
  return u8str;
}

#define  RT_SYSEX_BUFFER_SIZE 1024
#define  RT_SYSEX_BUFFER_COUNT 4

/* some header defines UNIQUE_PORT_NAME as a macro */
#ifdef UNIQUE_PORT_NAME
#undef UNIQUE_PORT_NAME
#endif
/*! An abstraction layer for the ALSA sequencer layer. It provides
  the following functionality:
  - dynamic allocation of the sequencer
  - optionallay avoid concurrent access to the ALSA sequencer,
  which is not thread proof. This feature is controlled by
  the parameter \ref locking.
*/

#define RTMIDI_CLASSNAME "WinMMSequencer"
template <int locking=1>
class WinMMSequencer {
public:
  WinMMSequencer():mutex(0),name()
  {
    if (locking) {
#if 0
      // use mthreads instead
      pthread_mutexattr_t attr;
      pthread_mutexattr_init(&attr);
      pthread_mutexattr_settype(&attr, PTHREAD_MUTEX_NORMAL);
      pthread_mutex_init(&mutex, &attr);
#endif
    }
  }

  WinMMSequencer(const std::string &n):name(n)
  {
    if (locking) {
#if 0
      // use mthreads instead
      pthread_mutexattr_t attr;
      pthread_mutexattr_init(&attr);
      pthread_mutexattr_settype(&attr, PTHREAD_MUTEX_NORMAL);
      pthread_mutex_init(&mutex, &attr);
#endif
    }
    init();
    {
      scoped_lock<locking> lock(mutex);
    }
  }

  ~WinMMSequencer()
  {
    if (locking) {
#if 0
      // use mthreads instead
      pthread_mutex_destroy(&mutex);
#endif
    }
  }

  bool setName(const std::string &n) {
    /* we don't want to rename the client after opening it. */
    name = n;
    return true;
  }

  std::string getPortName(int port, bool is_input, int flags) {
    init();
    int naming = flags & PortDescriptor::NAMING_MASK;
    std::string name;

    unsigned int nDevices = is_input?midiInGetNumDevs()
      : midiOutGetNumDevs();
    if ( port < 0 || (unsigned int)port >= nDevices ) {
      throw Error(RTMIDI_ERROR1(gettext_noopt("The port argument %d is invalid."),
				Error::INVALID_PARAMETER,port));
    }

    if (is_input) {
      MIDIINCAPS deviceCaps;
      midiInGetDevCaps( port, &deviceCaps, sizeof(MIDIINCAPS));

#if defined( UNICODE ) || defined( _UNICODE )
      int length = WideCharToMultiByte(CP_UTF8, 0, deviceCaps.szPname, -1, NULL, 0, NULL, NULL) - 1;
      name.assign( length, 0 );
      length = WideCharToMultiByte(CP_UTF8,
				   0,
				   deviceCaps.szPname,
				   static_cast<int>(wcslen(deviceCaps.szPname)),
				   &name[0],
				   length,
				   NULL,
				   NULL);
#else
      name = deviceCaps.szPname;
#endif
    } else {
      MIDIOUTCAPS deviceCaps;
      midiOutGetDevCaps( port, &deviceCaps, sizeof(MIDIOUTCAPS));

#if defined( UNICODE ) || defined( _UNICODE )
      int length = WideCharToMultiByte(CP_UTF8, 0, deviceCaps.szPname, -1, NULL, 0, NULL, NULL) - 1;
      name.assign( length, 0 );
      length = WideCharToMultiByte(CP_UTF8,
				   0,
				   deviceCaps.szPname,
				   static_cast<int>(wcslen(deviceCaps.szPname)),
				   &name[0],
				   length,
				   NULL,
				   NULL);
#else
      name = deviceCaps.szPname;
#endif

    }


    std::ostringstream os;
    switch (naming) {
    case PortDescriptor::SESSION_PATH:
      if (flags & PortDescriptor::INCLUDE_API)
	os << "WinMM:";
      os << port << ":" << name.c_str();
      break;
    case PortDescriptor::STORAGE_PATH:
      if (flags & PortDescriptor::INCLUDE_API)
	os << "WinMM:";
      os << name.c_str();
      if (flags & PortDescriptor::UNIQUE_PORT_NAME)
	os << ";" << port;
      break;
    case PortDescriptor::LONG_NAME:
    case PortDescriptor::SHORT_NAME:
    default:
      os << name.c_str();
      if (flags & PortDescriptor::UNIQUE_PORT_NAME) {
	os << " ";
	os << port;
      }
      if (flags & PortDescriptor::INCLUDE_API)
	os << " (WinMM)";

      break;
    }
    return os.str();
  }

protected:
  // to keep the API simple
  int mutex;
  std::string name;


  void init()
  {
    // init (seq);
  }

};
//	typedef WinMMSequencer<1> LockingWinMMSequencer;
typedef WinMMSequencer<0> NonLockingWinMMSequencer;
#undef RTMIDI_CLASSNAME

struct WinMMPortDescriptor:public PortDescriptor
{
  static NonLockingWinMMSequencer seq;
  WinMMPortDescriptor(const std::string &/*cname*/):name(),port(0),clientName(name)
  {
  }
  WinMMPortDescriptor(unsigned int p, const std::string &pn, bool i_o, const std::string &n):
    name(pn),
    port(p),
    is_input(i_o),
    clientName(n)
  {
  }
  ~WinMMPortDescriptor() {}
  MidiInApi * getInputApi(unsigned int queueSizeLimit = 100) const {
    if (is_input)
      return new MidiInWinMM(clientName,queueSizeLimit);
    else
      return 0;
  }
  MidiOutApi * getOutputApi() const {
    if (!is_input)
      return new MidiOutWinMM(clientName);
    else
      return 0;
  }
  std::string getName(int flags = SHORT_NAME | UNIQUE_PORT_NAME) {
    return seq.getPortName(port,is_input,flags);
  }

  const std::string &getClientName() const {
    return clientName;
  }
  int getCapabilities() const {
    return is_input ? INPUT : OUTPUT;
  }

  int getCapabilities() {
    const WinMMPortDescriptor * self = this;
    return self->getCapabilities();
  }

  bool is_valid() const {
    if (is_input) {
      if (midiInGetNumDevs() <= port) {
	return false;
      }
    } else {
      if (midiOutGetNumDevs() <= port) {
	return false;
      }
    }
    return seq.getPortName(port,is_input,PortDescriptor::STORAGE_PATH)
      == name;
  }

  void setRemote(const WinMMPortDescriptor * remote) {
    port = remote->port;
    name = remote->name;
    is_input = remote->is_input;
  }


  unsigned int getPortNumber() const { return port; }

  virtual bool operator == (const PortDescriptor & o) {
    const WinMMPortDescriptor * desc = dynamic_cast<const WinMMPortDescriptor *>(&o);
    if (!desc) return false;
    return is_input == desc->is_input && port == desc->port;
  }

  static PortList getPortList(int capabilities, const std::string &clientName);
protected:
  /* There is no perfect port descriptor available in this API.
     We use the port number and issue an error if the port name has changed
     between the creation of the port descriptor and opening the port. */
  std::string name;
  unsigned int port;
  bool is_input;
  std::string clientName;
};

NonLockingWinMMSequencer WinMMPortDescriptor::seq;



PortList WinMMPortDescriptor :: getPortList(int capabilities, const std::string &clientName)
{
  PortList list;

  if (capabilities & INPUT && capabilities & OUTPUT) return list;

  if (capabilities & INPUT) {
    size_t n = midiInGetNumDevs();
    for (size_t i = 0 ; i < n ; i++) {
      std::string name = seq.getPortName(i,true,PortDescriptor::STORAGE_PATH);
      list.push_back(Pointer<PortDescriptor>(
					     new WinMMPortDescriptor(i,name,true,clientName)));
    }
  } else {
    size_t n = midiOutGetNumDevs();
    for (size_t i = 0 ; i < n ; i++) {
      std::string name = seq.getPortName(i,false,PortDescriptor::STORAGE_PATH);
      list.push_back(Pointer<PortDescriptor>(
					     new WinMMPortDescriptor(i,name,false,clientName)));
    }
  }
  return list;
}


/*! A structure to hold variables related to the WINMM API
  implementation.

  \note After all sequencer handling is covered by the \ref
  WinMMSequencer class, we should make seq to be a pointer in order
  to allow a common client implementation.
*/

struct WinMidiData:public WinMMPortDescriptor {
  /*
    WinMMMidiData():seq()
    {
    init();
    }
  */
  WinMidiData(const std::string &clientName):WinMMPortDescriptor(clientName) {}
  ~WinMidiData() {}

  HMIDIIN inHandle;    // Handle to Midi Input Device
  HMIDIOUT outHandle;  // Handle to Midi Output Device
  DWORD lastTime;
  MidiInApi::MidiMessage message;
  LPMIDIHDR sysexBuffer[RT_SYSEX_BUFFER_COUNT];
  CRITICAL_SECTION _mutex; // [Patrice] see https://groups.google.com/forum/#!topic/mididev/6OUjHutMpEo
};


//*********************************************************************//
//  API: Windows MM
//  Class Definitions: MidiInWinMM
//*********************************************************************//
#define RTMIDI_CLASSNAME "WinMMCallbacks"
//! Windows callbacks
/*! In order to avoid including too many header files in RtMidi.h, we use this
 *  class to callect all friend functions of Midi*WinMM.
 */
struct WinMMCallbacks {
  static void CALLBACK midiInputCallback( HMIDIIN /*hmin*/,
					  UINT inputStatus,
					  DWORD_PTR instancePtr,
					  DWORD_PTR midiMessage,
					  DWORD timestamp )
  {
    if ( inputStatus != MIM_DATA && inputStatus != MIM_LONGDATA && inputStatus != MIM_LONGERROR ) return;

    //MidiInApi::MidiInData *data = static_cast<MidiInApi::MidiInData *> (instancePtr);
    MidiInWinMM *data = (MidiInWinMM *)instancePtr;
    WinMidiData *apiData = static_cast<WinMidiData *> (data->apiData_);

    // Calculate time stamp.
    if ( data->firstMessage == true ) {
      apiData->message.timeStamp = 0.0;
      data->firstMessage = false;
    }
    else apiData->message.timeStamp = (double) ( timestamp - apiData->lastTime ) * 0.001;

    if ( inputStatus == MIM_DATA ) { // Channel or system message

      // Make sure the first byte is a status byte.
      unsigned char status = (unsigned char) (midiMessage & 0x000000FF);
      if ( !(status & 0x80) ) return;

      // Determine the number of bytes in the MIDI message.
      unsigned short nBytes = 1;
      if ( status < 0xC0 ) nBytes = 3;
      else if ( status < 0xE0 ) nBytes = 2;
      else if ( status < 0xF0 ) nBytes = 3;
      else if ( status == 0xF1 ) {
	if ( data->ignoreFlags & IGNORE_TIME ) return;
	else nBytes = 2;
      }
      else if ( status == 0xF2 ) nBytes = 3;
      else if ( status == 0xF3 ) nBytes = 2;
      else if ( status == 0xF8 && (data->ignoreFlags & IGNORE_TIME) ) {
	// A MIDI timing tick message and we're ignoring it.
	return;
      }
      else if ( status == 0xFE && (data->ignoreFlags & IGNORE_SENSING) ) {
	// A MIDI active sensing message and we're ignoring it.
	return;
      }

      // Copy bytes to our MIDI message.
      unsigned char *ptr = (unsigned char *) &midiMessage;
      for ( int i=0; i<nBytes; ++i ) apiData->message.bytes.push_back( *ptr++ );
    }
    else { // Sysex message ( MIM_LONGDATA or MIM_LONGERROR )
      MIDIHDR *sysex = ( MIDIHDR *) midiMessage;
      if ( !( data->ignoreFlags & IGNORE_SYSEX ) && inputStatus != MIM_LONGERROR ) {
	// Sysex message and we're not ignoring it
	for ( int i=0; i<(int)sysex->dwBytesRecorded; ++i )
	  apiData->message.bytes.push_back( sysex->lpData[i] );
      }

      // The WinMM API requires that the sysex buffer be requeued after
      // input of each sysex message.  Even if we are ignoring sysex
      // messages, we still need to requeue the buffer in case the user
      // decides to not ignore sysex messages in the future.  However,
      // it seems that WinMM calls this function with an empty sysex
      // buffer when an application closes and in this case, we should
      // avoid requeueing it, else the computer suddenly reboots after
      // one or two minutes.
      if ( apiData->sysexBuffer[sysex->dwUser]->dwBytesRecorded > 0 ) {
	//if ( sysex->dwBytesRecorded > 0 ) {
	EnterCriticalSection( &(apiData->_mutex) );
	MMRESULT result = midiInAddBuffer( apiData->inHandle, apiData->sysexBuffer[sysex->dwUser], sizeof(MIDIHDR) );
	LeaveCriticalSection( &(apiData->_mutex) );
	if ( result != MMSYSERR_NOERROR ){
	  try {
	    data->error(RTMIDI_ERROR(rtmidi_gettext("Error sending sysex to Midi device."),
				     Error::WARNING));
	  } catch (Error & e) {
	    // don't bother WinMM with an unhandled exception
	  }
	}

	if ( data->ignoreFlags & IGNORE_SYSEX ) return;
      }
      else return;
    }

    // Save the time of the last non-filtered message
    apiData->lastTime = timestamp;

    if ( data->userCallback ) {
      data->userCallback->rtmidi_midi_in( apiData->message.timeStamp, apiData->message.bytes );
    }
    else {
      // As long as we haven't reached our queue size limit, push the message.
      if (!data->queue.push(apiData->message)) {
	try {
	  data->error(RTMIDI_ERROR(rtmidi_gettext("Error: Message queue limit reached."),
				   Error::WARNING));
	} catch (Error & e) {
	  // don't bother WinMM with an unhandled exception
	}
      }
    }

    // Clear the vector for the next input message.
    apiData->message.bytes.clear();
  }
};
#undef RTMIDI_CLASSNAME

#define RTMIDI_CLASSNAME "MidiInWinMM"
MidiInWinMM :: MidiInWinMM( const std::string &clientName,
			    unsigned int queueSizeLimit ) : MidiInApi( queueSizeLimit )
{
  MidiInWinMM::initialize( clientName );
}

MidiInWinMM :: ~MidiInWinMM()
{
  // Close a connection if it exists.
  MidiInWinMM::closePort();

  WinMidiData *data = static_cast<WinMidiData *> (apiData_);
  DeleteCriticalSection( &(data->_mutex) );

  // Cleanup.
  delete data;
}

void MidiInWinMM :: initialize( const std::string &clientName )
{
  // We'll issue a warning here if no devices are available but not
  // throw an error since the user can plugin something later.
  unsigned int nDevices = midiInGetNumDevs();
  if ( nDevices == 0 ) {
    error(RTMIDI_ERROR(gettext_noopt("No MIDI input devices currently available."),
		       Error::WARNING) );
  }

  // Save our api-specific connection information.
  WinMidiData *data = (WinMidiData *) new WinMidiData(clientName);
  apiData_ = (void *) data;
  data->message.bytes.clear();  // needs to be empty for first input message

  if ( !InitializeCriticalSectionAndSpinCount(&(data->_mutex), 0x00000400) ) {
    error(RTMIDI_ERROR(gettext_noopt("Failed to initialize a critical section."),
		       Error::WARNING) );
  }
}

void MidiInWinMM :: openPort( unsigned int portNumber, const std::string &/*portName*/ )
{
  if ( connected_ ) {
    error(RTMIDI_ERROR(gettext_noopt("A valid connection already exists."),
		       Error::WARNING) );
    return;
  }

  unsigned int nDevices = midiInGetNumDevs();
  if (nDevices == 0) {
    error(RTMIDI_ERROR(gettext_noopt("No MIDI input sources found."),
		       Error::NO_DEVICES_FOUND) );
    return;
  }

  if ( portNumber >= nDevices ) {
    std::ostringstream ost;
    ost << "MidiInWinMM::openPort: ";
    errorString_ = ost.str();
    error(RTMIDI_ERROR1(gettext_noopt("the 'portNumber' argument (%d) is invalid."),
			Error::INVALID_PARAMETER, portNumber) );
    return;
  }

  WinMidiData *data = static_cast<WinMidiData *> (apiData_);
  MMRESULT result = midiInOpen( &data->inHandle,
				portNumber,
				(DWORD_PTR)&WinMMCallbacks::midiInputCallback,
				(DWORD_PTR)this,
				CALLBACK_FUNCTION );
  if ( result != MMSYSERR_NOERROR ) {
    error(RTMIDI_ERROR(gettext_noopt("Error creating Windows MM MIDI input port."),
		       Error::DRIVER_ERROR) );
    return;
  }

  // Allocate and init the sysex buffers.
  for ( int i=0; i<RT_SYSEX_BUFFER_COUNT; ++i ) {
    data->sysexBuffer[i] = (MIDIHDR*) new char[ sizeof(MIDIHDR) ];
    data->sysexBuffer[i]->lpData = new char[ RT_SYSEX_BUFFER_SIZE ];
    data->sysexBuffer[i]->dwBufferLength = RT_SYSEX_BUFFER_SIZE;
    data->sysexBuffer[i]->dwUser = i; // We use the dwUser parameter as buffer indicator
    data->sysexBuffer[i]->dwFlags = 0;

    result = midiInPrepareHeader( data->inHandle, data->sysexBuffer[i], sizeof(MIDIHDR) );
    if ( result != MMSYSERR_NOERROR ) {
      midiInClose( data->inHandle );
      data->inHandle = 0;
      error(RTMIDI_ERROR(gettext_noopt("Error initializing data for Windows MM MIDI input port."),
			 Error::DRIVER_ERROR ));
      return;
    }

    // Register the buffer.
    result = midiInAddBuffer( data->inHandle, data->sysexBuffer[i], sizeof(MIDIHDR) );
    if ( result != MMSYSERR_NOERROR ) {
      midiInClose( data->inHandle );
      data->inHandle = 0;
      error(RTMIDI_ERROR(gettext_noopt("Could not register the input buffer for Windows MM MIDI input port."),
			 Error::DRIVER_ERROR) );
      return;
    }
  }

  result = midiInStart( data->inHandle );
  if ( result != MMSYSERR_NOERROR ) {
    midiInClose( data->inHandle );
    data->inHandle = 0;
    error(RTMIDI_ERROR(gettext_noopt("Error starting Windows MM MIDI input port."),
		       Error::DRIVER_ERROR) );
    return;
  }

  connected_ = true;
}

void MidiInWinMM :: openVirtualPort(const std::string &/*portName*/ )
{
  // This function cannot be implemented for the Windows MM MIDI API.
  error(RTMIDI_ERROR(gettext_noopt("Virtual ports are not available Windows Multimedia MIDI API."),
		     Error::WARNING ));
}

void MidiInWinMM :: openPort(const PortDescriptor & p, const std::string &portName) {
  const WinMMPortDescriptor * port = dynamic_cast <const WinMMPortDescriptor * >(&p);
  if ( !port) {
    error( RTMIDI_ERROR(gettext_noopt("Windows Multimedia (WinMM) has been instructed to open a non-WinMM MIDI port. This doesn't work."),
			Error::INVALID_DEVICE));
    return;
  }
  if ( connected_ ) {
    error( RTMIDI_ERROR(gettext_noopt("We are overwriting an existing connection. This is probably a programming error."),
			Error::WARNING) );
    return;
  }
  if (port->getCapabilities() != PortDescriptor::INPUT) {
    error(RTMIDI_ERROR(gettext_noopt("Trying to open a non-input port as input MIDI port. This doesn't work."),
		       Error::INVALID_DEVICE));
    return;
  }

  // there is a possible race condition between opening the port and
  // reordering of ports so we must check whether we opened the right port.
  try {
    openPort(port->getPortNumber(),portName);
  } catch (Error & e) {
    error(e);
  }
  if (!port->is_valid()) {
    closePort();
    error (RTMIDI_ERROR(gettext_noopt("Some change in the arrangement of MIDI input ports invalidated the port descriptor."),
			Error::DRIVER_ERROR));
    return;
  }
  connected_ = true;
}

Pointer<PortDescriptor> MidiInWinMM :: getDescriptor(bool isLocal)
{
  if (isLocal || !connected_) return 0;
  WinMidiData *data = static_cast<WinMidiData *> (apiData_);
  if (!data) return 0;
  UINT devid;
  switch (midiInGetID(data->inHandle,&devid)) {
  case MMSYSERR_INVALHANDLE:
    error (RTMIDI_ERROR(gettext_noopt("The handle is invalid. Did you disconnect the device?"),
			Error::DRIVER_ERROR));
    return 0;
  case MMSYSERR_NODRIVER:
    error (RTMIDI_ERROR(gettext_noopt("The system has no driver for our handle :-(. Did you disconnect the device?"),
			Error::DRIVER_ERROR));
    return 0;
  case MMSYSERR_NOMEM:
    error (RTMIDI_ERROR(gettext_noopt("Out of memory."),
			Error::DRIVER_ERROR));
    return 0;
  }
  WinMMPortDescriptor * retval = NULL;
  try {
    retval = new WinMMPortDescriptor(devid, getPortName(devid), true, data->getClientName());
  } catch (Error & e) {
    try {
      error(e);
    } catch (...) {
      if (retval) delete retval;
      throw;
    }
  }
  return Pointer<PortDescriptor>(retval);

}

PortList MidiInWinMM :: getPortList(int capabilities)
{
  WinMidiData *data = static_cast<WinMidiData *> (apiData_);
  if (!data || capabilities != PortDescriptor::INPUT) return PortList();
  try {
    return WinMMPortDescriptor::getPortList(PortDescriptor::INPUT,data->getClientName());
  } catch (Error & e) {
    error(e);
    return PortList();
  }
}


void MidiInWinMM :: closePort( void )
{
  if ( connected_ ) {
    WinMidiData *data = static_cast<WinMidiData *> (apiData_);
    EnterCriticalSection( &(data->_mutex) );
    midiInReset( data->inHandle );
    midiInStop( data->inHandle );

    for ( int i=0; i<RT_SYSEX_BUFFER_COUNT; ++i ) {
      int result = midiInUnprepareHeader(data->inHandle, data->sysexBuffer[i], sizeof(MIDIHDR));
      delete [] data->sysexBuffer[i]->lpData;
      delete [] data->sysexBuffer[i];
      if ( result != MMSYSERR_NOERROR ) {
        midiInClose( data->inHandle );
        data->inHandle = 0;
	error(RTMIDI_ERROR(gettext_noopt("Error closing Windows MM MIDI input port."),
			   Error::DRIVER_ERROR) );
	return;
      }
    }

    midiInClose( data->inHandle );
    data->inHandle = 0;
    connected_ = false;
    LeaveCriticalSection( &(data->_mutex) );
  }
}

void MidiInWinMM :: setClientName ( const std::string& )
{
  error(RTMIDI_ERROR(gettext_noopt("Setting the client name is not supported by Windows MM."),
		     Error::WARNING ));
}

void MidiInWinMM :: setPortName ( const std::string& )
{
  error(RTMIDI_ERROR(gettext_noopt("Setting the port name is not supported by Windows MM."),
		     Error::WARNING ));
}

unsigned int MidiInWinMM :: getPortCount()
{
  return midiInGetNumDevs();
}

std::string MidiInWinMM :: getPortName( unsigned int portNumber )
{
  std::string stringName;
  unsigned int nDevices = midiInGetNumDevs();
  if ( portNumber >= nDevices ) {
    error(RTMIDI_ERROR1(gettext_noopt("The 'portNumber' argument (%d) is invalid."),
			Error::WARNING,portNumber));
    return stringName;
  }

  MIDIINCAPS deviceCaps;
  midiInGetDevCaps( portNumber, &deviceCaps, sizeof(MIDIINCAPS));
  stringName = ConvertToUTF8( deviceCaps.szPname );

  // Next lines added to add the portNumber to the name so that
  // the device's names are sure to be listed with individual names
  // even when they have the same brand name
#ifndef RTMIDI_DO_NOT_ENSURE_UNIQUE_PORTNAMES
  std::ostringstream os;
  os << " ";
  os << portNumber;
  stringName += os.str();
#endif

  return stringName;
}
#undef RTMIDI_CLASSNAME



//*********************************************************************//
//  API: Windows MM
//  Class Definitions: MidiOutWinMM
//*********************************************************************//

#define RTMIDI_CLASSNAME "MidiOutWinMM"
MidiOutWinMM :: MidiOutWinMM( const std::string &clientName ) : MidiOutApi()
{
  MidiOutWinMM::initialize( clientName );
}

MidiOutWinMM :: ~MidiOutWinMM()
{
  // Close a connection if it exists.
  MidiOutWinMM::closePort();

  // Cleanup.
  WinMidiData *data = static_cast<WinMidiData *> (apiData_);
  delete data;
}

void MidiOutWinMM :: initialize( const std::string &clientName )
{
  // We'll issue a warning here if no devices are available but not
  // throw an error since the user can plug something in later.
  unsigned int nDevices = midiOutGetNumDevs();
  if ( nDevices == 0 ) {
    error(RTMIDI_ERROR(gettext_noopt("No MIDI output devices currently available."),
		       Error::WARNING));
  }

  // Save our api-specific connection information.
  WinMidiData *data = (WinMidiData *) new WinMidiData(clientName);
  apiData_ = (void *) data;
}

unsigned int MidiOutWinMM :: getPortCount()
{
  return midiOutGetNumDevs();
}

std::string MidiOutWinMM :: getPortName( unsigned int portNumber )
{
  std::string stringName;
  unsigned int nDevices = midiOutGetNumDevs();
  if ( portNumber >= nDevices ) {
    std::ostringstream ost;
    ost << "MidiOutWinMM::getPortName: ";
    errorString_ = ost.str();
    error(RTMIDI_ERROR(gettext_noopt("The 'portNumber' argument (%d) is invalid."),
		       Error::WARNING));
    return stringName;
  }

  MIDIOUTCAPS deviceCaps;
  midiOutGetDevCaps( portNumber, &deviceCaps, sizeof(MIDIOUTCAPS));
  stringName = ConvertToUTF8( deviceCaps.szPname );

  // Next lines added to add the portNumber to the name so that
  // the device's names are sure to be listed with individual names
  // even when they have the same brand name
  std::ostringstream os;
#ifndef RTMIDI_DO_NOT_ENSURE_UNIQUE_PORTNAMES
  os << " ";
  os << portNumber;
  stringName += os.str();
#endif

  return stringName;
}


void MidiOutWinMM :: openPort( unsigned int portNumber, const std::string &/*portName*/ )
{
  if ( connected_ ) {
    error(RTMIDI_ERROR(gettext_noopt("A valid connection already exists."),
		       Error::WARNING) );
    return;
  }

  unsigned int nDevices = midiOutGetNumDevs();
  if (nDevices < 1) {
    error(RTMIDI_ERROR(gettext_noopt("No MIDI output destinations found!"),
		       Error::NO_DEVICES_FOUND) );
    return;
  }

  if ( portNumber >= nDevices ) {
    error(RTMIDI_ERROR1(gettext_noopt("The 'portNumber' argument (%d) is invalid."),
			Error::INVALID_PARAMETER, portNumber) );
    return;
  }

  WinMidiData *data = static_cast<WinMidiData *> (apiData_);
  MMRESULT result = midiOutOpen( &data->outHandle,
				 portNumber,
				 (DWORD)NULL,
				 (DWORD)NULL,
				 CALLBACK_NULL );
  if ( result != MMSYSERR_NOERROR ) {
    error(RTMIDI_ERROR(gettext_noopt("Error creating Windows MM MIDI output port."),
		       Error::DRIVER_ERROR) );
    return;
  }

  connected_ = true;
}

void MidiOutWinMM :: closePort( void )
{
  if ( connected_ ) {
    WinMidiData *data = static_cast<WinMidiData *> (apiData_);
    midiOutReset( data->outHandle );
    midiOutClose( data->outHandle );
    data->outHandle = 0;
    connected_ = false;
  }
}

void MidiOutWinMM :: setClientName ( const std::string& )
{
  error(RTMIDI_ERROR(gettext_noopt("Setting the client name is not supported by Windows MM."),
		     Error::WARNING ));
}

void MidiOutWinMM :: setPortName ( const std::string& )
{
  error(RTMIDI_ERROR(gettext_noopt("Setting the port name is not supported by Windows MM."),
		     Error::WARNING ));
}

void MidiOutWinMM :: openVirtualPort(const std::string &/*portName*/ )
{
  // This function cannot be implemented for the Windows MM MIDI API.
  error(RTMIDI_ERROR(gettext_noopt("Virtual ports are not available Windows Multimedia MIDI API."),
		     Error::WARNING) );
}


void MidiOutWinMM :: openPort(const PortDescriptor & p, const std::string &portName) {
  const WinMMPortDescriptor * port = dynamic_cast <const WinMMPortDescriptor * >(&p);
  if ( !port) {
    error( RTMIDI_ERROR(gettext_noopt("Windows Multimedia (WinMM) has been instructed to open a non-WinMM MIDI port. This doesn't work."),
			Error::INVALID_DEVICE));
    return;
  }
  if ( connected_ ) {
    error( RTMIDI_ERROR(gettext_noopt("A valid connection already exists." ),
			Error::WARNING) );
    return;
  }
  if (port->getCapabilities() != PortDescriptor::OUTPUT) {
    error( RTMIDI_ERROR(gettext_noopt("The port descriptor cannot be used to open an output port."),
			Error::DRIVER_ERROR));
    return;
  }

  // there is a possible race condition between opening the port and
  // reordering of ports so we must check whether we opened the right port.
  try {
    openPort(port->getPortNumber(),portName);
  } catch (Error & e) {
    error(e);
  }
  if (!port->is_valid()) {
    closePort();
    error (RTMIDI_ERROR(gettext_noopt("Some change in the arrangement of MIDI input ports invalidated the port descriptor."),
			Error::DRIVER_ERROR));
    return;
  }
  connected_ = true;
}

Pointer<PortDescriptor> MidiOutWinMM :: getDescriptor(bool isLocal)
{
  if (isLocal || !connected_) return 0;
  WinMidiData *data = static_cast<WinMidiData *> (apiData_);
  if (!data) return 0;
  UINT devid;
  switch (midiOutGetID(data->outHandle,&devid)) {
  case MMSYSERR_INVALHANDLE:
    error (RTMIDI_ERROR(gettext_noopt("The internal handle is invalid. Did you disconnect the device?"),
			Error::DRIVER_ERROR));
    return 0;
  case MMSYSERR_NODRIVER:
    error (RTMIDI_ERROR(gettext_noopt("The system has no driver for our handle :-(. Did you disconnect the device?"),
			Error::DRIVER_ERROR));
    return 0;
  case MMSYSERR_NOMEM:
    error (RTMIDI_ERROR(gettext_noopt("Out of memory."),
			Error::DRIVER_ERROR));
    return 0;
  }
  return Pointer<PortDescriptor>(
				 new WinMMPortDescriptor(devid, getPortName(devid), true, data->getClientName()));

}

PortList MidiOutWinMM :: getPortList(int capabilities)
{
  WinMidiData *data = static_cast<WinMidiData *> (apiData_);
  if (!data || capabilities != PortDescriptor::OUTPUT) return PortList();
  try {
    return WinMMPortDescriptor::getPortList(PortDescriptor::OUTPUT,data->getClientName());
  } catch (Error & e) {
    error(e);
    return PortList();
  }
}


void MidiOutWinMM :: sendMessage( const unsigned char *message, size_t size )
{
  if ( !connected_ ) return;

  if ( size == 0 ) {
    error(RTMIDI_ERROR(gettext_noopt("Message argument is empty."),
		       Error::WARNING));
    return;
  }

  MMRESULT result;
  WinMidiData *data = static_cast<WinMidiData *> (apiData_);
  if ( message[0] == 0xF0 ) { // Sysex message

    // Allocate buffer for sysex data.
    char *buffer = (char *) malloc( size );
    if ( buffer == NULL ) {
      error(RTMIDI_ERROR(gettext_noopt("Error while allocating sysex message memory."),
			 Error::MEMORY_ERROR) );
      return;
    }

    // Copy data to buffer.
    for ( unsigned int i=0; i<size; ++i ) buffer[i] = message[i];

    // Create and prepare MIDIHDR structure.
    MIDIHDR sysex;
    sysex.lpData = (LPSTR) buffer;
    sysex.dwBufferLength = size;
    sysex.dwFlags = 0;
    result = midiOutPrepareHeader( data->outHandle,  &sysex, sizeof(MIDIHDR) );
    if ( result != MMSYSERR_NOERROR ) {
      free( buffer );
      error(RTMIDI_ERROR(gettext_noopt("Error preparing sysex header."),
			 Error::DRIVER_ERROR));
      return;
    }

    // Send the message.
    result = midiOutLongMsg( data->outHandle, &sysex, sizeof(MIDIHDR) );
    if ( result != MMSYSERR_NOERROR ) {
      free( buffer );
      error(RTMIDI_ERROR(gettext_noopt("Error sending sysex message."),
			 Error::DRIVER_ERROR) );
      return;
    }

    // Unprepare the buffer and MIDIHDR.
    while ( MIDIERR_STILLPLAYING == midiOutUnprepareHeader( data->outHandle, &sysex, sizeof (MIDIHDR) ) ) Sleep( 1 );
    free( buffer );
  }
  else { // Channel or system message.

    // Make sure the message size isn't too big.
    if ( size > 3 ) {
      error(RTMIDI_ERROR(gettext_noopt("Message size is greater than 3 bytes (and not sysex)."),
			 Error::WARNING) );
      return;
    }

    // Pack MIDI bytes into double word.
    DWORD packet;
    unsigned char *ptr = (unsigned char *) &packet;
    for ( unsigned int i=0; i<size; ++i ) {
      *ptr = message[i];
      ++ptr;
    }

    // Send the message immediately.
    result = midiOutShortMsg( data->outHandle, packet );
    if ( result != MMSYSERR_NOERROR ) {
      error(RTMIDI_ERROR(gettext_noopt("Error sending MIDI message."),
			 Error::DRIVER_ERROR ));
    }
  }
}
#undef RTMIDI_CLASSNAME
#endif  // __WINDOWS_MM__


//*********************************************************************//
//  API: UNIX JACK
//
//  Written primarily by Alexander Svetalkin, with updates for delta
//  time by Gary Scavone, April 2011.
//
//  *********************************************************************//

#if defined(__UNIX_JACK__)

RTMIDI_NAMESPACE_END
// JACK header files
#include <jack/jack.h>
#include <jack/midiport.h>
#include <jack/ringbuffer.h>
#ifdef HAVE_SEMAPHORE
  #include <semaphore.h>
#endif
RTMIDI_NAMESPACE_START

#define JACK_RINGBUFFER_SIZE 16384 // Default size for ringbuffer


struct JackMidi;
class MidiInJack;
struct JackBackendCallbacks {
  static int ProcessIn( jack_nframes_t nframes, void *arg );
  static int ProcessOut( jack_nframes_t nframes, void *arg );
};


#define RTMIDI_CLASSNAME "JackSequencer"
template <int locking=1>
class JackSequencer {
public:
  JackSequencer():client(0),name(),data(nullptr)
  {
    if (locking) {
      pthread_mutexattr_t attr;
      pthread_mutexattr_init(&attr);
      pthread_mutexattr_settype(&attr, PTHREAD_MUTEX_NORMAL);
      if (pthread_mutex_init(&mutex, &attr)) {
	throw RTMIDI_ERROR(gettext_noopt("Could not initialise the JACK client mutex"),
			   Error::MEMORY_ERROR);
      }
    }
  }

  JackSequencer(const std::string &n, JackMidi & d):client(0),name(n),data(&d)
  {
    if (locking) {
      pthread_mutexattr_t attr;
      pthread_mutexattr_init(&attr);
      pthread_mutexattr_settype(&attr, PTHREAD_MUTEX_NORMAL);
      if (pthread_mutex_init(&mutex, &attr)) {
	throw RTMIDI_ERROR(gettext_noopt("Could not initialise the JACK client mutex"),
			   Error::MEMORY_ERROR);
      }
    }
  }

  ~JackSequencer()
  {
    {
      scoped_lock<locking> lock (mutex);
      if (client) {
	jack_deactivate (client);
	// the latter doesn't flush the queue
	jack_client_close (client);
	client = 0;
      }
    }
    if (locking) {
      pthread_mutex_destroy(&mutex);
    }
  }

  void init(bool startqueue) {
    if (!client) {
      init(client,startqueue);
      jack_activate( client );
    }
  }

  bool setName(const std::string &n) {
    /* we don't want to rename the client after opening it. */
    if (client) return false;
    name = n;
    return true;
  }

  const char ** getPortList(unsigned long flags) {
    init();
    return jack_get_ports(client,
			  NULL,
			  "midi",
			  flags);
  }

  jack_port_t * getPort(const char * name) {
    init();
    return jack_port_by_name(client,name);
  }

#if !__UNIX_JACK_HAS_UUID__
  typedef uint64_t jack_uuid_t;
  jack_uuid_t int jack_port_uuid(jack_port_t *) {
    return 0;
  }
#else
  typedef ::jack_uuid_t jack_uuid_t;
#endif

  std::string getPortName(jack_port_t * port, int flags) {
    init();
    int naming = flags & PortDescriptor::NAMING_MASK;

    std::ostringstream os;
    switch (naming) {
    case PortDescriptor::SESSION_PATH:
      {
	if (flags & PortDescriptor::INCLUDE_API)
	  os << "JACK:";
	// currently Jackd2 implements a dummy UUID returning zero.
	auto uuid = jack_port_uuid(port);
	if (uuid)
	  os << "UUID:" << std::hex << uuid;
	else
	  os << jack_port_name(port);
	break;
      }
    case PortDescriptor::STORAGE_PATH:
      if (flags & PortDescriptor::INCLUDE_API)
	os << "JACK:";
      os << jack_port_name(port);
      break;
    case PortDescriptor::LONG_NAME:
      os << jack_port_name(port);
      if (flags & PortDescriptor::INCLUDE_API)
	os << " (JACK)";
      break;
    case PortDescriptor::SHORT_NAME:
    default:
      os << jack_port_short_name(port);
      if (flags & PortDescriptor::INCLUDE_API)
	os << " (JACK)";
      break;
    }
    return os.str();
  }

  int getPortCapabilities(jack_port_t * port) {
    if (!port) return 0;
    const char * type = jack_port_type(port);
    if (!type || strcmp(type,JACK_DEFAULT_MIDI_TYPE)) return 0;
    int flags = jack_port_flags(port);
    int retval = 0;
    /* a JACK input port is capable of handling output to it and vice versa */
    if (flags & JackPortIsInput)
      retval |= PortDescriptor::OUTPUT;
    if (flags & JackPortIsOutput)
      retval |= PortDescriptor::INPUT;

    return retval;
  }


  jack_port_t * createPort (const std::string &portName, unsigned long portOptions) {
    init();
    scoped_lock<locking> lock (mutex);
    return jack_port_register(client,
			      portName.c_str(),
			      JACK_DEFAULT_MIDI_TYPE,
			      portOptions,
			      0);
  }

  int renamePort(jack_port_t * port, const std::string &portName) {
#ifdef JACK_HAS_PORT_RENAME
    return jack_port_rename( client, port, portName.c_str() );
#else
    return jack_port_set_name( port, portName.c_str() );
#endif
  }

  void deletePort(jack_port_t * port) {
    init();
    scoped_lock<locking> lock (mutex);
    jack_port_unregister( client, port );
  }

  void connectPorts(jack_port_t * from,
		    jack_port_t * to)
  {
    init();
    jack_connect( client,
		  jack_port_name( from ),
		  jack_port_name( to ) );
  }

  void connectPorts(const std::string & from,
		    jack_port_t * to)
  {
    init();
    jack_connect( client,
		  from.c_str(),
		  jack_port_name( to ) );
  }

  void closePort(jack_port_t * port)
  {
    init();
    jack_port_disconnect( client, port);
  }


  /*! Use JackSequencer like a C pointer.
    \note This function breaks the design to control thread safety
    by the selection of the \ref locking parameter to the class.
    It should be removed as soon as possible in order ensure the
    thread policy that has been intended by creating this class.
  */
  operator jack_client_t * ()
  {
    return client;
  }

protected:
  pthread_mutex_t mutex;
  jack_client_t * client;
  std::string name;
  JackMidi * data;


  void init()
  {
    if (!client) {
      init (client,false);
      jack_activate( client );
    }
  }

  void init(jack_client_t * &c, bool isoutput)
  {
    if (c) return;
    {
      scoped_lock<locking> lock(mutex);
      if (( c = jack_client_open( name.c_str(),
				  JackNoStartServer,
				  NULL )) == 0) {
	c = NULL;
	throw RTMIDI_ERROR(gettext_noopt("Could not connect to JACK server. Is it runnig?"),
			   Error::NO_DEVICES_FOUND);
	return;
      }

      if (isoutput && data) {
	jack_set_process_callback( c, JackBackendCallbacks::ProcessOut, data );
      } else if (data)
	jack_set_process_callback( c, JackBackendCallbacks::ProcessIn, data );
      // don't activate the client as we might want to set further callbacks
    }
  }
};
typedef JackSequencer<1> LockingJackSequencer;
typedef JackSequencer<0> NonLockingJackSequencer;
#undef RTMIDI_CLASSNAME

#define RTMIDI_CLASSNAME "JackPortDescriptor"
struct JackPortDescriptor:public PortDescriptor
{
  static LockingJackSequencer seq;
  JackPortDescriptor(const std::string &name):/*api(0),*/clientName(name),port(nullptr)
  {
  }
  JackPortDescriptor(const char * portname, const std::string &name):/* api(0),*/clientName(name)
  {
    seq.setName(clientName);
    port = seq.getPort(portname);
  }

  JackPortDescriptor(JackPortDescriptor & other,
		     const std::string &name):/*api(0),*/
					       clientName(name)
  {
#if 0
    port = other.port;
#else
    // assign port to the permanent sequencer
    port = other.clonePort(seq);
#endif
    seq.setName(clientName);
  }

  ~JackPortDescriptor()
  {
  }

  MidiInApi * getInputApi(unsigned int queueSizeLimit = 100) const;
  MidiOutApi * getOutputApi() const;

  std::string getName(int flags = SHORT_NAME | UNIQUE_PORT_NAME) {
    return seq.getPortName(port,flags);
  }

  const std::string &getClientName() {
    return clientName;
  }
  int getCapabilities() const {
    return seq.getPortCapabilities(port);
  }

  /**
   * Create a copy of the Jack port information that belongs to the
   * given sequencer.
   *
   * \param other JackPortDescriptor
   *
   * \return port information of the same port as we point to, but
   *         attached to another JACK sequencer. So that it survives
   *         when our sequencer gets destroyed.
   */
  template<int i>
  jack_port_t * clonePort(JackSequencer<i> & seq) const {
    const char * portName  = jack_port_name(port);
    return seq.getPort(portName);
  }


  // TODO: better comparison
  virtual bool operator == (const PortDescriptor & o) {
    const JackPortDescriptor * desc = dynamic_cast<const JackPortDescriptor *>(&o);
    if (!desc) return false;
    if (!port) return false;
    // danger! We must ensure that port always point to seq
    return port == desc->port;
    // in case the above turns out not to work properly:
#if 0
    if (port == desc->port) return true;
    return  (seq.getPortName(port,SESSION_PATH) ==
	     desc->seq.getPortName(desc->port,SESSION_PATH));
#endif
  }

  static PortList getPortList(int capabilities, const std::string &clientName);

  //operator jack_port_t * () const { return port; }

protected:
  std::string clientName;
  jack_port_t * port;

  friend struct JackMidi;

  static long int jackCapabilities(int capabilities) {
    unsigned long flags = 0;

    if (capabilities & INPUT) {
      flags |= JackPortIsOutput;
    }
    if (capabilities & OUTPUT) {
      flags |= JackPortIsInput;
    }
    return flags;
  }

  JackPortDescriptor(jack_port_t * other,
		     const std::string &name):/*api(0),*/
					       clientName(name)
  {
    if (!other) {
      throw RTMIDI_ERROR(gettext_noopt("Invalid port submitted to JackPortDescriptor()."),
			 Error::DRIVER_ERROR);
    }
    // copy the port structure in 2 steps to avoid crashes.
    // Set ourself to the desired structure.
    port = other;
    // clone the structure with our sequencer.
    port = clonePort(seq);
    seq.setName(clientName);
  }
};

LockingJackSequencer JackPortDescriptor::seq;



PortList JackPortDescriptor :: getPortList(int capabilities, const std::string &clientName)
{
  PortList list;
  const char ** ports = seq.getPortList(jackCapabilities(capabilities));
  if (!ports) return list;
  for (const char ** port = ports; *port; port++) {
    list.push_back(Pointer<PortDescriptor>(
					   new JackPortDescriptor(*port, clientName)));
  }
  jack_free(ports);
  return list;
}
#undef RTMIDI_CLASSNAME

/*! A structure to hold variables related to the JACK API
  implementation.

  \note After all sequencer handling is covered by the \ref
  JackSequencer class, we should make seq to be a pointer in order
  to allow a common client implementation.
*/

#define RTMIDI_CLASSNAME "JackMidi"
struct JackMidi:public JackPortDescriptor {
  /* signal the JACK process what to do next */
  volatile enum {
    RUNNING, /*!< keep the client open, flag is owned by the controlling process */
    CLOSING, /*!< close the current port */
    DELETING /*!< Delete the client after delivering the contents of the ring buffer */
  } stateflags;
  /*! response/state from the JACK thread. See \ref ProcessOut for details */
  volatile enum {
    OPEN,
    CLOSING2,
    CLOSED,
    DELETING2,
    DELETING3
    /* DELETED is useless as this doesn't exist anymore */
  } state_response;

  jack_port_t * local;
  jack_ringbuffer_t *buffSize;
  jack_ringbuffer_t *buffMessage;
  jack_time_t lastTime;
#ifdef HAVE_SEMAPHORE
  sem_t sem_cleanup;
  sem_t sem_needpost;
#endif
  MidiInJack *rtMidiIn;
  /*! Sequencer object: This must be deleted _before_ the MIDI data to avoid
    segmentation faults while queued data is still in the ring buffer. */
  NonLockingJackSequencer * seq;

  /*
    JackMidi():seq()
    {
    init();
    }
  */
  JackMidi(const std::string &clientName,
	       MidiInJack * inputData_):JackPortDescriptor(clientName),
					stateflags(RUNNING),
					state_response(OPEN),
					local(0),
					buffSize(0),
					buffMessage(0),
					lastTime(0),
					rtMidiIn(inputData_),
					seq(new NonLockingJackSequencer(clientName,*this))
  {
#ifdef HAVE_SEMAPHORE
    sem_init(&sem_cleanup, 0, 0);
    sem_init(&sem_needpost, 0, 0);
#endif
  }

  /**
   * Create output midi data.
   *
   * \param clientName
   *
   * \return
   */
  JackMidi(const std::string &clientName):JackPortDescriptor(clientName),
					      stateflags(RUNNING),
					      state_response(OPEN),
					      local(0),
					      buffSize(jack_ringbuffer_create( JACK_RINGBUFFER_SIZE )),
					      buffMessage(jack_ringbuffer_create( JACK_RINGBUFFER_SIZE )),
					      lastTime(0),
					      rtMidiIn(),
					      seq(new NonLockingJackSequencer(clientName,*this))
  {
#ifdef HAVE_SEMAPHORE
    sem_init(&sem_cleanup, 0, 0);
    sem_init(&sem_needpost, 0, 0);
#endif
  }


  ~JackMidi()
  {
    if (local)
      try {
	deletePort();
      } catch (const Error & e) {
	e.printMessage(std::cerr);
      }
    if (seq)
      delete seq;
#ifdef HAVE_SEMAPHORE
    sem_destroy(&sem_cleanup);
    sem_destroy(&sem_needpost);
#endif

    if (buffSize) {
      jack_ringbuffer_free( buffSize );
      buffSize = 0;
    }
    if (buffMessage) {
      jack_ringbuffer_free( buffMessage );
      buffMessage = 0;
    }
  }

  void init(bool isinput) {
    seq->init(!isinput);
  }

  void setRemote(const JackPortDescriptor & o) {
    port = o.clonePort(*seq);
  }

  void connectFrom(const JackPortDescriptor & from) {
    setRemote(from);
    seq->connectPorts(port, local);
  }

  void connectTo(const JackPortDescriptor & to) {
    setRemote(to);
    seq->connectPorts(local, port);
  }

  int getPortCount(unsigned long jackCapabilities) {
    int count = 0;
    // connect();
    if ( !(*(seq)) )
      return 0;

    // List of available ports
    const char **ports = jack_get_ports( *(seq), NULL, JACK_DEFAULT_MIDI_TYPE, jackCapabilities );

    if ( ports == NULL ) return 0;
    while ( ports[count] != NULL )
      count++;

    free( ports );

    return count;
  }

  std::string getPortName( unsigned int portNumber,
			   unsigned long jackCapabilities)
  {
    std::string retStr("");

    //		connect();

    // List of available ports
    const char **ports = jack_get_ports(* (seq), NULL,
					JACK_DEFAULT_MIDI_TYPE, jackCapabilities );

    // Check port validity
    if ( ports == NULL ) {
      throw RTMIDI_ERROR(gettext_noopt("No ports available."),
			 Error::WARNING);
      return retStr;
    }

    unsigned int i;
    for (i=0; i<portNumber && ports[i]; i++) {}
    if (i < portNumber || !ports[portNumber]) {
      // std::ostringstream ost;
      throw RTMIDI_ERROR1(gettext_noopt("The 'portNumber' argument (%d) is invalid."),
			  Error::WARNING, portNumber);
    }
    else retStr.assign( ports[portNumber] );

    jack_free( ports );
    return retStr;
  }

  int openPort(unsigned long jackCapabilities,
	       const std::string &portName) {
    local = seq->createPort(portName, jackCapabilities);
    if (!local) {
      throw RTMIDI_ERROR(gettext_noopt("Error opening JACK port subscription."),
			 Error::DRIVER_ERROR);
    }
    return 0;
  }

  int ensureOpen(unsigned long jackCapabilities,
		 const std::string &portName) {
    if (!local)
      return openPort (jackCapabilities, portName);
    else return 0;
  }

  int rename(const std::string &portName) {
    return seq->renamePort(local,portName);
  }


  Pointer<PortDescriptor> getDescriptor(bool isLocal)
  {
    if (isLocal) {
      if (local) {
	return Pointer<PortDescriptor>(new JackPortDescriptor(local,getClientName()));
      }
    } else {
      return Pointer<PortDescriptor>(new JackPortDescriptor(*this,getClientName()));
    }
    return NULL;
  }

  void delayedDeletePort() {
    /* Closing the port can be twofold to ensure all data is sent:
       - Use a semaphore to wait for this state
       - Close the port from within ProcessOut
    */
    if (local == NULL) return;

#ifdef HAVE_SEMAPHORE
    struct timespec ts;
    if (clock_gettime(CLOCK_REALTIME, &ts) != -1)
      {
	ts.tv_sec += 1; // wait max one second
	sem_post(&sem_needpost);
	sem_timedwait(&sem_cleanup, &ts);
      }

    deletePort();
#else
    if ( local == NULL || state_response == JackMidi::CLOSED ) return;
    stateflags = JackMidi::CLOSING;
#endif
#if defined(__RTMIDI_DEBUG__)
    std::cerr << "Closed Port" << std::endl;
#endif
  }

  void request_delete() {
    // signal the output callback to delete the data
    // after finishing its job.
    // this can be done twofold:
    //   - via signal in ProcessOut
    //   - using a semaphore
#ifdef HAVE_SEMAPHORE
    if (local)
      closePort();

    // Cleanup
    delete this;
    return;
#else
    stateflags = JackMidi::DELETING;
#endif
  }

  void deletePortIfRequested() {
#ifdef HAVE_SEMAPHORE
    if (!sem_trywait(&sem_needpost))
      sem_post(&sem_cleanup);
#else
    switch (stateflags) {
    case JackMidi::RUNNING: break;
    case JackMidi::CLOSING:
      if (state_response != JackMidi::CLOSING2) {
	/* output the transferred data */
	state_response = JackMidi::CLOSING2;
	return;
      }
      deletePort();
      state_response = JackMidi::CLOSED;
      break;

    case JackMidi::DELETING:
#if defined(__RTMIDI_DEBUG__)
      std::cerr << "deleting port" << std::endl;
#endif
      if (state_response != JackMidi::DELETING2) {
	state_response = JackMidi::DELETING2;
	/* output the transferred data */
	return;
      }

      delete this;
      return;
#if defined(__RTMIDI_DEBUG__)
      std::cerr << "deleted port" << std::endl;
#endif
      break;
    }
#endif
  }

  void deletePort() {
    if (local == NULL)
      return;

#ifdef HAVE_SEMAPHORE
    struct timespec ts;
    if (clock_gettime(CLOCK_REALTIME, &ts) != -1) {
      ts.tv_sec += 2; // wait max two seconds
      sem_post(&sem_needpost);
      sem_timedwait(&sem_cleanup, &ts);
    }
#endif

    seq->deletePort(local);
    local = NULL;
  }

  void closePort() {
    seq->closePort( local );
    local = NULL;
  }

  operator jack_port_t * () const { return port; }
};
#undef RTMIDI_CLASSNAME

class MidiInJack: public MidiInApi
{
 public:
  MidiInJack( const std::string &clientName, unsigned int queueSizeLimit );
  ~MidiInJack( void );
  ApiType getCurrentApi( void ) throw() { return rtmidi::UNIX_JACK; };
  bool hasVirtualPorts() const { return true; }
  void openPort( unsigned int portNumber, const std::string &portName );
  void openVirtualPort( const std::string &portName );
  void openPort( const PortDescriptor & port, const std::string &portName);
  Pointer<PortDescriptor> getDescriptor(bool isLocal=false);
  PortList getPortList(int capabilities);
  void closePort( void );
  void setClientName( const std::string &clientName );
  void setPortName( const std::string &portName);
  unsigned int getPortCount( void );
  std::string getPortName( unsigned int portNumber );

 protected:
  JackMidi midi;

  //void connect( void );
  //void initialize( const std::string& clientName );
};

class MidiOutJack: public MidiOutApi
{
 public:
  MidiOutJack( const std::string &clientName );
  ~MidiOutJack( void );
  ApiType getCurrentApi( void ) throw() { return rtmidi::UNIX_JACK; };
  bool hasVirtualPorts() const { return true; }
  void openPort( unsigned int portNumber, const std::string &portName );
  void openVirtualPort( const std::string &portName );
  void openPort( const PortDescriptor & port, const std::string &portName);
  Pointer<PortDescriptor> getDescriptor(bool isLocal=false);
  PortList getPortList(int capabilities);
  void closePort( void );
  void setClientName( const std::string &clientName );
  void setPortName( const std::string &portName);
  unsigned int getPortCount( void );
  std::string getPortName( unsigned int portNumber );
  void sendMessage( const unsigned char *message, size_t size );

 protected:
  JackMidi *midi;

  //void connect( void );
  void initialize( const std::string& clientName );
};


//*********************************************************************//
//  API: JACK
//  Class Definitions: MidiInJack
//*********************************************************************//

#define RTMIDI_CLASSNAME "JackBackendCallbacks"
int JackBackendCallbacks::ProcessIn( jack_nframes_t nframes, void *arg )
{
  JackMidi *jData = (JackMidi *) arg;
  MidiInJack *rtData = jData->rtMidiIn;
  jack_midi_event_t event;
  jack_time_t time;

  // Is port created?
  if ( jData->local == NULL ) return 0;
  void *buff = jack_port_get_buffer( jData->local, nframes );

  // We have midi events in buffer
  int evCount = jack_midi_get_event_count( buff );
  for (int j = 0; j < evCount; j++) {
    MidiInApi::MidiMessage message;
    message.bytes.clear();

    jack_midi_event_get( &event, buff, j );
    message.bytes.reserve(event.size);

    for ( unsigned int i = 0; i < event.size; i++ )
      message.bytes.push_back( event.buffer[i] );

    // Compute the delta time.
    time = jack_get_time();
    if ( rtData->firstMessage == true ) {
      message.timeStamp = 0.0;
      rtData->firstMessage = false;
    } else
      message.timeStamp = ( time - jData->lastTime ) * 0.000001;

    jData->lastTime = time;

    if ( !rtData->continueSysex ) {
      if ( rtData->userCallback ) {
	rtData->userCallback->rtmidi_midi_in( message.timeStamp, message.bytes);
      }
      else {
	// As long as we haven't reached our queue size limit, push the message.
	if (!rtData->queue.push(message)) {
	  try {
	    rtData->error(RTMIDI_ERROR(rtmidi_gettext("Error: Message queue limit reached."),
				       Error::WARNING));
	  } catch (Error & e) {
	    // don't bother JACK with an unhandled exception
	  }
	}
      }
    }
  }

  return 0;
}

// Jack process callback
int JackBackendCallbacks::ProcessOut( jack_nframes_t nframes, void *arg )
{
  JackMidi *data = (JackMidi *) arg;
  jack_midi_data_t *midiData;
  int space;

  // Is port created?
  if ( data->local == NULL ) return 0;

  void *buff = jack_port_get_buffer( data->local, nframes );
  if (buff != NULL) {
    jack_midi_clear_buffer( buff );

    while ( jack_ringbuffer_read_space( data->buffSize ) > 0 ) {
      jack_ringbuffer_read( data->buffSize, (char *) &space, (size_t) sizeof(space) );
      midiData = jack_midi_event_reserve( buff, 0, space );

      jack_ringbuffer_read( data->buffMessage, (char *) midiData, (size_t) space );
    }
  }

  data->deletePortIfRequested();
  return 0;
}
#undef RTMIDI_CLASSNAME

#define RTMIDI_CLASSNAME "JackPortDescriptor"
MidiInApi * JackPortDescriptor::getInputApi(unsigned int queueSizeLimit) const {
  if (getCapabilities() & INPUT)
    return new MidiInJack(clientName,queueSizeLimit);
  else
    return 0;
}

MidiOutApi * JackPortDescriptor::getOutputApi() const {
  if (getCapabilities() & OUTPUT)
    return new MidiOutJack(clientName);
  else
    return 0;
}
#undef RTMIDI_CLASSNAME

#define RTMIDI_CLASSNAME "MidiInJack"
MidiInJack :: MidiInJack( const std::string &clientName, unsigned int queueSizeLimit ) :
  MidiInApi( queueSizeLimit ),
  midi(clientName,this)
{
  midi.init(true);
}


#if 0
void MidiInJack :: connect()
{
  abort();
  // this should be unnecessary
  JackMidi *data = static_cast<JackMidi *> (apiData_);
  if ( data->local )
    return;

  // Initialize JACK client
  if (( data->local = jack_client_open( clientName.c_str(), JackNoStartServer, NULL )) == 0) {
    error(RTMIDI_ERROR(gettext_noopt("JACK server not running?"),
		       Error::WARNING) );
    return;
  }

  jack_set_process_callback( data->client, ProcessIn, data );
  jack_activate( data->client );
}
#endif

MidiInJack :: ~MidiInJack()
{
  try {
    MidiInJack::closePort();
  } catch (Error & e) {
    e.printMessage(std::cerr);
  }
}

void MidiInJack :: openPort( unsigned int portNumber, const std::string &portName )
{
  openVirtualPort(portName);

  // Connecting to the output
  try {
    midi.setRemote(getPortName( portNumber ));
  } catch (Error & e) {
    error (e);
  }
}

void MidiInJack :: openVirtualPort( const std::string &portName )
{
  try {
    midi.ensureOpen(JackPortIsInput,
		    portName);
  } catch (Error & e) {
    error (e);
  }
}

void MidiInJack :: openPort( const PortDescriptor & p,
			     const std::string &portName )
{
  const JackPortDescriptor * port = dynamic_cast<const JackPortDescriptor *>(&p);

  if (!port) {
    error(RTMIDI_ERROR(gettext_noopt("JACK has been instructed to open a non-JACK MIDI port. This doesn't work."),
		       Error::INVALID_DEVICE) );
    return;
  }

  openVirtualPort(portName);
  try {
    midi.connectFrom(*port);
  } catch (Error & e) {
    error (e);
  }
}

Pointer<PortDescriptor> MidiInJack :: getDescriptor(bool isLocal)
{
  try {
    return midi.getDescriptor(isLocal);
  } catch (Error & e) {
    error(e);
  }
  return NULL;
}

PortList MidiInJack :: getPortList(int capabilities)
{
  try {
    return JackPortDescriptor::getPortList(capabilities | PortDescriptor::INPUT,
					   midi.getClientName());
  } catch (Error &  e) {
    error(e);
  }
  return PortList();
}

unsigned int MidiInJack :: getPortCount()
{
  return midi.getPortCount(JackPortIsOutput);
}

std::string MidiInJack :: getPortName( unsigned int portNumber )
{
  return midi.getPortName(portNumber,JackPortIsOutput);
}

void MidiInJack :: closePort()
{
  midi.deletePort();
}

void MidiInJack :: setClientName( const std::string& )
{
  error(RTMIDI_ERROR(gettext_noopt("Setting the client name is not supported by JACK."),
		     Error::WARNING ));
}

void MidiInJack :: setPortName( const std::string &portName )
{
  midi.rename(portName);
}
#undef RTMIDI_CLASSNAME

//*********************************************************************//
//  API: JACK
//  Class Definitions: MidiOutJack
//*********************************************************************//


#define RTMIDI_CLASSNAME "MidiOutJack"
MidiOutJack :: MidiOutJack( const std::string &clientName ) : MidiOutApi()
{
  MidiOutJack::initialize( clientName );
}

void MidiOutJack :: initialize( const std::string &clientName )
{
  midi = new JackMidi(clientName);
  if (!midi) {
    error (RTMIDI_ERROR(gettext_noopt("Cannot allocate JACK MIDI data object."),
			Error::MEMORY_ERROR));
    return;
  }
  // init is the last as it may throw an exception
  try {
    midi->init(false);
  } catch (const Error & e) {
    delete midi;
    midi = nullptr;
    error(e);
  }
}

#if 0
void MidiOutJack :: connect()
{
  JackMidi *data = static_cast<JackMidi *> (apiData_);
  if ( *(data->seq) )
    return;

  // Initialize JACK client
  if (( *(data->seq) = jack_client_open( clientName.c_str(), JackNoStartServer, NULL )) == 0) {
    error(RTMIDI_ERROR(gettext_noopt("JACK server not running?"),
		       Error::WARNING) );
    return;
  }

  jack_set_process_callback( data->client, ProcessOut, data );
  data->buffSize = jack_ringbuffer_create( JACK_RINGBUFFER_SIZE );
  data->buffMessage = jack_ringbuffer_create( JACK_RINGBUFFER_SIZE );
  jack_activate( data->client );
}
#endif

MidiOutJack :: ~MidiOutJack()
{
  //		closePort();
  try {
    if (midi)
      midi -> request_delete();
  } catch (const Error & e) {
    e.printMessage(std::cerr);
  }
}

void MidiOutJack :: openPort( unsigned int portNumber, const std::string &portName )
{
  if (!midi) {
    error (RTMIDI_ERROR(gettext_noopt("Missing JACK MIDI data object."),
			Error::MEMORY_ERROR));
    return;
  }
  openVirtualPort(portName);

  // Connecting to the output
  try {
    midi->setRemote(getPortName( portNumber ));
      //jack_connect( *(data->seq), jack_port_name( data->local ), name.c_str() );
  } catch (Error & e) {
    error(e);
  }
}

void MidiOutJack :: openVirtualPort( const std::string &portName )
{
  if (!midi) {
    error (RTMIDI_ERROR(gettext_noopt("Missing JACK MIDI data object."),
			Error::MEMORY_ERROR));
    return;
  }
  try {
    midi->ensureOpen(JackPortIsOutput,
		     portName);
  } catch (Error & e) {
    error (e);
  }
}

void MidiOutJack :: openPort( const PortDescriptor & p,
			      const std::string &portName )
{
  if (!midi) {
    error (RTMIDI_ERROR(gettext_noopt("Missing JACK MIDI data object."),
			Error::MEMORY_ERROR));
    return;
  }
  const JackPortDescriptor * port = dynamic_cast<const JackPortDescriptor *>(&p);

#if 0
  if ( connected_ ) {
    error(RTMIDI_ERROR(gettext_noopt("A valid connection already exists."),
		       Error::WARNING) );
    return;
  }
#endif
  if (!port) {
    error(RTMIDI_ERROR(gettext_noopt("JACK has been instructed to open a non-JACK MIDI port. This doesn't work."),
		       Error::INVALID_DEVICE) );
    return;
  }

  openVirtualPort(portName);
  try {
    midi->connectTo(*port);
  } catch (Error & e) {
    error (e);
  }
}

Pointer<PortDescriptor> MidiOutJack :: getDescriptor(bool isLocal)
{
  if (!midi) {
    error (RTMIDI_ERROR(gettext_noopt("Missing JACK MIDI data object."),
			Error::MEMORY_ERROR));
    return nullptr;
  }
  try {
    return midi->getDescriptor(isLocal);
  } catch (Error & e) {
    error(e);
  }
  return NULL;
}

PortList MidiOutJack :: getPortList(int capabilities)
{
  if (!midi) {
    error (RTMIDI_ERROR(gettext_noopt("Missing JACK MIDI data object."),
			Error::MEMORY_ERROR));
    return PortList();
  }
  return JackPortDescriptor::getPortList(capabilities | PortDescriptor::OUTPUT,
					 midi->getClientName());
}

unsigned int MidiOutJack :: getPortCount()
{
  if (!midi) {
    error (RTMIDI_ERROR(gettext_noopt("Missing JACK MIDI data object."),
			Error::MEMORY_ERROR));
    return 0;
  }
  return midi->getPortCount(JackPortIsInput);
}

std::string MidiOutJack :: getPortName( unsigned int portNumber )
{
  if (!midi) {
    error (RTMIDI_ERROR(gettext_noopt("Missing JACK MIDI data object."),
			Error::MEMORY_ERROR));
    return"";
  }
  return midi->getPortName(portNumber,
			   JackPortIsInput);
}

void MidiOutJack :: closePort()
{
#if defined(__RTMIDI_DEBUG__)
  std::cerr << "Closing Port" << std::endl;
#endif
  if (midi)
    midi->delayedDeletePort();
}

void MidiOutJack:: setClientName( const std::string& )
{
  error(RTMIDI_ERROR(gettext_noopt("Setting the client name is not supported by JACK."),
		     Error::WARNING ));
}

void MidiOutJack :: setPortName( const std::string &portName )
{
  if (midi)
    midi->rename(portName);
}

void MidiOutJack :: sendMessage( const unsigned char *message, size_t size )
{
  int nBytes = size;
  if (!midi) return;

  // Write full message to buffer
  jack_ringbuffer_write( midi->buffMessage, ( const char * ) message,
                         nBytes );
  jack_ringbuffer_write( midi->buffSize, ( char * ) &nBytes, sizeof( nBytes ) );
}
#undef RTMIDI_CLASSNAME
#endif  // __UNIX_JACK__

//*********************************************************************//
//  API: Common definitons
//*********************************************************************//



#ifdef RTMIDI_GETTEXT
void RTMIDI_DLL_PUBLIC init_rtmidi_gettext() {
  static bool initialized = false;
  if (initialized)
    return;
  bindtextdomain("rtmidi",LOCALEDIR);
  initialized = true;
}

RTMIDI_DLL_PUBLIC const char * rtmidi_gettext (const char * s) {
  init_rtmidi_gettext();
  return dgettext("rtmidi",s);
}

#endif

//! The constructor.
Error::Error( const char * message,
	      Type type,
	      const char * class_name,
	      const char * function_name,
	      const char * file_name,
	      int line_number, ...) throw():exception(),
					    classname(class_name),
					    function(function_name),
					    file(file_name),
					    line(line_number),
					    type_(type)
{
#ifdef RTMIDI_GETTEXT
  message = rtmidi_gettext(message);
#endif
  std::va_list args;
  va_start(args,line_number);
  size_t length;
  length = vsnprintf(NULL,0,message,args);
  if (length > 0) {
    message_.resize(length+1);
    std::vsnprintf(&(message_[0]),length+1,message,args);
    message_.resize(length);
  } else {
    const char * fmt = gettext_noopt("Error formatting the error string:\n'%s'\nFound in %s::%s at \n%s:%d");
#ifdef RTMIDI_GETTEXT
    fmt = rtmidi_gettext(fmt);
#endif

    length = snprintf(NULL,0,fmt,message,class_name,function_name,file_name,line);
    if (length > 0) {
      message_.resize(length+1);
      snprintf(&(message_[0]),length+1,fmt,message,class_name,function_name,file_name,line);
      message_.resize(length);
    } else {
      const char * msg
	= gettext_noopt("Error: could not format the error message");
#ifdef RTMIDI_GETTEXT
      msg = rtmidi_gettext(msg);
#endif
      message_ = msg;
    }
  }
  va_end(args);

}


//*********************************************************************//
//  Midi Definitions
//*********************************************************************//
std::string Midi :: getVersion( void ) throw()
{
  return std::string( RTMIDI_VERSION );
}


// This is a compile-time check that rtmidi_num_api_names == RtMidi::NUM_APIS.
// If the build breaks here, check that they match.
template<bool b> class StaticAssert { private: StaticAssert() {} };
template<> class StaticAssert<true>{ public: StaticAssert() {} };
class StaticAssertions { StaticAssertions() {
  StaticAssert<rtmidi_num_api_names == NUM_APIS>();
}};

void Midi :: getCompiledApi( std::vector<ApiType> &apis, bool preferSystem ) throw()
{
  apis.clear();
  apis.reserve(rtmidi_num_compiled_system_apis +
	       rtmidi_num_compiled_software_apis +
	       rtmidi_num_compiled_other_apis);

  // The order here will control the order of RtMidi's API search in
  // the constructor.

  if (!preferSystem) {
    // first check software and network backends
    apis.insert(apis.end(),
		rtmidi_compiled_software_apis,
		rtmidi_compiled_software_apis+rtmidi_num_compiled_software_apis);
  }
  apis.insert(apis.end(),
	      rtmidi_compiled_system_apis,
	      rtmidi_compiled_system_apis+rtmidi_num_compiled_system_apis);

  if (preferSystem) {
    // if we prefer OS provided backends,
    // we should add the software backends, here.
    apis.insert(apis.end(),
		rtmidi_compiled_software_apis,
		rtmidi_compiled_software_apis+rtmidi_num_compiled_software_apis);
  }

  // pseudo-backends
  apis.insert(apis.end(),
	      rtmidi_compiled_other_apis,
	      rtmidi_compiled_other_apis+rtmidi_num_compiled_other_apis);
}


std::string Midi :: getApiName( ApiType api )
{
  if (api < 0 || api >= NUM_APIS)
    return "";
  return rtmidi_api_names[api].machine;
}

std::string Midi :: getApiDisplayName( ApiType api )
{
  if (api < 0 || api >= NUM_APIS)
    return "Unknown";
  return rtmidi_gettext(rtmidi_api_names[api].display);
}

ApiType Midi :: getCompiledApiByName( const std::string &name, bool preferSystem )
{
  auto apis = getCompiledApi(preferSystem);
  for (auto api:apis) {
    if (name == rtmidi_api_names[api].machine)
      return api;
  }
  return UNSPECIFIED;
}




void Midi :: error(Error e)
{

  // use the callback if present.
  if (rtapi_) {
    rtapi_->error(e);
    return;
  }

  if ( e.getType() == Error::WARNING ) {
    e.printMessage();
  }
  else if ( e.getType() == Error::DEBUG_WARNING ) {
#if defined(__RTMIDI_DEBUG__)
    e.printMessage();
#endif
  }
  else {
    e.printMessage();
    throw e;
  }
}


//*********************************************************************//
//  MidiIn Definitions
//*********************************************************************//
#define RTMIDI_CLASSNAME "MidiIn"
void MidiIn :: openMidiApi( ApiType api )
{
  delete rtapi_;
  rtapi_ = 0;

  try {
    switch (api) {
    case rtmidi::UNIX_JACK:
#if defined(__UNIX_JACK__)
      rtapi_ = new MidiInJack( clientName, queueSizeLimit );
#endif
      break;
    case rtmidi::LINUX_ALSA:
#if defined(__LINUX_ALSA__)
      rtapi_ = new MidiInAlsa( clientName, queueSizeLimit );
#endif
      break;
    case rtmidi::WINDOWS_MM:
#if defined(__WINDOWS_MM__)
      rtapi_ = new MidiInWinMM( clientName, queueSizeLimit );
#endif
      break;
    case rtmidi::MACOSX_CORE:
#if defined(__MACOSX_COREMIDI__)
      rtapi_ = new MidiInCore( clientName, queueSizeLimit );
#endif
      break;
    case rtmidi::DUMMY:
#if defined(__RTMIDI_DUMMY__)
      rtapi_ = new MidiInDummy( clientName, queueSizeLimit );
#endif
      break;
    case rtmidi::ALL_API:
    case rtmidi::UNSPECIFIED:
    default:
      break;
    }
  } catch (const Error & e) {
    rtapi_ = 0;
    throw;
  }
}

MidiApiList MidiIn::queryApis;

RTMIDI_DLL_PUBLIC MidiIn :: MidiIn( ApiType api,
					   const std::string &clientName,
					   unsigned int queueSize,
					   bool pfsystem )
  : Midi(&queryApis,pfsystem,clientName),
    queueSizeLimit(queueSize)
{
  if ( api == rtmidi::ALL_API) {
    if (!queryApis.empty()) {
      rtapi_ = NULL;
      return;
    }

    std::vector< ApiType > apis;
    getCompiledApi( apis );
    for ( unsigned int i=0; i<apis.size(); i++ ) {
      try {
	openMidiApi( apis[i] );
	if ( rtapi_ ) {
	  queryApis.push_back(MidiApiPtr(rtapi_));
	  rtapi_=NULL;
	}
      } catch (const Error & e) {
	if (e.getType() != Error::NO_DEVICES_FOUND)
	  throw;
      }
    }
    return;
  }

  if ( api != rtmidi::UNSPECIFIED ) {
    // Attempt to open the specified API.
    openMidiApi( api );
    if ( rtapi_ ) return;

    // No compiled support for specified API value.  Issue a warning
    // and continue as if no API was specified.
    throw RTMIDI_ERROR1(gettext_noopt("Support for the selected MIDI system %d has not been compiled into the RtMidi library."),
			Error::INVALID_PARAMETER,
			api);
  }

  // Iterate through the compiled APIs and return as soon as we find
  // one with at least one port or we reach the end of the list.
  std::vector< ApiType > apis;
  getCompiledApi( apis );
  for ( unsigned int i=0; i<apis.size(); i++ ) {
    openMidiApi( apis[i] );
    if ( rtapi_ && rtapi_->getPortCount() ) break;
  }

  if ( rtapi_ ) return;

  // We may reach this point if the only API is JACK,
  // but no JACK devices are found.
  throw( RTMIDI_ERROR( gettext_noopt("No supported MIDI system has been found."),
		       Error::NO_DEVICES_FOUND ) );
}

MidiIn :: ~MidiIn() throw()
{
}
#undef RTMIDI_CLASSNAME


//*********************************************************************//
//  MidiOut Definitions
//*********************************************************************//

#define RTMIDI_CLASSNAME "MidiOut"
void MidiOut :: openMidiApi( ApiType api )
{
  delete rtapi_;
  rtapi_ = 0;

  try {
    switch (api) {
    case rtmidi::UNIX_JACK:
#if defined(__UNIX_JACK__)
      rtapi_ = new MidiOutJack( clientName );
#endif
      break;
    case rtmidi::LINUX_ALSA:
#if defined(__LINUX_ALSA__)
      rtapi_ = new MidiOutAlsa( clientName );
#endif
      break;
    case rtmidi::WINDOWS_MM:
#if defined(__WINDOWS_MM__)
      rtapi_ = new MidiOutWinMM( clientName );
#endif
      break;
    case rtmidi::MACOSX_CORE:
#if defined(__MACOSX_COREMIDI__)
      rtapi_ = new MidiOutCore( clientName );
#endif
      break;
    case rtmidi::DUMMY:
#if defined(__RTMIDI_DUMMY__)
      rtapi_ = new MidiOutDummy( clientName );
#endif
      break;
    case rtmidi::UNSPECIFIED:
    case rtmidi::ALL_API:
    default:
      break;
    }
  } catch (const Error & e) {
    rtapi_ = 0;
    throw;
  }

<<<<<<< HEAD
=======
  // Connecting to the output
  std::string name = getPortName( portNumber );
  jack_connect( data->client, name.c_str(), jack_port_name( data->port ) );

  connected_ = true;
>>>>>>> 3acbeaa8
}


MidiApiList MidiOut::queryApis;

RTMIDI_DLL_PUBLIC MidiOut :: MidiOut( ApiType api, const std::string &clientName, bool pfsystem )
  : Midi(&queryApis, pfsystem, clientName)
{
  if ( api == rtmidi::ALL_API) {
    if (!queryApis.empty()) {
      rtapi_ = NULL;
      return;
    }

    std::vector< ApiType > apis;
    getCompiledApi( apis );
    for ( unsigned int i=0; i<apis.size(); i++ ) {
      try {
	openMidiApi( apis[i] );
	if ( rtapi_ ) {
	  queryApis.push_back(MidiApiPtr(rtapi_));
	  rtapi_ = NULL;
	}
      } catch (const Error & e) {
	if (e.getType() != Error::NO_DEVICES_FOUND)
	  throw;
      }
    }
    return;
  }

  if ( api != rtmidi::UNSPECIFIED ) {
    // Attempt to open the specified API.
    openMidiApi( api );
    if ( rtapi_ ) return;

    // No compiled support for specified API value.  Issue a warning
    // and continue as if no API was specified.
    throw RTMIDI_ERROR1(gettext_noopt("Support for the selected MIDI system %d has not been compiled into the RtMidi library."),
			Error::INVALID_PARAMETER, api);
  }

  // Iterate through the compiled APIs and return as soon as we find
  // one with at least one port or we reach the end of the list.
  std::vector< ApiType > apis;
  getCompiledApi( apis );
  for ( unsigned int i=0; i<apis.size(); i++ ) {
    openMidiApi( apis[i] );
    if ( rtapi_ && rtapi_->getPortCount() ) break;
  }

  if ( rtapi_ ) return;

  // We may reach this point, e.g. if JACK is the only
  // compiled API, but no JACK devices are found.
  throw( RTMIDI_ERROR(gettext_noopt("No supported MIDI system has been found."),
		      Error::NO_DEVICES_FOUND ) );
}

MidiOut :: ~MidiOut() throw()
{
}
#undef RTMIDI_CLASSNAME


MidiApi :: MidiApi( void )
  : connected_( false ),
    firstErrorOccurred_ (false),
    errorCallback_(0)
{
}

MidiApi :: ~MidiApi( void )
{
<<<<<<< HEAD
=======
  JackMidiData *data = static_cast<JackMidiData *> (apiData_);

  if ( data->port == NULL ) return;
  jack_port_unregister( data->client, data->port );
  data->port = NULL;

  connected_ = false;
>>>>>>> 3acbeaa8
}

void MidiApi :: setErrorCallback( ErrorCallback errorCallback, void *userData )
{
  errorCallback_ = new CompatibilityErrorInterface(errorCallback,userData);
}

void MidiApi :: setErrorCallback(ErrorInterface * callback) {
  errorCallback_ = callback;
}


void MidiApi :: error(Error e)
{
  if ( errorCallback_ ) {

    if ( firstErrorOccurred_ )
      return;

    firstErrorOccurred_ = true;
    std::ostringstream s;
    e.printMessage(s);

    errorCallback_->rtmidi_error(e);
    firstErrorOccurred_ = false;
    return;
  }

  if ( e.getType() == Error::WARNING ) {
    e.printMessage();
  }
  else if ( e.getType() == Error::DEBUG_WARNING ) {
#if defined(__RTMIDI_DEBUG__)
    e.printMessage();
#endif
  }
  else {
    e.printMessage();
    throw e;
  }
}

//*********************************************************************//
//  Common MidiInApi Definitions
//*********************************************************************//

#define RTMIDI_CLASSNAME "MidiInApi"
MidiInApi :: MidiInApi( unsigned int queueSizeLimit )
  : MidiApi(), ignoreFlags(7), doInput(false), firstMessage(true),
    userCallback(0),
    continueSysex(false)
{
  // Allocate the MIDI queue.
  queue.ringSize = queueSizeLimit;
  if ( queue.ringSize > 0 )
    queue.ring = new MidiMessage[ queue.ringSize ];
}

MidiInApi :: ~MidiInApi( void )
{
  if (userCallback)
    userCallback->delete_me();
  // Delete the MIDI queue.
  if ( queue.ringSize > 0 ) delete [] queue.ring;
}

void MidiInApi :: setCallback( MidiCallback callback, void *userData )
{
  if ( userCallback ) {
    error(RTMIDI_ERROR(gettext_noopt("A callback function is already set."),
		       Error::WARNING));
    return;
  }

  if ( !callback ) {
    error(RTMIDI_ERROR(gettext_noopt("The callback function value is invalid."),
		       Error::WARNING));
    return;
  }

  userCallback = new CompatibilityMidiInterface(callback,userData);
}

void MidiInApi :: setCallback( MidiInterface * callback )
{
  if ( userCallback ) {
    error(RTMIDI_ERROR(gettext_noopt("A callback function is already set."),
		       Error::WARNING));
    return;
  }

  if ( !callback ) {
    error(RTMIDI_ERROR(gettext_noopt("The callback function value is invalid."),
		       Error::WARNING));
    return;
  }

  userCallback = callback;
}

void MidiInApi :: cancelCallback()
{
  if ( !userCallback ) {
    error(RTMIDI_ERROR(gettext_noopt("No callback function was set."),
		       Error::WARNING));
    return;
  }

<<<<<<< HEAD
  userCallback->delete_me();
  userCallback = 0;
=======
  // Connecting to the output
  std::string name = getPortName( portNumber );
  jack_connect( data->client, jack_port_name( data->port ), name.c_str() );

  connected_ = true;
>>>>>>> 3acbeaa8
}

void MidiInApi :: ignoreTypes( bool midiSysex, bool midiTime, bool midiSense )
{
  ignoreFlags = 0;
  if ( midiSysex ) ignoreFlags = IGNORE_SYSEX;
  if ( midiTime ) ignoreFlags  |= IGNORE_TIME;
  if ( midiSense ) ignoreFlags |= IGNORE_SENSING;
}

double MidiInApi :: getMessage( std::vector<unsigned char> &message )
{
  message.clear();

  if ( userCallback ) {
    error(RTMIDI_ERROR(gettext_noopt("Returning an empty MIDI message as all input is handled by a callback function."),
		       Error::WARNING));
    return 0.0;
  }

  double timeStamp;
  if (!queue.pop(message, timeStamp))
    return 0.0;

  return timeStamp;
}

unsigned int MidiInApi::MidiQueue::size(unsigned int *__back,
					unsigned int *__front)
{
  // Access back/front members exactly once and make stack copies for
  // size calculation
  unsigned int _back = back, _front = front, _size;
  if (_back >= _front)
    _size = _back - _front;
  else
    _size = ringSize - _front + _back;

  // Return copies of back/front so no new and unsynchronized accesses
  // to member variables are needed.
  if (__back) *__back = _back;
  if (__front) *__front = _front;
  return _size;
}

// As long as we haven't reached our queue size limit, push the message.
bool MidiInApi::MidiQueue::push(const MidiInApi::MidiMessage& msg)
{
  // Local stack copies of front/back
  unsigned int _back, _front, _size;

  // Get back/front indexes exactly once and calculate current size
  _size = size(&_back, &_front);

  if ( _size < ringSize-1 )
  {
    ring[_back] = msg;
    back = (back+1)%ringSize;
    return true;
  }

<<<<<<< HEAD
  return false;
=======
  jack_port_unregister( data->client, data->port );
  data->port = NULL;

  connected_ = false;
>>>>>>> 3acbeaa8
}

bool MidiInApi::MidiQueue::pop(std::vector<unsigned char> &msg, double& timeStamp)
{
  // Local stack copies of front/back
  unsigned int _back, _front, _size;

  // Get back/front indexes exactly once and calculate current size
  _size = size(&_back, &_front);

  if (_size == 0)
    return false;

  // Copy queued message to the vector pointer argument and then "pop" it.
  msg.assign( ring[_front].bytes.begin(), ring[_front].bytes.end() );
  timeStamp = ring[_front].timeStamp;

  // Update front
  front = (front+1)%ringSize;
  return true;
}
#undef RTMIDI_CLASSNAME

//*********************************************************************//
//  Common MidiOutApi Definitions
//*********************************************************************//

#define RTMIDI_CLASSNAME "MidiOutApi"
MidiOutApi :: MidiOutApi( void )
  : MidiApi()
{
}

MidiOutApi :: ~MidiOutApi( void )
{
}
#undef RTMIDI_CLASSNAME


RTMIDI_NAMESPACE_END<|MERGE_RESOLUTION|>--- conflicted
+++ resolved
@@ -5754,6 +5754,7 @@
   try {
     midi.setRemote(getPortName( portNumber ));
   } catch (Error & e) {
+    closePort();
     error (e);
   }
 }
@@ -5763,6 +5764,7 @@
   try {
     midi.ensureOpen(JackPortIsInput,
 		    portName);
+    connected_ = true;
   } catch (Error & e) {
     error (e);
   }
@@ -5783,6 +5785,7 @@
   try {
     midi.connectFrom(*port);
   } catch (Error & e) {
+    closePort();
     error (e);
   }
 }
@@ -5821,6 +5824,7 @@
 void MidiInJack :: closePort()
 {
   midi.deletePort();
+  connected_ = false;
 }
 
 void MidiInJack :: setClientName( const std::string& )
@@ -5911,6 +5915,7 @@
     midi->setRemote(getPortName( portNumber ));
       //jack_connect( *(data->seq), jack_port_name( data->local ), name.c_str() );
   } catch (Error & e) {
+    closePort();
     error(e);
   }
 }
@@ -5925,6 +5930,7 @@
   try {
     midi->ensureOpen(JackPortIsOutput,
 		     portName);
+    connected_ = true;
   } catch (Error & e) {
     error (e);
   }
@@ -5957,6 +5963,7 @@
   try {
     midi->connectTo(*port);
   } catch (Error & e) {
+    closePort();
     error (e);
   }
 }
@@ -6015,6 +6022,7 @@
 #endif
   if (midi)
     midi->delayedDeletePort();
+  connected_ = false;
 }
 
 void MidiOutJack:: setClientName( const std::string& )
@@ -6377,14 +6385,6 @@
     throw;
   }
 
-<<<<<<< HEAD
-=======
-  // Connecting to the output
-  std::string name = getPortName( portNumber );
-  jack_connect( data->client, name.c_str(), jack_port_name( data->port ) );
-
-  connected_ = true;
->>>>>>> 3acbeaa8
 }
 
 
@@ -6459,16 +6459,6 @@
 
 MidiApi :: ~MidiApi( void )
 {
-<<<<<<< HEAD
-=======
-  JackMidiData *data = static_cast<JackMidiData *> (apiData_);
-
-  if ( data->port == NULL ) return;
-  jack_port_unregister( data->client, data->port );
-  data->port = NULL;
-
-  connected_ = false;
->>>>>>> 3acbeaa8
 }
 
 void MidiApi :: setErrorCallback( ErrorCallback errorCallback, void *userData )
@@ -6577,16 +6567,8 @@
     return;
   }
 
-<<<<<<< HEAD
   userCallback->delete_me();
   userCallback = 0;
-=======
-  // Connecting to the output
-  std::string name = getPortName( portNumber );
-  jack_connect( data->client, jack_port_name( data->port ), name.c_str() );
-
-  connected_ = true;
->>>>>>> 3acbeaa8
 }
 
 void MidiInApi :: ignoreTypes( bool midiSysex, bool midiTime, bool midiSense )
@@ -6648,14 +6630,7 @@
     return true;
   }
 
-<<<<<<< HEAD
   return false;
-=======
-  jack_port_unregister( data->client, data->port );
-  data->port = NULL;
-
-  connected_ = false;
->>>>>>> 3acbeaa8
 }
 
 bool MidiInApi::MidiQueue::pop(std::vector<unsigned char> &msg, double& timeStamp)
