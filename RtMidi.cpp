/**********************************************************************/
/*! \class Midi
  \brief An abstract base class for realtime MIDI input/output.

  This class implements some common functionality for the realtime
  MIDI input/output subclasses MidiIn and MidiOut.

  Midi WWW site: http://music.mcgill.ca/~gary/rtmidi/

  Midi: realtime MIDI i/o C++ classes
  Copyright (c) 2003-2016 Gary P. Scavone
  Forked by Tobias Schlemmer, 2014-2018.

  Permission is hereby granted, free of charge, to any person
  obtaining a copy of this software and associated documentation files
  (the "Software"), to deal in the Software without restriction,
  including without limitation the rights to use, copy, modify, merge,
  publish, distribute, sublicense, and/or sell copies of the Software,
  and to permit persons to whom the Software is furnished to do so,
  subject to the following conditions:

  The above copyright notice and this permission notice shall be
  included in all copies or substantial portions of the Software.

  Any person wishing to distribute modifications to the Software is
  asked to send the modifications to the original developer so that
  they can be incorporated into the canonical version.  This is,
  however, not a binding provision of this license.

  THE SOFTWARE IS PROVIDED "AS IS", WITHOUT WARRANTY OF ANY KIND,
  EXPRESS OR IMPLIED, INCLUDING BUT NOT LIMITED TO THE WARRANTIES OF
  MERCHANTABILITY, FITNESS FOR A PARTICULAR PURPOSE AND NONINFRINGEMENT.
  IN NO EVENT SHALL THE AUTHORS OR COPYRIGHT HOLDERS BE LIABLE FOR
  ANY CLAIM, DAMAGES OR OTHER LIABILITY, WHETHER IN AN ACTION OF
  CONTRACT, TORT OR OTHERWISE, ARISING FROM, OUT OF OR IN CONNECTION
  WITH THE SOFTWARE OR THE USE OR OTHER DEALINGS IN THE SOFTWARE.
*/
/**********************************************************************/

#include "RtMidi.h"
#include <sstream>
#include <cstring>
#include <cctype>
#include <algorithm>
#include <functional>
#ifndef RTMIDI_FALLTHROUGH
#define RTMIDI_FALLTHROUGH
#endif

#if defined(__MACOSX_CORE__)
#if TARGET_OS_IPHONE
#define AudioGetCurrentHostTime CAHostTimeBase::GetCurrentTime
#define AudioConvertHostTimeToNanos CAHostTimeBase::ConvertToNanos
#endif
#endif

//*********************************************************************//
//  RtMidi Definitions
//*********************************************************************//
RTMIDI_NAMESPACE_START

#ifdef RTMIDI_GETTEXT
const char * rtmidi_gettext (const char * s) {
  init_rtmidi_gettext();
  return dgettext("rtmidi",s);
}

void init_rtmidi_gettext() {
  static bool initialized = false;
  if (initialized)
    return;
  bindtextdomain("rtmidi",LOCALEDIR);
  initialized = true;
}
#endif

//! The constructor.
Error::Error( const char * message,
	      Type type,
	      const char * class_name,
	      const char * function_name,
	      const char * file_name,
	      int line_number, ...) throw():exception(),
					    classname(class_name),
					    function(function_name),
					    file(file_name),
					    line(line_number),
					    type_(type)
{
#ifdef RTMIDI_GETTEXT
  message = rtmidi_gettext(message);
#endif
  std::va_list args;
  va_start(args,line_number);
  size_t length;
  length = vsnprintf(NULL,0,message,args);
  if (length > 0) {
    message_.resize(length+1);
    std::vsnprintf(&(message_[0]),length+1,message,args);
    message_.resize(length);
  } else {
    const char * fmt = gettext_noopt("Error formatting the error string:\n'%s'\nFound in %s::%s at \n%s:%d");
#ifdef RTMIDI_GETTEXT
    fmt = rtmidi_gettext(fmt);
#endif

    length = snprintf(NULL,0,fmt,message,class_name,function_name,file_name,line);
    if (length > 0) {
      message_.resize(length+1);
      snprintf(&(message_[0]),length+1,fmt,message,class_name,function_name,file_name,line);
      message_.resize(length);
    } else {
      const char * msg
	= gettext_noopt("Error: could not format the error message");
#ifdef RTMIDI_GETTEXT
      msg = rtmidi_gettext(msg);
#endif
      message_ = msg;
    }
  }
  va_end(args);

}

//*********************************************************************//
//  Midi Definitions
//*********************************************************************//
std::string Midi :: getVersion( void ) throw()
{
  return std::string( RTMIDI_VERSION );
}

void Midi :: getCompiledApi( std::vector<ApiType> &apis, bool preferSystem ) throw()
{
  apis.clear();

  // The order here will control the order of RtMidi's API search in
  // the constructor.

  if (!preferSystem) {
    // first check software and network backends
#if defined(__UNIX_JACK__)
    apis.push_back( rtmidi::UNIX_JACK );
#endif
  }

  // check OS provided backends
#if defined(__MACOSX_COREMIDI__)
  apis.push_back( rtmidi::MACOSX_CORE );
#endif
#if defined(__LINUX_ALSA__)
  apis.push_back( rtmidi::LINUX_ALSA );
#endif
#if defined(__WINDOWS_MM__)
  apis.push_back( rtmidi::WINDOWS_MM );
#endif

  if (preferSystem) {
    // if we prefer OS provided backends,
    // we should add the software backends, here.
#if defined(__UNIX_JACK__)
    apis.push_back( rtmidi::UNIX_JACK );
#endif
  }

  // DUMMY is a no-backend class so we add it at
  // the very end.
#if defined(__RTMIDI_DUMMY__)
  apis.push_back( rtmidi::DUMMY );
#endif
}



void Midi :: error(Error e)
{

  // use the callback if present.
  if (rtapi_) {
    rtapi_->error(e);
    return;
  }

  if ( e.getType() == Error::WARNING ) {
    e.printMessage();
  }
  else if ( e.getType() == Error::DEBUG_WARNING ) {
#if defined(__RTMIDI_DEBUG__)
    e.printMessage();
#endif
  }
  else {
    e.printMessage();
    throw e;
  }
}




//*********************************************************************//
//  MidiIn Definitions
//*********************************************************************//
#define RTMIDI_CLASSNAME "MidiIn"
void MidiIn :: openMidiApi( ApiType api )
{
  if ( rtapi_ )
    delete rtapi_;
  rtapi_ = 0;

  try {
    switch (api) {
    case rtmidi::UNIX_JACK:
#if defined(__UNIX_JACK__)
      rtapi_ = new MidiInJack( clientName, queueSizeLimit );
#endif
      break;
    case rtmidi::LINUX_ALSA:
#if defined(__LINUX_ALSA__)
      rtapi_ = new MidiInAlsa( clientName, queueSizeLimit );
#endif
      break;
    case rtmidi::WINDOWS_MM:
#if defined(__WINDOWS_MM__)
      rtapi_ = new MidiInWinMM( clientName, queueSizeLimit );
#endif
      break;
    case rtmidi::MACOSX_CORE:
#if defined(__MACOSX_COREMIDI__)
      rtapi_ = new MidiInCore( clientName, queueSizeLimit );
#endif
      break;
    case rtmidi::DUMMY:
#if defined(__RTMIDI_DUMMY__)
      rtapi_ = new MidiInDummy( clientName, queueSizeLimit );
#endif
      break;
    case rtmidi::ALL_API:
    case rtmidi::UNSPECIFIED:
    default:
      break;
    }
  } catch (const Error & e) {
    rtapi_ = 0;
    throw;
  }
}

MidiApiList MidiIn::queryApis;

MidiIn :: MidiIn( ApiType api,
		  const std::string & clientName,
		  unsigned int queueSize,
		  bool pfsystem )
  : Midi(&queryApis,pfsystem,clientName),
    queueSizeLimit(queueSize)
{
  if ( api == rtmidi::ALL_API) {
    if (!queryApis.empty()) {
      rtapi_ = NULL;
      return;
    }

    std::vector< ApiType > apis;
    getCompiledApi( apis );
    for ( unsigned int i=0; i<apis.size(); i++ ) {
      try {
	openMidiApi( apis[i] );
	if ( rtapi_ ) {
	  queryApis.push_back(MidiApiPtr(rtapi_));
	  rtapi_=NULL;
	}
      } catch (const Error & e) {
	if (e.getType() != Error::NO_DEVICES_FOUND)
	  throw;
      }
    }
    return;
  }

  if ( api != rtmidi::UNSPECIFIED ) {
    // Attempt to open the specified API.
    openMidiApi( api );
    if ( rtapi_ ) return;

    // No compiled support for specified API value.  Issue a warning
    // and continue as if no API was specified.
    throw RTMIDI_ERROR1(gettext_noopt("Support for the selected MIDI system %d has not been compiled into the RtMidi library."),
			Error::INVALID_PARAMETER,
			api);
  }

  // Iterate through the compiled APIs and return as soon as we find
  // one with at least one port or we reach the end of the list.
  std::vector< ApiType > apis;
  getCompiledApi( apis );
  for ( unsigned int i=0; i<apis.size(); i++ ) {
    openMidiApi( apis[i] );
    if ( rtapi_->getPortCount() ) break;
  }

  if ( rtapi_ ) return;

  // We may reach this point if the only API is JACK,
  // but no JACK devices are found.
  throw( RTMIDI_ERROR( gettext_noopt("No supported MIDI system has been found."),
		       Error::NO_DEVICES_FOUND ) );
}

MidiIn :: ~MidiIn() throw()
{
}
#undef RTMIDI_CLASSNAME


//*********************************************************************//
//  MidiOut Definitions
//*********************************************************************//

#define RTMIDI_CLASSNAME "MidiOut"
void MidiOut :: openMidiApi( ApiType api )
{
  if ( rtapi_ )
    delete rtapi_;
  rtapi_ = 0;

  try {
    switch (api) {
    case rtmidi::UNIX_JACK:
#if defined(__UNIX_JACK__)
      rtapi_ = new MidiOutJack( clientName );
#endif
      break;
    case rtmidi::LINUX_ALSA:
#if defined(__LINUX_ALSA__)
      rtapi_ = new MidiOutAlsa( clientName );
#endif
      break;
    case rtmidi::WINDOWS_MM:
#if defined(__WINDOWS_MM__)
      rtapi_ = new MidiOutWinMM( clientName );
#endif
      break;
    case rtmidi::MACOSX_CORE:
#if defined(__MACOSX_COREMIDI__)
      rtapi_ = new MidiOutCore( clientName );
#endif
      break;
    case rtmidi::DUMMY:
#if defined(__RTMIDI_DUMMY__)
      rtapi_ = new MidiOutDummy( clientName );
#endif
      break;
    case rtmidi::UNSPECIFIED:
    case rtmidi::ALL_API:
    default:
      break;
    }
  } catch (const Error & e) {
    rtapi_ = 0;
    throw;
  }

}


MidiApiList MidiOut::queryApis;

MidiOut :: MidiOut( ApiType api, const std::string & clientName, bool pfsystem )
  : Midi(&queryApis, pfsystem, clientName)
{
  if ( api == rtmidi::ALL_API) {
    if (!queryApis.empty()) {
      rtapi_ = NULL;
      return;
    }

    std::vector< ApiType > apis;
    getCompiledApi( apis );
    for ( unsigned int i=0; i<apis.size(); i++ ) {
      try {
	openMidiApi( apis[i] );
	if ( rtapi_ ) {
	  queryApis.push_back(MidiApiPtr(rtapi_));
	  rtapi_ = NULL;
	}
      } catch (const Error & e) {
	if (e.getType() != Error::NO_DEVICES_FOUND)
	  throw;
      }
    }
    return;
  }

  if ( api != rtmidi::UNSPECIFIED ) {
    // Attempt to open the specified API.
    openMidiApi( api );
    if ( rtapi_ ) return;

    // No compiled support for specified API value.  Issue a warning
    // and continue as if no API was specified.
    throw RTMIDI_ERROR1(gettext_noopt("Support for the selected MIDI system %d has not been compiled into the RtMidi library."),
			Error::INVALID_PARAMETER, api);
  }

  // Iterate through the compiled APIs and return as soon as we find
  // one with at least one port or we reach the end of the list.
  std::vector< ApiType > apis;
  getCompiledApi( apis );
  for ( unsigned int i=0; i<apis.size(); i++ ) {
    openMidiApi( apis[i] );
    if ( rtapi_->getPortCount() ) break;
  }

  if ( rtapi_ ) return;

  // We may reach this point, e.g. if JACK is the only
  // compiled API, but no JACK devices are found.
  throw( RTMIDI_ERROR(gettext_noopt("No supported MIDI system has been found."),
		      Error::NO_DEVICES_FOUND ) );
}

MidiOut :: ~MidiOut() throw()
{
}
#undef RTMIDI_CLASSNAME


MidiApi :: MidiApi( void )
  : apiData_( 0 ),
    connected_( false ),
    firstErrorOccurred_ (false),
    errorCallback_(0)
{
}

MidiApi :: ~MidiApi( void )
{
}

void MidiApi :: setErrorCallback( ErrorCallback errorCallback, void *userData )
{
  errorCallback_ = new CompatibilityErrorInterface(errorCallback,userData);
}

void MidiApi :: setErrorCallback(ErrorInterface * callback) {
  errorCallback_ = callback;
}


void MidiApi :: error(Error e)
{
  if ( errorCallback_ ) {

    if ( firstErrorOccurred_ )
      return;

    firstErrorOccurred_ = true;
    std::ostringstream s;
    e.printMessage(s);

    errorCallback_->rtmidi_error(e);
    firstErrorOccurred_ = false;
    return;
  }

  if ( e.getType() == Error::WARNING ) {
    e.printMessage();
  }
  else if ( e.getType() == Error::DEBUG_WARNING ) {
#if defined(__RTMIDI_DEBUG__)
    e.printMessage();
#endif
  }
  else {
    e.printMessage();
    throw e;
  }
}

//*********************************************************************//
//  Common MidiInApi Definitions
//*********************************************************************//

#define RTMIDI_CLASSNAME "MidiInApi"
MidiInApi :: MidiInApi( unsigned int queueSizeLimit )
  : MidiApi(), ignoreFlags(7), doInput(false), firstMessage(true),
    userCallback(0),
    continueSysex(false)
{
  // Allocate the MIDI queue.
  queue.ringSize = queueSizeLimit;
  if ( queue.ringSize > 0 )
    queue.ring = new MidiMessage[ queue.ringSize ];
}

MidiInApi :: ~MidiInApi( void )
{
  if (userCallback)
    userCallback->delete_me();
  // Delete the MIDI queue.
  if ( queue.ringSize > 0 ) delete [] queue.ring;
}

void MidiInApi :: setCallback( MidiCallback callback, void *userData )
{
  if ( userCallback ) {
    error(RTMIDI_ERROR(gettext_noopt("A callback function is already set."),
		       Error::WARNING));
    return;
  }

  if ( !callback ) {
    error(RTMIDI_ERROR(gettext_noopt("The callback function value is invalid."),
		       Error::WARNING));
    return;
  }

  userCallback = new CompatibilityMidiInterface(callback,userData);
}

void MidiInApi :: setCallback( MidiInterface * callback )
{
  if ( userCallback ) {
    error(RTMIDI_ERROR(gettext_noopt("A callback function is already set."),
		       Error::WARNING));
    return;
  }

  if ( !callback ) {
    error(RTMIDI_ERROR(gettext_noopt("The callback function value is invalid."),
		       Error::WARNING));
    return;
  }

  userCallback = callback;
}

void MidiInApi :: cancelCallback()
{
  if ( !userCallback ) {
    error(RTMIDI_ERROR(gettext_noopt("No callback function was set."),
		       Error::WARNING));
    return;
  }

  userCallback->delete_me();
  userCallback = 0;
}

void MidiInApi :: ignoreTypes( bool midiSysex, bool midiTime, bool midiSense )
{
  ignoreFlags = 0;
  if ( midiSysex ) ignoreFlags = 0x01;
  if ( midiTime ) ignoreFlags |= 0x02;
  if ( midiSense ) ignoreFlags |= 0x04;
}

double MidiInApi :: getMessage( std::vector<unsigned char> &message )
{
  message.clear();

  if ( userCallback ) {
    error(RTMIDI_ERROR(gettext_noopt("Returning an empty MIDI message as all input is handled by a callback function."),
		       Error::WARNING));
    return 0.0;
  }

  if ( queue.size == 0 ) return 0.0;

  // Copy queued message to the vector pointer argument and then "pop" it.
  std::vector<unsigned char> *bytes = &(queue.ring[queue.front].bytes);
  message.assign( bytes->begin(), bytes->end() );
  double deltaTime = queue.ring[queue.front].timeStamp;
  queue.size--;
  queue.front++;
  if ( queue.front == queue.ringSize )
    queue.front = 0;

  return deltaTime;
}
#undef RTMIDI_CLASSNAME

//*********************************************************************//
//  Common MidiOutApi Definitions
//*********************************************************************//

#define RTMIDI_CLASSNAME "MidiOutApi"
MidiOutApi :: MidiOutApi( void )
  : MidiApi()
{
}

MidiOutApi :: ~MidiOutApi( void )
{
}


// trim from start
static inline std::string &ltrim(std::string &s) {
  s.erase(s.begin(),
	  std::find_if(s.begin(), s.end(), [](int ch) {
	      return ! std::isspace(ch);
	    }));
  return s;
}

// trim from end
static inline std::string &rtrim(std::string &s) {
  s.erase(std::find_if(s.rbegin(), s.rend(), [](int ch) {
	return ! std::isspace(ch);
      }).base(), s.end());
  return s;
}

// trim from both ends
static inline std::string &trim(std::string &s) {
  return ltrim(rtrim(s));
}
RTMIDI_NAMESPACE_END
#undef RTMIDI_CLASSNAME

// *************************************************** //
//
// OS/API-specific methods.
//
// *************************************************** //

#if defined(__MACOSX_COREMIDI__)

// The CoreMIDI API is based on the use of a callback function for
// MIDI input.  We convert the system specific time stamps to delta
// time values.

// OS-X CoreMIDI header files.
#include <CoreMIDI/CoreMIDI.h>
#include <CoreAudio/HostTime.h>
#include <CoreServices/CoreServices.h>

RTMIDI_NAMESPACE_START
/*! An abstraction layer for the CORE sequencer layer. It provides
  the following functionality:
  - dynamic allocation of the sequencer
  - optionallay avoid concurrent access to the CORE sequencer,
  which is not thread proof. This feature is controlled by
  the parameter \ref locking.
*/

// This function was submitted by Douglas Casey Tucker and apparently
// derived largely from PortMidi.
// or copied from the Apple developer Q&A website
// https://developer.apple.com/library/mac/qa/qa1374/_index.html

CFStringRef EndpointName( MIDIEndpointRef endpoint, bool isExternal )
{
  CFMutableStringRef result = CFStringCreateMutable( NULL, 0 );
  CFStringRef str;

  // Begin with the endpoint's name.
  str = NULL;
  MIDIObjectGetStringProperty( endpoint, kMIDIPropertyName, &str );
  if ( str != NULL ) {
    CFStringAppend( result, str );
    CFRelease( str );
  }

  MIDIEntityRef entity = 0;
  MIDIEndpointGetEntity( endpoint, &entity );
  if ( entity == 0 )
    // probably virtual
    return result;

  if ( CFStringGetLength( result ) == 0 ) {
    // endpoint name has zero length -- try the entity
    str = NULL;
    MIDIObjectGetStringProperty( entity, kMIDIPropertyName, &str );
    if ( str != NULL ) {
      CFStringAppend( result, str );
      CFRelease( str );
    }
  }
  // now consider the device's name
  MIDIDeviceRef device = 0;
  MIDIEntityGetDevice( entity, &device );
  if ( device == 0 )
    return result;

  str = NULL;
  MIDIObjectGetStringProperty( device, kMIDIPropertyName, &str );
  if ( CFStringGetLength( result ) == 0 ) {
    CFRelease( result );
    return str;
  }
  if ( str != NULL ) {
    // if an external device has only one entity, throw away
    // the endpoint name and just use the device name
    if ( isExternal && MIDIDeviceGetNumberOfEntities( device ) < 2 ) {
      CFRelease( result );
      return str;
    } else {
      if ( CFStringGetLength( str ) == 0 ) {
	CFRelease( str );
	return result;
      }
      // does the entity name already start with the device name?
      // (some drivers do this though they shouldn't)
      // if so, do not prepend
      if ( CFStringCompareWithOptions( result, /* endpoint name */
				       str /* device name */,
				       CFRangeMake(0, CFStringGetLength( str ) ), 0 ) != kCFCompareEqualTo ) {
	// prepend the device name to the entity name
	if ( CFStringGetLength( result ) > 0 )
	  CFStringInsert( result, 0, CFSTR(" ") );
	CFStringInsert( result, 0, str );
      }
      CFRelease( str );
    }
  }
  return result;
}

// This function was submitted by Douglas Casey Tucker and apparently
// derived largely from PortMidi.
// Nearly the same text can be found in the Apple Q&A qa1374:
// https://developer.apple.com/library/mac/qa/qa1374/_index.html
static CFStringRef ConnectedEndpointName( MIDIEndpointRef endpoint )
{
<<<<<<< HEAD
  CFMutableStringRef result = CFStringCreateMutable( NULL, 0 );
  CFStringRef str;
  OSStatus err;
  int i;
=======
  // Set up our client.
  MIDIClientRef client;
  CFStringRef name = CFStringCreateWithCString( NULL, clientName.c_str(), kCFStringEncodingASCII );
  OSStatus result = MIDIClientCreate(name, NULL, NULL, &client );
  if ( result != noErr ) {
    std::ostringstream ost;
    ost << "MidiInCore::initialize: error creating OS-X MIDI client object (" << result << ").";
    errorString_ = ost.str();
    error( RtMidiError::DRIVER_ERROR, errorString_ );
    return;
  }

  // Save our api-specific connection information.
  CoreMidiData *data = (CoreMidiData *) new CoreMidiData;
  data->client = client;
  data->endpoint = 0;
  apiData_ = (void *) data;
  inputData_.apiData = (void *) data;
  CFRelease(name);
}
>>>>>>> 399a8ee9

  // Does the endpoint have connections?
  CFDataRef connections = NULL;
  int nConnected = 0;
  bool anyStrings = false;
  err = MIDIObjectGetDataProperty( endpoint, kMIDIPropertyConnectionUniqueID, &connections );
  if ( connections != NULL ) {
    // It has connections, follow them
    // Concatenate the names of all connected devices
    nConnected = CFDataGetLength( connections ) / sizeof(MIDIUniqueID);
    if ( nConnected ) {
      const SInt32 *pid = (const SInt32 *)(CFDataGetBytePtr(connections));
      for ( i=0; i<nConnected; ++i, ++pid ) {
	MIDIUniqueID id = EndianS32_BtoN( *pid );
	MIDIObjectRef connObject;
	MIDIObjectType connObjectType;
	err = MIDIObjectFindByUniqueID( id, &connObject, &connObjectType );
	if ( err == noErr ) {
	  if ( connObjectType == kMIDIObjectType_ExternalSource  ||
	       connObjectType == kMIDIObjectType_ExternalDestination ) {
	    // Connected to an external device's endpoint (10.3 and later).
	    str = EndpointName( (MIDIEndpointRef)(connObject), true );
	  } else {
	    // Connected to an external device (10.2) (or something else, catch-
	    str = NULL;
	    MIDIObjectGetStringProperty( connObject, kMIDIPropertyName, &str );
	  }
	  if ( str != NULL ) {
	    if ( anyStrings )
	      CFStringAppend( result, CFSTR(", ") );
	    else anyStrings = true;
	    CFStringAppend( result, str );
	    CFRelease( str );
	  }
	}
      }
    }
    CFRelease( connections );
  }
  if ( anyStrings )
    return result;

  CFRelease( result );

  // Here, either the endpoint had no connections, or we failed to obtain names
  return EndpointName( endpoint, false );
}


#define RTMIDI_CLASSNAME "CoreSequencer"
template <int locking=1>
class CoreSequencer {
public:
  CoreSequencer():seq(0)
  {
    if (locking) {
      pthread_mutexattr_t attr;
      pthread_mutexattr_init(&attr);
      pthread_mutexattr_settype(&attr, PTHREAD_MUTEX_NORMAL);
      pthread_mutex_init(&mutex, &attr);
    }
  }

  CoreSequencer(const std::string & n):seq(0),name(n)
  {
    if (locking) {
      pthread_mutexattr_t attr;
      pthread_mutexattr_init(&attr);
      pthread_mutexattr_settype(&attr, PTHREAD_MUTEX_NORMAL);
      pthread_mutex_init(&mutex, &attr);
    }
    init();
  }

  ~CoreSequencer()
  {
    if (seq) {
      scoped_lock lock(mutex);
      MIDIClientDispose(seq);
      seq = 0;
    }
    if (locking) {
      pthread_mutex_destroy(&mutex);
    }
  }

  bool setName(const std::string & n) {
    /* we don't want to rename the client after opening it. */
    if (seq) return false;
    name = n;
    return true;
  }

  static std::string str(CFStringRef s) {
    const char * cstr =
      CFStringGetCStringPtr(s,kCFStringEncodingUTF8);
    if (cstr) return cstr;

    CFIndex len = CFStringGetLength(s);
    std::string retval;
    retval.resize(CFStringGetMaximumSizeForEncoding(len,
						    kCFStringEncodingUTF8)+1);
    CFStringGetBytes(s,
		     CFRangeMake(0, len),
		     kCFStringEncodingUTF8,
		     0,
		     false,
		     reinterpret_cast<uint8*>(&retval[0]),
		     retval.size()-1,
		     &len);
    retval.resize(len);
    return trim(retval);
  }


#if 0
  // Obtain the name of an endpoint, following connections.

  // The result should be released by the caller.

  static CFStringRef CreateConnectedEndpointName(MIDIEndpointRef endpoint)
  {
    CFMutableStringRef result = CFStringCreateMutable(NULL, 0);
    CFStringRef str;
    OSStatus err;


    // Does the endpoint have connections?
    CFDataRef connections = NULL;
    int nConnected = 0;
    bool anyStrings = false;
    err = MIDIObjectGetDataProperty(endpoint, kMIDIPropertyConnectionUniqueID, &connections);
    if (connections != NULL) {
      // It has connections, follow them
      // Concatenate the names of all connected devices
      nConnected = CFDataGetLength(connections) / sizeof(MIDIUniqueID);

      if (nConnected) {
	const SInt32 *pid = reinterpret_cast<const SInt32 *>(CFDataGetBytePtr(connections));
	for (int i = 0; i < nConnected; ++i, ++pid) {
	  MIDIUniqueID id = EndianS32_BtoN(*pid);
	  MIDIObjectRef connObject;
	  MIDIObjectType connObjectType;
	  err = MIDIObjectFindByUniqueID(id, &connObject, &connObjectType);
	  if (err == noErr) {
	    if (connObjectType == kMIDIObjectType_ExternalSource  ||
		connObjectType == kMIDIObjectType_ExternalDestination) {
	      // Connected to an external device's endpoint (10.3 and later).
	      str = EndpointName(static_cast<MIDIEndpointRef>(connObject), true);
	    } else {
	      // Connected to an external device (10.2) (or something else, catch-all)
	      str = NULL;
	      MIDIObjectGetStringProperty(connObject, kMIDIPropertyName, &str);
	    }

	    if (str != NULL) {
	      if (anyStrings)
		CFStringAppend(result, CFSTR(", "));
	      else anyStrings = true;
	      CFStringAppend(result, str);
	      CFRelease(str);
	    }
	  }
	}
      }
      CFRelease(connections);
    }


    if (anyStrings)
      return result;
    else
      CFRelease(result);

    // Here, either the endpoint had no connections, or we failed to obtain names for any of them.
    return CreateEndpointName(endpoint, false);
  }



  //////////////////////////////////////

  // Obtain the name of an endpoint without regard for whether it has connections.

  // The result should be released by the caller.

  static CFStringRef CreateEndpointName(MIDIEndpointRef endpoint, bool isExternal)
  {
    CFMutableStringRef result = CFStringCreateMutable(NULL, 0);
    CFStringRef str;

    // begin with the endpoint's name
    str = NULL;
    MIDIObjectGetStringProperty(endpoint, kMIDIPropertyName, &str);
    if (str != NULL) {
      CFStringAppend(result, str);
      CFRelease(str);
    }

    MIDIEntityRef entity = NULL;
    MIDIEndpointGetEntity(endpoint, &entity);
    if (entity == NULL)
      // probably virtual
      return result;

    if (CFStringGetLength(result) == 0) {
      // endpoint name has zero length -- try the entity
      str = NULL;
      MIDIObjectGetStringProperty(entity, kMIDIPropertyName, &str);
      if (str != NULL) {
	CFStringAppend(result, str);
	CFRelease(str);
      }
    }



    // now consider the device's name
    MIDIDeviceRef device = NULL;
    MIDIEntityGetDevice(entity, &device);
    if (device == NULL) return result;

    str = NULL;
    MIDIObjectGetStringProperty(device, kMIDIPropertyName, &str);
    if (str != NULL) {
      // if an external device has only one entity, throw away
      // the endpoint name and just use the device name
      if (isExternal && MIDIDeviceGetNumberOfEntities(device) < 2) {
	CFRelease(result);
	return str;
      } else {
	// does the entity name already start with the device name?
	// (some drivers do this though they shouldn't)
	// if so, do not prepend

	if (CFStringCompareWithOptions(str /* device name */,
				       result /* endpoint name */,
				       CFRangeMake(0,
						   CFStringGetLength(str)),
				       0)
	    != kCFCompareEqualTo) {
	  // prepend the device name to the entity name
	  if (CFStringGetLength(result) > 0)
	    CFStringInsert(result, 0, CFSTR(" "));
	  CFStringInsert(result, 0, str);
	}
	CFRelease(str);
      }
    }

    return result;
  }
#endif

  static std::string getConnectionsString(MIDIEndpointRef port)
  {
    /* This function is derived from
       CreateConnectedEndpointName at Apple Q&A */
    std::ostringstream result;
    CFDataRef connections = NULL;
    OSStatus err = MIDIObjectGetDataProperty(port,
					     kMIDIPropertyConnectionUniqueID,
					     &connections);
    if (err != noErr)
      return result.str();

    if (!connections)
      return result.str();
    CFIndex size = CFDataGetLength( connections ) / sizeof(MIDIUniqueID);
    if (!size) {
      CFRelease(connections);
      return result.str();
    }

    CFStringRef strRef;
    const SInt32 *pid
      = reinterpret_cast<const SInt32 *>(CFDataGetBytePtr(connections));
    bool anyStrings = false;
    for (int i = 0; i < size; ++i, ++pid) {
      MIDIUniqueID id = EndianS32_BtoN(*pid);
      MIDIObjectRef connObject;
      MIDIObjectType connObjectType;
      err = MIDIObjectFindByUniqueID(id, &connObject, &connObjectType);
      if (err != noErr)
	continue;

      if (connObjectType == kMIDIObjectType_ExternalSource  ||
	  connObjectType == kMIDIObjectType_ExternalDestination) {
	// Connected to an external
	// device's endpoint
	// (10.3 and later).
	strRef = EndpointName(static_cast<MIDIEndpointRef>(connObject),
			      true);
      } else {
	// Connected to an external device
	// (10.2) (or something else, catch-all)
	strRef = NULL;
	MIDIObjectGetStringProperty(connObject,
				    kMIDIPropertyName, &strRef);
      }

      if (strRef != NULL) {
	if (anyStrings)
	  result << ", ";
	else anyStrings = true;
	result << str(strRef);
	CFRelease(strRef);
      }
    }
    CFRelease(connections);
    return result.str();
  }

  static std::string getPortName(MIDIEndpointRef port, int flags) {
    //			std::string clientname;
    std::string devicename;
    std::string portname;
    std::string entityname;
    //			std::string externaldevicename;
    std::string connections;
    std::string recommendedname;
    //			bool isVirtual;
    bool hasManyEntities = false;
    bool hasManyEndpoints = false;
    CFStringRef nameRef;
    MIDIObjectGetStringProperty(port,
				kMIDIPropertyDisplayName,
				&nameRef);
    recommendedname = str(nameRef);
    connections = getConnectionsString(port);

    MIDIObjectGetStringProperty(port,
				kMIDIPropertyName,
				&nameRef);
    portname = str(nameRef);
    CFRelease( nameRef );

    MIDIEntityRef entity = 0;
    MIDIEndpointGetEntity(port, &entity);
    // entity == NULL: probably virtual
    if (entity != 0) {
      nameRef = NULL;
      MIDIObjectGetStringProperty(entity, kMIDIPropertyName, &nameRef);
      if (nameRef != NULL) {
	entityname = str(nameRef);
	CFRelease(nameRef);
      }
      hasManyEndpoints =
	MIDIEntityGetNumberOfSources(entity) >= 2 ||
	MIDIEntityGetNumberOfDestinations(entity)
	>= 2;

      // now consider the device's name
      MIDIDeviceRef device = 0;
      MIDIEntityGetDevice(entity, &device);
      if (device != 0) {
	hasManyEntities = MIDIDeviceGetNumberOfEntities(device) >= 2;
	MIDIObjectGetStringProperty(device,
				    kMIDIPropertyName,
				    &nameRef);
	devicename = str(nameRef);
	CFRelease(nameRef);
      }
      // does the entity name already start with the device name?
      // (some drivers do this though they shouldn't)
      if (entityname.substr(0,devicename.length())
	  == devicename) {
	int start = devicename.length();
	while (isspace(entityname[start]))
	  start++;
	entityname = entityname.substr(start);
      }
    }

    int naming = flags & PortDescriptor::NAMING_MASK;

    std::ostringstream os;
    bool needcolon;
    switch (naming) {
    case PortDescriptor::SESSION_PATH:
      if (flags & PortDescriptor::INCLUDE_API)
	os << "CORE:";
      os << port;
      break;
    case PortDescriptor::STORAGE_PATH:
      if (flags & PortDescriptor::INCLUDE_API)
	os << "CORE:";
      // os << clientname;
      os << devicename;
      os << ":" << portname;
      os << ":" << entityname;
      //				os << ":" << externaldevicename;
      os << ":" << connections;
      //				os << ":" << recommendedname;
      if (flags & PortDescriptor::UNIQUE_PORT_NAME)
	os << ";" << port;
      break;
    case PortDescriptor::LONG_NAME:
      needcolon = !devicename.empty();
      os << devicename;
      if (hasManyEndpoints ||
	  hasManyEntities ||
	  devicename.empty()) {
	if (!entityname.empty()) {
	  if (needcolon)
	    os << ": ";
	  os << entityname;
	  needcolon = true;
	}
	if ((hasManyEndpoints
	     || entityname.empty())
	    && !portname.empty()) {
	  if (needcolon)
	    os << ": ";
	  os << portname;
	}
      }
      if (!connections.empty()) {
	os << " ⇒ ";
	os << connections;
      }
      if (flags &
	  (PortDescriptor::INCLUDE_API
	   | PortDescriptor::UNIQUE_PORT_NAME)) {
	os << " (";
	if (flags &
	    PortDescriptor::INCLUDE_API) {
	  os << "CORE";
	  if (flags & PortDescriptor::UNIQUE_PORT_NAME)
	    os << ":";
	}
	if (flags & PortDescriptor::UNIQUE_PORT_NAME) {
	  os << port;
	}
	os << ")";
      }
      break;
    case PortDescriptor::SHORT_NAME:
    default:
      if (!recommendedname.empty()) {
	os << recommendedname;
      } else
	if (!connections.empty()) {
	  os << connections;
	} else {
	  os << devicename;
	  if (hasManyEntities ||
	      hasManyEndpoints ||
	      devicename.empty()) {
	    if (!devicename.empty())
	      os << " ";
	    if (!portname.empty()) {
	      os << portname;
	    } else  if (!entityname.empty()) {
	      os << entityname;
	    } else
	      os << "???";
	  }
	}
      if (flags &
	  (PortDescriptor::INCLUDE_API
	   | PortDescriptor::UNIQUE_PORT_NAME)) {
	os << " (";
	if (flags &
	    PortDescriptor::INCLUDE_API) {
	  os << "CORE";
	  if (flags & PortDescriptor::UNIQUE_PORT_NAME)
	    os << ":";
	}
	if (flags & PortDescriptor::UNIQUE_PORT_NAME) {
	  os << port;
	}
	os << ")";
      }
      break;
    }
    return os.str();
  }

  int getPortCapabilities(MIDIEndpointRef port) {
    int retval = 0;
    MIDIEntityRef entity = 0;
    OSStatus stat =
      MIDIEndpointGetEntity(port,&entity);
    if (stat == kMIDIObjectNotFound) {
      // plan B for virtual ports
      MIDIUniqueID uid;
      stat = MIDIObjectGetIntegerProperty (port,
					   kMIDIPropertyUniqueID,
					   &uid);
      if (stat != noErr) {
	throw RTMIDI_ERROR(gettext_noopt("Could not get the unique identifier of a midi endpoint."),
			   Error::WARNING);
	return 0;
      }
      MIDIObjectRef obj;
      MIDIObjectType type;
      stat = MIDIObjectFindByUniqueID (uid,
				       &obj,
				       &type);
      if (stat != noErr || obj != port) {
	throw RTMIDI_ERROR(gettext_noopt("Could not get the endpoint back from the unique identifier of a midi endpoint."),
			   Error::WARNING);
	return 0;
      }
      if (type == kMIDIObjectType_Source
	  || type == kMIDIObjectType_ExternalSource)
	return PortDescriptor::INPUT;
      else if (type == kMIDIObjectType_Destination
	       || type == kMIDIObjectType_ExternalDestination)
	return PortDescriptor::OUTPUT;
      else {
	return 0;
      }

    } else if (stat != noErr) {
      throw RTMIDI_ERROR(gettext_noopt("Could not get the entity of a midi endpoint."),
			 Error::WARNING);
      return 0;
    }
    /* Theoretically Mac OS X could silently use
       the same endpoint reference for input and
       output. We might benefit from this
       behaviour.
       \todo: Find a way to query the object
       whether it can act as source or destination.
    */
    ItemCount count =
      MIDIEntityGetNumberOfDestinations(entity);
    for (ItemCount i = 0; i < count ; i++) {
      MIDIEndpointRef dest=
	MIDIEntityGetDestination(entity,i);
      if (dest == port) {
	retval |=
	  PortDescriptor::OUTPUT;
	break;
      }
    }
    count =
      MIDIEntityGetNumberOfSources(entity);
    for (ItemCount i = 0; i < count ; i++) {
      MIDIEndpointRef src=
	MIDIEntityGetSource(entity,i);
      if (src == port) {
	retval |=
	  PortDescriptor::INPUT;
      }
    }
    return retval;
  }


  MIDIPortRef createPort (std::string portName,
			  int flags,
			  MidiInCore * data = NULL)
  {
    init();
    scoped_lock lock (mutex);
    MIDIPortRef port = 0;
    OSStatus result;
    switch (flags) {
    case PortDescriptor::INPUT:
      result = MIDIInputPortCreate(seq,
				   CFStringCreateWithCString(
							     NULL,
							     portName.c_str(),
							     kCFStringEncodingUTF8 ),
				   MidiInCore::midiInputCallback,
				   (void *)data,
				   &port);
      break;
    case PortDescriptor::OUTPUT:
      result
	= MIDIOutputPortCreate(seq,
			       CFStringCreateWithCString(
							 NULL,
							 portName.c_str(),
							 kCFStringEncodingUTF8 ),
			       &port);
      break;
    default:
      throw RTMIDI_ERROR(gettext_noopt("Error creating OS X MIDI port because of invalid port flags."),
			 Error::INVALID_PARAMETER);
    }
    if ( result != noErr ) {
      throw RTMIDI_ERROR(gettext_noopt("Error creating OS-X MIDI port."),
			 Error::DRIVER_ERROR);
    }
    return port;
  }

  MIDIEndpointRef createVirtualPort (std::string portName,
				     int flags,
				     MidiInCore * data = NULL)
  {
    init();
    scoped_lock lock (mutex);
    MIDIEndpointRef port = 0;
    OSStatus result;
    switch (flags) {
    case PortDescriptor::INPUT:
      result
	= MIDIDestinationCreate(seq,
				CFStringCreateWithCString(
							  NULL,
							  portName.c_str(),
							  kCFStringEncodingUTF8 ),
				MidiInCore::midiInputCallback,
				(void *)data,
				&port);
      break;
    case PortDescriptor::OUTPUT:
      result
	= MIDISourceCreate(seq,
			   CFStringCreateWithCString(
						     NULL,
						     portName.c_str(),
						     kCFStringEncodingUTF8 ),
			   &port);
      break;
    default:
      throw RTMIDI_ERROR(gettext_noopt("Error creating OS X MIDI port because of invalid port flags."),
			 Error::INVALID_PARAMETER);
    }
    if ( result != noErr ) {
      throw RTMIDI_ERROR(gettext_noopt("Error creating OS-X MIDI port."),
			 Error::DRIVER_ERROR);
    }
    return port;
  }


  /*! Use CoreSequencer like a C pointer.
    \note This function breaks the design to control thread safety
    by the selection of the \ref locking parameter to the class.
    It should be removed as soon as possible in order ensure the
    thread policy that has been intended by creating this class.
  */
  operator MIDIClientRef ()
  {
    return seq;
  }
protected:
  struct scoped_lock {
    pthread_mutex_t * mutex;
    scoped_lock(pthread_mutex_t & m): mutex(&m)
    {
      if (locking)
	pthread_mutex_lock(mutex);
    }
    ~scoped_lock()
    {
      if (locking)
	pthread_mutex_unlock(mutex);
    }
  };
  pthread_mutex_t mutex;
  MIDIClientRef seq;
  std::string name;


  void init()
  {
    init (seq);
  }

  void init(MIDIClientRef &client)
  {
    if (client) return;
    {
      scoped_lock lock(mutex);

      CFStringRef cfname = CFStringCreateWithCString( NULL,
						      name.c_str(),
						      kCFStringEncodingUTF8);
      OSStatus result = MIDIClientCreate(cfname, NULL, NULL, &client );
      CFRelease(cfname);
      if ( result != noErr ) {
	throw RTMIDI_ERROR(gettext_noopt("Error creating OS-X MIDI client object."),
			   Error::DRIVER_ERROR);
	return;
      }
    }
  }
};
#undef RTMIDI_CLASSNAME

typedef CoreSequencer<1> LockingCoreSequencer;
typedef CoreSequencer<0> NonLockingCoreSequencer;

#define RTMIDI_CLASSNAME "CorePortDescriptor"
struct CorePortDescriptor:public PortDescriptor	{
  CorePortDescriptor(const std::string & name):api(0),
					       clientName(name),
					       endpoint(0)
  {
  }
  CorePortDescriptor(MIDIEndpointRef p,
		     const std::string & name):api(0),
					       clientName(name),
					       endpoint(p)
  {
    seq.setName(name);
  }
  CorePortDescriptor(CorePortDescriptor &
		     other):PortDescriptor(other),
			    api(other.api),
			    clientName(other.clientName),
			    endpoint(other.endpoint)
  {
    seq.setName(clientName);
  }
  ~CorePortDescriptor() {}

  MidiInApi * getInputApi(unsigned int queueSizeLimit = 100) const {
    if (getCapabilities() & INPUT)
      return new MidiInCore(clientName,queueSizeLimit);
    else
      return 0;
  }

  MidiOutApi * getOutputApi() const {
    if (getCapabilities() & OUTPUT)
      return new MidiOutCore(clientName);
    else
      return 0;
  }

  void setEndpoint(MIDIEndpointRef e)
  {
    endpoint = e;
  }
  MIDIEndpointRef getEndpoint() const
  {
    return endpoint;
  }

  std::string getName(int flags = SHORT_NAME | UNIQUE_PORT_NAME) {
    return seq.getPortName(endpoint,flags);
  }

  const std::string & getClientName() {
    return clientName;
  }
  int getCapabilities() const {
    if (!endpoint) return 0;
    return seq.getPortCapabilities(endpoint);
  }
  static PortList getPortList(int capabilities, const std::string & clientName);
protected:
  MidiApi * api;
  static LockingCoreSequencer seq;

  std::string clientName;
  MIDIEndpointRef endpoint;
};

LockingCoreSequencer CorePortDescriptor::seq;



PortList CorePortDescriptor :: getPortList(int capabilities, const std::string & clientName)
{
  PortList list;

  CFRunLoopRunInMode( kCFRunLoopDefaultMode, 0, false );
  int caps = capabilities & PortDescriptor::INOUTPUT;
  // bool unlimited = capabilities & PortDescriptor::UNLIMITED;
  bool forceInput = PortDescriptor::INPUT & caps;
  bool forceOutput = PortDescriptor::OUTPUT & caps;
  bool allowOutput = forceOutput || !forceInput;
  bool allowInput = forceInput || !forceOutput;
  if (allowOutput) {
    ItemCount count =
      MIDIGetNumberOfDestinations();
    for (ItemCount i = 0 ; i < count; i++) {
      MIDIEndpointRef destination =
	MIDIGetDestination(i);
      try {
	if ((seq.getPortCapabilities(destination)
	     & caps) == caps)
	  list.push_back(Pointer<PortDescriptor>(
						 new CorePortDescriptor(destination, clientName)));
      } catch (Error & e) {
	if (e.getType() == Error::WARNING ||
	    e.getType() == Error::DEBUG_WARNING)
	  e.printMessage();
	else throw;
      }
    }
    // Combined sources and destinations
    // should be both occur as destinations and as
    // sources. So we have finished the search, here.
  } else if (allowInput) {
    ItemCount count =
      MIDIGetNumberOfSources();
    for (ItemCount i = 0 ; i < count; i++) {
      MIDIEndpointRef src =
	MIDIGetSource(i);
      try {
	if ((seq.getPortCapabilities(src)
	     & caps) == caps)
	  list.push_back(Pointer<PortDescriptor>(
						 new CorePortDescriptor(src, clientName)));
      } catch (Error & e) {
	if (e.getType() == Error::WARNING ||
	    e.getType() == Error::DEBUG_WARNING)
	  e.printMessage();
	else throw;
      }
    }
  }
  return list;
}
#undef RTMIDI_CLASSNAME


#define RTMIDI_CLASSNAME "CoreMidiData"
// A structure to hold variables related to the CoreMIDI API
// implementation.
struct CoreMidiData:public CorePortDescriptor {
  CoreMidiData(std::string clientname):CorePortDescriptor(clientname),
				       client(clientname),
				       localEndpoint(0),
				       localPort(0) {}
  ~CoreMidiData() {
    if (localEndpoint)
      MIDIEndpointDispose(localEndpoint);
    localEndpoint = 0;
  }

  void openPort(const std::string & name,
		int flags,
		MidiInCore * data = NULL) {
    localPort = client.createPort(name, flags, data);
  }

  void setRemote(const CorePortDescriptor & remote)
  {
    setEndpoint(remote.getEndpoint());
  }

  NonLockingCoreSequencer client;
  MIDIEndpointRef localEndpoint;
  MIDIPortRef localPort;
  unsigned long long lastTime;
  MIDISysexSendRequest sysexreq;
};
#undef RTMIDI_CLASSNAME


//*********************************************************************//
//  API: OS-X
//  Class Definitions: MidiInCore
//*********************************************************************//

#define RTMIDI_CLASSNAME "MidiInCore"
void MidiInCore::midiInputCallback( const MIDIPacketList *list,
				    void *procRef,
				    void */*srcRef*/ ) throw()
{
  MidiInCore *data = static_cast<MidiInCore *> (procRef);
  CoreMidiData *apiData = static_cast<CoreMidiData *> (data->apiData_);

  unsigned char status;
  unsigned short nBytes, iByte, size;
  unsigned long long time;

  bool& continueSysex = data->continueSysex;
  MidiInApi::MidiMessage& message = data->message;

  const MIDIPacket *packet = &list->packet[0];
  for ( unsigned int i=0; i<list->numPackets; ++i ) {

    // My interpretation of the CoreMIDI documentation: all message
    // types, except sysex, are complete within a packet and there may
    // be several of them in a single packet.  Sysex messages can be
    // broken across multiple packets and PacketLists but are bundled
    // alone within each packet (these packets do not contain other
    // message types).  If sysex messages are split across multiple
    // MIDIPacketLists, they must be handled by multiple calls to this
    // function.

    nBytes = packet->length;
    if ( nBytes == 0 ) continue;

    // Calculate time stamp.

    if ( data->firstMessage ) {
      message.timeStamp = 0.0;
      data->firstMessage = false;
    }
    else {
      time = packet->timeStamp;
      if ( time == 0 ) { // this happens when receiving asynchronous sysex messages
	time = AudioGetCurrentHostTime();
      }
      time -= apiData->lastTime;
      time = AudioConvertHostTimeToNanos( time );
      if ( !continueSysex )
	message.timeStamp = time * 0.000000001;
    }
    apiData->lastTime = packet->timeStamp;
    if ( apiData->lastTime == 0 ) { // this happens when receiving asynchronous sysex messages
      apiData->lastTime = AudioGetCurrentHostTime();
    }
    //std::cout << "TimeStamp = " << packet->timeStamp << std::endl;

    iByte = 0;
    if ( continueSysex ) {
      // We have a continuing, segmented sysex message.
      if ( !( data->ignoreFlags & 0x01 ) ) {
	// If we're not ignoring sysex messages, copy the entire packet.
	for ( unsigned int j=0; j<nBytes; ++j )
	  message.bytes.push_back( packet->data[j] );
      }
      continueSysex = packet->data[nBytes-1] != 0xF7;

      if ( !( data->ignoreFlags & 0x01 ) ) {
	if ( !continueSysex ) {
	  // If not a continuing sysex message, invoke the user callback function or queue the message.
	  if ( data->userCallback ) {
	    data->userCallback->rtmidi_midi_in( message.timeStamp,
						message.bytes);
	  }
	  else {
	    // As long as we haven't reached our queue size limit, push the message.
	    if ( data->queue.size < data->queue.ringSize ) {
	      data->queue.ring[data->queue.back++] = message;
	      if ( data->queue.back == data->queue.ringSize )
		data->queue.back = 0;
	      data->queue.size++;
	    }
	    else {
	      try {
		data->error(RTMIDI_ERROR(rtmidi_gettext("Error: Message queue limit reached."),
					 Error::WARNING));
	      } catch (Error & e) {
		// don't bother ALSA with an unhandled exception
	      }
	    }
	  }
	  message.bytes.clear();
	}
      }
    }
    else {
      while ( iByte < nBytes ) {
	size = 0;
	// We are expecting that the next byte in the packet is a status byte.
	status = packet->data[iByte];
	if ( !(status & 0x80) ) break;
	// Determine the number of bytes in the MIDI message.
	if ( status < 0xC0 ) size = 3;
	else if ( status < 0xE0 ) size = 2;
	else if ( status < 0xF0 ) size = 3;
	else if ( status == 0xF0 ) {
	  // A MIDI sysex
	  if ( data->ignoreFlags & 0x01 ) {
	    size = 0;
	    iByte = nBytes;
	  }
	  else size = nBytes - iByte;
	  continueSysex = packet->data[nBytes-1] != 0xF7;
	}
	else if ( status == 0xF1 ) {
	  // A MIDI time code message
	  if ( data->ignoreFlags & 0x02 ) {
	    size = 0;
	    iByte += 2;
	  }
	  else size = 2;
	}
	else if ( status == 0xF2 ) size = 3;
	else if ( status == 0xF3 ) size = 2;
	else if ( status == 0xF8 && ( data->ignoreFlags & 0x02 ) ) {
	  // A MIDI timing tick message and we're ignoring it.
	  size = 0;
	  iByte += 1;
	}
	else if ( status == 0xFE && ( data->ignoreFlags & 0x04 ) ) {
	  // A MIDI active sensing message and we're ignoring it.
	  size = 0;
	  iByte += 1;
	}
	else size = 1;

	// Copy the MIDI data to our vector.
	if ( size ) {
	  message.bytes.assign( &packet->data[iByte], &packet->data[iByte+size] );
	  if ( !continueSysex ) {
	    // If not a continuing sysex message, invoke the user callback function or queue the message.
	    if ( data->userCallback ) {
	      data->userCallback->rtmidi_midi_in( message.timeStamp,
						  message.bytes);
	    }
	    else {
	      // As long as we haven't reached our queue size limit, push the message.
	      if ( data->queue.size < data->queue.ringSize ) {
		data->queue.ring[data->queue.back++] = message;
		if ( data->queue.back == data->queue.ringSize )
		  data->queue.back = 0;
		data->queue.size++;
	      }
	      else {
		try {
		  data->error(RTMIDI_ERROR(rtmidi_gettext("Error: Message queue limit reached."),
					   Error::WARNING));
		} catch (Error & e) {
		  // don't bother WinMM with an unhandled exception
		}
	      }
	    }
	    message.bytes.clear();
	  }
	  iByte += size;
	}
      }
    }
    packet = MIDIPacketNext(packet);
  }
}

MidiInCore :: MidiInCore( const std::string & clientName,
			  unsigned int queueSizeLimit ) :
  MidiInApi( queueSizeLimit )
{
  initialize( clientName );
}

MidiInCore :: ~MidiInCore( void )
{
  // Cleanup.
  CoreMidiData *data = static_cast<CoreMidiData *> (apiData_);
  try {
    // Close a connection if it exists.
    closePort();

  } catch (Error & e) {
    delete data;
    throw;
  }
  delete data;

}

void MidiInCore :: initialize( const std::string& clientName )
{
  // Save our api-specific connection information.
  CoreMidiData *data = (CoreMidiData *) new CoreMidiData(clientName);
  apiData_ = (void *) data;
}

void MidiInCore :: openPort( unsigned int portNumber,
			     const std::string & portName )
{
  if ( connected_ ) {
    error(RTMIDI_ERROR(gettext_noopt("A valid connection already exists."),
		       Error::WARNING));
    return;
  }

  CFRunLoopRunInMode( kCFRunLoopDefaultMode, 0, false );
  unsigned int nSrc = MIDIGetNumberOfSources();
  if (nSrc < 1) {
    error(RTMIDI_ERROR(gettext_noopt("No MIDI input sources found."),
		       Error::NO_DEVICES_FOUND));
    return;
  }

  if ( portNumber >= nSrc ) {
    std::ostringstream ost;
    ost << "";
    errorString_ = ost.str();
    error(RTMIDI_ERROR1(gettext_noopt("The 'portNumber' argument (%d) is invalid."),
			Error::INVALID_PARAMETER, portNumber) );
    return;
  }

  MIDIPortRef port;
  CoreMidiData *data = static_cast<CoreMidiData *> (apiData_);
  OSStatus result = MIDIInputPortCreate( data->client,
					 CFStringCreateWithCString( NULL, portName.c_str(), kCFStringEncodingUTF8 ),
					 midiInputCallback, (void *)this, &port );
  if ( result != noErr ) {
    MIDIClientDispose( data->client );
    error(RTMIDI_ERROR(gettext_noopt("Error creating OS-X MIDI input port."),
		       Error::DRIVER_ERROR));
    return;
  }

  // Get the desired input source identifier.
  MIDIEndpointRef endpoint = MIDIGetSource( portNumber );
  if ( endpoint == 0 ) {
    MIDIPortDispose( port );
    MIDIClientDispose( data->client );
    error(RTMIDI_ERROR(gettext_noopt("Error getting MIDI input source reference."),
		       Error::DRIVER_ERROR) );
    return;
  }

  // Make the connection.
  result = MIDIPortConnectSource( port, endpoint, NULL );
  if ( result != noErr ) {
    MIDIPortDispose( port );
    MIDIClientDispose( data->client );
    error(RTMIDI_ERROR(gettext_noopt("Error connecting OS-X MIDI input port."),
		       Error::DRIVER_ERROR) );
    return;
  }

  // Save our api-specific port information.
  data->localPort = port;
  data->setEndpoint(endpoint);

  connected_ = true;
}

void MidiInCore :: openVirtualPort( const std::string & portName )
{
  CoreMidiData *data = static_cast<CoreMidiData *> (apiData_);

  // Create a virtual MIDI input destination.
  MIDIEndpointRef endpoint;
  OSStatus result = MIDIDestinationCreate( data->client,
					   CFStringCreateWithCString( NULL, portName.c_str(), kCFStringEncodingUTF8 ),
					   midiInputCallback, (void *)this, &endpoint );
  if ( result != noErr ) {
    error(RTMIDI_ERROR(gettext_noopt("Error creating virtual OS-X MIDI destination."),
		       Error::DRIVER_ERROR) );
    return;
  }

  // Save our api-specific connection information.
  data->localEndpoint = endpoint;
}

void MidiInCore :: openPort( const PortDescriptor & port,
			     const std::string & portName)
{
  CoreMidiData *data = static_cast<CoreMidiData *> (apiData_);
  const CorePortDescriptor * remote = dynamic_cast<const CorePortDescriptor *>(&port);

  if ( !data ) {
    error(RTMIDI_ERROR(gettext_noopt("Data has not been allocated."),
		       Error::SYSTEM_ERROR) );
    return;
  }
  if ( connected_ || data -> localEndpoint) {
    error(RTMIDI_ERROR(gettext_noopt("A valid connection already exists."),
		       Error::WARNING) );
    return;
  }
  if (!remote) {
    error(RTMIDI_ERROR(gettext_noopt("Core MIDI has been instructed to open a non-Core MIDI port. This doesn't work."),
		       Error::INVALID_DEVICE) );
    return;
  }

  data->openPort (portName,
		  PortDescriptor::INPUT,
		  this);
  data->setRemote(*remote);
  OSStatus result =
    MIDIPortConnectSource(data->localPort,
			  data->getEndpoint(),
			  NULL);
  if ( result != noErr ) {
    error(RTMIDI_ERROR(gettext_noopt("Error creating OS-X MIDI port."),
		       Error::DRIVER_ERROR));
  }

  connected_ = true;
}

Pointer<PortDescriptor> MidiInCore :: getDescriptor(bool local)
{
  CoreMidiData *data = static_cast<CoreMidiData *>
    (apiData_);
  if (!data) {
    return NULL;
  }
  if (local) {
    if (data && data->localEndpoint) {
      return Pointer<PortDescriptor>(new
				     CorePortDescriptor(data->localEndpoint, data->getClientName()));
    }
  } else {
    if (data->getEndpoint()) {
      return Pointer<PortDescriptor>(new CorePortDescriptor(*data));
    }
  }
  return NULL;
}

PortList MidiInCore :: getPortList(int capabilities)
{
  CoreMidiData *data = static_cast<CoreMidiData *> (apiData_);
  try {
    return CorePortDescriptor::getPortList(capabilities | PortDescriptor::INPUT,
					   data->getClientName());
  } catch (Error & e) {
    error(e);
    return PortList();
  }
}

void MidiInCore :: closePort( void )
{
  CoreMidiData *data = static_cast<CoreMidiData *> (apiData_);

  if ( data->localPort ) {
    MIDIPortDispose( data->localPort );
    data->localPort = 0;
  }

  if (data->localEndpoint) {
    MIDIEndpointDispose( data->localEndpoint );
    data->localEndpoint = 0;
  }

  connected_ = false;
}


unsigned int MidiInCore :: getPortCount()
{
  CFRunLoopRunInMode( kCFRunLoopDefaultMode, 0, false );
  return MIDIGetNumberOfSources();
}

std::string MidiInCore :: getPortName( unsigned int portNumber )
{
  CFStringRef nameRef;
  MIDIEndpointRef portRef;
  char name[128];

  std::string stringName;
  CFRunLoopRunInMode( kCFRunLoopDefaultMode, 0, false );
  if ( portNumber >= MIDIGetNumberOfSources() ) {
    error(RTMIDI_ERROR1(gettext_noopt("The 'portNumber' argument (%d) is invalid."),
			Error::WARNING, portNumber));
    return stringName;
  }

  portRef = MIDIGetSource( portNumber );
  nameRef = ConnectedEndpointName(portRef);
  CFStringGetCString( nameRef, name, sizeof(name), kCFStringEncodingUTF8);
  CFRelease( nameRef );

  return stringName = name;
}
#undef RTMIDI_CLASSNAME


//*********************************************************************//
//  API: OS-X
//  Class Definitions: MidiOutCore
//*********************************************************************//

#define RTMIDI_CLASSNAME "MidiOutCore"
MidiOutCore :: MidiOutCore( const std::string & clientName ) : MidiOutApi()
{
  initialize( clientName );
}

MidiOutCore :: ~MidiOutCore( void )
{
  // Close a connection if it exists.
  closePort();

  // Cleanup.
  CoreMidiData *data = static_cast<CoreMidiData *> (apiData_);
  delete data;
}

void MidiOutCore :: initialize( const std::string& clientName )
{
<<<<<<< HEAD
=======
  // Set up our client.
  MIDIClientRef client;
  CFStringRef name = CFStringCreateWithCString( NULL, clientName.c_str(), kCFStringEncodingASCII );
  OSStatus result = MIDIClientCreate(name, NULL, NULL, &client );
  if ( result != noErr ) {
    std::ostringstream ost;
    ost << "MidiInCore::initialize: error creating OS-X MIDI client object (" << result << ").";
    errorString_ = ost.str();
    error( RtMidiError::DRIVER_ERROR, errorString_ );
    return;
  }

>>>>>>> 399a8ee9
  // Save our api-specific connection information.
  CoreMidiData *data = (CoreMidiData *) new CoreMidiData(clientName);
  apiData_ = (void *) data;
}

unsigned int MidiOutCore :: getPortCount()
{
  CFRunLoopRunInMode( kCFRunLoopDefaultMode, 0, false );
  return MIDIGetNumberOfDestinations();
}

std::string MidiOutCore :: getPortName( unsigned int portNumber )
{
  CFStringRef nameRef;
  MIDIEndpointRef portRef;
  char name[128];

  std::string stringName;
  CFRunLoopRunInMode( kCFRunLoopDefaultMode, 0, false );
  if ( portNumber >= MIDIGetNumberOfDestinations() ) {
    error(RTMIDI_ERROR1(gettext_noopt("The 'portNumber' argument (%d) is invalid."),
			Error::WARNING, portNumber) );
    return stringName;
  }

  portRef = MIDIGetDestination( portNumber );
  nameRef = ConnectedEndpointName(portRef);
  CFStringGetCString( nameRef, name, sizeof(name), kCFStringEncodingUTF8);
  CFRelease( nameRef );

  return stringName = name;
}

void MidiOutCore :: openPort( unsigned int portNumber,
			      const std::string &portName )
{
  if ( connected_ ) {
    error(RTMIDI_ERROR(gettext_noopt("A valid connection already exists."),
		       Error::WARNING) );
    return;
  }

  CFRunLoopRunInMode( kCFRunLoopDefaultMode, 0, false );
  unsigned int nDest = MIDIGetNumberOfDestinations();
  if (nDest < 1) {
    error(RTMIDI_ERROR(gettext_noopt("No MIDI output destinations found."),
		       Error::NO_DEVICES_FOUND) );
    return;
  }

  if ( portNumber >= nDest ) {
    error(RTMIDI_ERROR1(gettext_noopt("The 'portNumber' argument (%d) is invalid."),
			Error::INVALID_PARAMETER, portNumber) );
    return;
  }

  MIDIPortRef port;
  CoreMidiData *data = static_cast<CoreMidiData *> (apiData_);
  OSStatus result = MIDIOutputPortCreate( data->client,
					  CFStringCreateWithCString( NULL, portName.c_str(), kCFStringEncodingUTF8 ),
					  &port );
  if ( result != noErr ) {
    MIDIClientDispose( data->client );
    error(RTMIDI_ERROR(gettext_noopt("Error creating OS-X MIDI output port."),
		       Error::DRIVER_ERROR) );
    return;
  }

  // Get the desired output port identifier.
  MIDIEndpointRef destination = MIDIGetDestination( portNumber );
  if ( destination == 0 ) {
    MIDIPortDispose( port );
    MIDIClientDispose( data->client );
    error(RTMIDI_ERROR(gettext_noopt("Error getting MIDI output destination reference."),
		       Error::DRIVER_ERROR) );
    return;
  }

  // Save our api-specific connection information.
  data->localPort = port;
  data->setEndpoint(destination);
  connected_ = true;
}

void MidiOutCore :: closePort( void )
{
  CoreMidiData *data = static_cast<CoreMidiData *> (apiData_);

  if ( data->localPort ) {
    MIDIPortDispose( data->localPort );
    data->localPort = 0;
  }

  if (data->localEndpoint) {
    MIDIEndpointDispose( data->localEndpoint );
    data->localEndpoint = 0;
  }

  connected_ = false;
}

void MidiOutCore :: openVirtualPort( const std::string & portName )
{
  CoreMidiData *data = static_cast<CoreMidiData *> (apiData_);

  if ( data->localEndpoint ) {
    error(RTMIDI_ERROR(gettext_noopt("A virtual output port already exists."),
		       Error::WARNING) );
    return;
  }

  // Create a virtual MIDI output source.
  MIDIEndpointRef endpoint;
  OSStatus result = MIDISourceCreate( data->client,
				      CFStringCreateWithCString( NULL, portName.c_str(), kCFStringEncodingUTF8 ),
				      &endpoint );
  if ( result != noErr ) {
    error(RTMIDI_ERROR(gettext_noopt("Error creating OS-X virtual MIDI source."),
		       Error::DRIVER_ERROR) );
    return;
  }

  // Save our api-specific connection information.
  data->localEndpoint = endpoint;
}

void MidiOutCore :: openPort( const PortDescriptor & port,
			      const std::string & portName)
{
  CoreMidiData *data = static_cast<CoreMidiData *> (apiData_);
  const CorePortDescriptor * remote = dynamic_cast<const CorePortDescriptor *>(&port);

  if ( !data ) {
    error(RTMIDI_ERROR(gettext_noopt("Data has not been allocated."),
		       Error::SYSTEM_ERROR) );
    return;
  }
  if ( connected_ || data -> localEndpoint) {
    error(RTMIDI_ERROR(gettext_noopt("A valid connection already exists."),
		       Error::WARNING) );
    return;
  }
  if (!remote) {
    error(RTMIDI_ERROR(gettext_noopt("Core MIDI has been instructed to open a non-Core MIDI port. This doesn't work."),
		       Error::INVALID_DEVICE) );
    return;
  }

  try {
    data->openPort (portName,
		    PortDescriptor::OUTPUT);
    data->setRemote(*remote);
    connected_ = true;
  } catch (Error & e) {
    error(e);
  }
}

Pointer<PortDescriptor> MidiOutCore :: getDescriptor(bool local)
{
  CoreMidiData *data = static_cast<CoreMidiData *>
    (apiData_);
  if (!data) {
    return NULL;
  }
  try {
    if (local) {
      if (data && data->localEndpoint) {
	return Pointer<PortDescriptor>(
				       new CorePortDescriptor(data->localEndpoint, data->getClientName()));
      }
    } else {
      if (data->getEndpoint()) {
	return Pointer<PortDescriptor>(
				       new CorePortDescriptor(*data));
      }
    }
  } catch (Error & e) {
    error(e);
  }
  return NULL;
}

PortList MidiOutCore :: getPortList(int capabilities)
{
  CoreMidiData *data = static_cast<CoreMidiData *> (apiData_);
  try {
    return CorePortDescriptor::getPortList(capabilities | PortDescriptor::OUTPUT,
					   data->getClientName());
  } catch (Error & e) {
    error(e);
    return PortList();
  }
}


// Not necessary if we don't treat sysex messages any differently than
// normal messages ... see below.
//static void sysexCompletionProc( MIDISysexSendRequest *sreq )
//{
//  free( sreq );
//}

void MidiOutCore :: sendMessage( std::vector<unsigned char> &message )
{
  // We use the MIDISendSysex() function to asynchronously send sysex
  // messages.  Otherwise, we use a single CoreMidi MIDIPacket.
  unsigned int nBytes = message.size();
  if ( nBytes == 0 ) {
    error(RTMIDI_ERROR(gettext_noopt("No data in message argument."),
		       Error::WARNING));
    return;
  }

  //  unsigned int packetBytes, bytesLeft = nBytes;
  //  unsigned int messageIndex = 0;
  MIDITimeStamp timeStamp = AudioGetCurrentHostTime();
  CoreMidiData *data = static_cast<CoreMidiData *> (apiData_);
  OSStatus result;

  if ( message.at(0) != 0xF0 && nBytes > 3 ) {
    error(RTMIDI_ERROR(gettext_noopt("message format problem ... not sysex but > 3 bytes?"),
		       Error::WARNING ));
    return;
  }

  Byte buffer[nBytes+(sizeof(MIDIPacketList))];
  ByteCount listSize = sizeof(buffer);
  MIDIPacketList *packetList = (MIDIPacketList*)buffer;
  MIDIPacket *packet = MIDIPacketListInit( packetList );

  ByteCount remainingBytes = nBytes;
  while (remainingBytes && packet) {
    ByteCount bytesForPacket = remainingBytes > 65535 ? 65535 : remainingBytes; // 65535 = maximum size of a MIDIPacket
    const Byte* dataStartPtr = (const Byte *) &message.at( nBytes - remainingBytes );
    packet = MIDIPacketListAdd( packetList, listSize, packet, timeStamp, bytesForPacket, dataStartPtr);
    remainingBytes -= bytesForPacket;
  }

  if ( !packet ) {
    error(RTMIDI_ERROR(gettext_noopt("Could not allocate packet list."),
		       Error::DRIVER_ERROR) );
    return;
  }

  // Send to any destinations that may have connected to us.
  if ( data->localEndpoint ) {
    result = MIDIReceived( data->localEndpoint, packetList );
    if ( result != noErr ) {
      error(RTMIDI_ERROR(gettext_noopt("Error sending MIDI to virtual destinations."),
			 Error::WARNING) );
    }
  }

  // And send to an explicit destination port if we're connected.
  if ( connected_ ) {
    result = MIDISend( data->localPort, data->getEndpoint(), packetList );
    if ( result != noErr ) {
      error(RTMIDI_ERROR(gettext_noopt("Error sending MIDI message to port."),
			 Error::WARNING) );
    }
  }
}
#undef RTMIDI_CLASSNAME
RTMIDI_NAMESPACE_END
#endif  // __MACOSX_COREMIDI__


//*********************************************************************//
//  API: LINUX ALSA SEQUENCER
//*********************************************************************//

// API information found at:
//   - http://www.alsa-project.org/documentation.php#Library

#if defined(__LINUX_ALSA__)

// The ALSA Sequencer API is based on the use of a callback function for
// MIDI input.
//
// Thanks to Pedro Lopez-Cabanillas for help with the ALSA sequencer
// time stamps and other assorted fixes!!!

// If you don't need timestamping for incoming MIDI events, define the
// preprocessor definition AVOID_TIMESTAMPING to save resources
// associated with the ALSA sequencer queues.

#include <pthread.h>
#include <sys/time.h>

// ALSA header file.
#include <alsa/asoundlib.h>

RTMIDI_NAMESPACE_START
struct AlsaMidiData;

/*! An abstraction layer for the ALSA sequencer layer. It provides
  the following functionality:
  - dynamic allocation of the sequencer
  - optionallay avoid concurrent access to the ALSA sequencer,
  which is not thread proof. This feature is controlled by
  the parameter \ref locking.
*/

#define RTMIDI_CLASSNAME "AlsaSequencer"
template <int locking=1>
class AlsaSequencer {
public:
  AlsaSequencer():seq(0)
  {
    if (locking) {
      pthread_mutexattr_t attr;
      pthread_mutexattr_init(&attr);
      pthread_mutexattr_settype(&attr, PTHREAD_MUTEX_NORMAL);
      pthread_mutex_init(&mutex, &attr);
    }
  }

  AlsaSequencer(const std::string & n):seq(0),name(n)
  {
    if (locking) {
      pthread_mutexattr_t attr;
      pthread_mutexattr_init(&attr);
      pthread_mutexattr_settype(&attr, PTHREAD_MUTEX_NORMAL);
      pthread_mutex_init(&mutex, &attr);
    }
    init();
    {
      scoped_lock lock(mutex);
      snd_seq_set_client_name( seq, name.c_str() );
    }
  }

  ~AlsaSequencer()
  {
    if (seq) {
      scoped_lock lock(mutex);
      snd_seq_close(seq);
      seq = 0;
    }
    if (locking) {
      pthread_mutex_destroy(&mutex);
    }
  }

  bool setName(const std::string & n) {
    /* we don't want to rename the client after opening it. */
    if (seq) return false;
    name = n;
    return true;
  }

  std::string GetPortName(int client, int port, int flags) {
    init();
    snd_seq_client_info_t *cinfo;
    snd_seq_client_info_alloca( &cinfo );
    {
      scoped_lock lock (mutex);
      snd_seq_get_any_client_info(seq,client,cinfo);
    }

    snd_seq_port_info_t *pinfo;
    snd_seq_port_info_alloca( &pinfo );
    {
      scoped_lock lock (mutex);
      snd_seq_get_any_port_info(seq,client,port,pinfo);
    }

    int naming = flags & PortDescriptor::NAMING_MASK;

    std::ostringstream os;
    switch (naming) {
    case PortDescriptor::SESSION_PATH:
      if (flags & PortDescriptor::INCLUDE_API)
	os << "ALSA:";
      os << client << ":" << port;
      break;
    case PortDescriptor::STORAGE_PATH:
      if (flags & PortDescriptor::INCLUDE_API)
	os << "ALSA:";
      os << snd_seq_client_info_get_name(cinfo);
      os << ":";
      os << snd_seq_port_info_get_name(pinfo);
      if (flags & PortDescriptor::UNIQUE_PORT_NAME)
	os << ";" << client << ":" << port;
      break;
    case PortDescriptor::LONG_NAME:
      os << snd_seq_client_info_get_name( cinfo );
      if (flags & PortDescriptor::UNIQUE_PORT_NAME) {
	os << " " << client;
      }
      os << ":";
      if (flags & PortDescriptor::UNIQUE_PORT_NAME) {
	os << port;
      }

      os << " " << snd_seq_port_info_get_name(pinfo);
      if (flags & PortDescriptor::INCLUDE_API)
	os << " (ALSA)";
      break;
    case PortDescriptor::SHORT_NAME:
    default:
      os << snd_seq_client_info_get_name( cinfo );
      if (flags & PortDescriptor::UNIQUE_PORT_NAME) {
	os << " ";
	os << client;
      }
      os << ":" << port;
      if (flags & PortDescriptor::INCLUDE_API)
	os << " (ALSA)";

      break;
    }
    return os.str();
  }

  int getPortCapabilities(int client, int port) {
    init();
    snd_seq_port_info_t *pinfo;
    snd_seq_port_info_alloca( &pinfo );
    {
      scoped_lock lock (mutex);
      snd_seq_get_any_port_info(seq,client,port,pinfo);
    }
    unsigned int caps = snd_seq_port_info_get_capability(pinfo);
    int retval = (caps & (SND_SEQ_PORT_CAP_READ|SND_SEQ_PORT_CAP_SUBS_READ))?
      PortDescriptor::INPUT:0;
    if (caps & (SND_SEQ_PORT_CAP_WRITE|SND_SEQ_PORT_CAP_SUBS_WRITE))
      retval |= PortDescriptor::OUTPUT;
    return retval;
  }

  int getNextClient(snd_seq_client_info_t * cinfo ) {
    init();
    scoped_lock lock (mutex);
    return snd_seq_query_next_client (seq, cinfo);
  }
  int getNextPort(snd_seq_port_info_t * pinfo ) {
    init();
    scoped_lock lock (mutex);
    return snd_seq_query_next_port (seq, pinfo);
  }

  int createPort (snd_seq_port_info_t *pinfo) {
    init();
    scoped_lock lock (mutex);
    return snd_seq_create_port(seq, pinfo);
  }

  void deletePort(int port) {
    init();
    scoped_lock lock (mutex);
    snd_seq_delete_port( seq, port );
  }

  snd_seq_port_subscribe_t * connectPorts(const snd_seq_addr_t & from,
					  const snd_seq_addr_t & to,
					  bool real_time) {
    init();
    snd_seq_port_subscribe_t *subscription;

    if (snd_seq_port_subscribe_malloc( &subscription ) < 0) {
      throw RTMIDI_ERROR(gettext_noopt("Could not allocate ALSA port subscription."),
			 Error::DRIVER_ERROR );
      return 0;
    }
    snd_seq_port_subscribe_set_sender(subscription, &from);
    snd_seq_port_subscribe_set_dest(subscription, &to);
    if (real_time) {
      snd_seq_port_subscribe_set_time_update(subscription, 1);
      snd_seq_port_subscribe_set_time_real(subscription, 1);
    }
    {
      scoped_lock lock (mutex);
      if ( snd_seq_subscribe_port(seq, subscription) ) {
	snd_seq_port_subscribe_free( subscription );
	subscription = 0;
	throw RTMIDI_ERROR(gettext_noopt("Error making ALSA port connection."),
			   Error::DRIVER_ERROR);
	return 0;
      }
    }
    return subscription;
  }

  void closePort(snd_seq_port_subscribe_t * subscription ) {
    init();
    scoped_lock lock(mutex);
    snd_seq_unsubscribe_port( seq, subscription );
  }

  void startQueue(int queue_id) {
    init();
    scoped_lock lock(mutex);
    snd_seq_start_queue( seq, queue_id, NULL );
    snd_seq_drain_output( seq );
  }

  /*! Use AlsaSequencer like a C pointer.
    \note This function breaks the design to control thread safety
    by the selection of the \ref locking parameter to the class.
    It should be removed as soon as possible in order ensure the
    thread policy that has been intended by creating this class.
  */
  operator snd_seq_t * ()
  {
    return seq;
  }
protected:
  struct scoped_lock {
    pthread_mutex_t * mutex;
    scoped_lock(pthread_mutex_t & m): mutex(&m)
    {
      if (locking)
	pthread_mutex_lock(mutex);
    }
    ~scoped_lock()
    {
      if (locking)
	pthread_mutex_unlock(mutex);
    }
  };
  pthread_mutex_t mutex;
  snd_seq_t * seq;
  std::string name;


  snd_seq_client_info_t * GetClient(int id) {
    init();
    snd_seq_client_info_t * cinfo;
    scoped_lock lock(mutex);
    snd_seq_get_any_client_info(seq,id,cinfo);
    return cinfo;
  }

  void init()
  {
    init (seq);
  }

  void init(snd_seq_t * &s)
  {
    if (s) return;
    {
      scoped_lock lock(mutex);
      int result = snd_seq_open(&s, "default", SND_SEQ_OPEN_DUPLEX, SND_SEQ_NONBLOCK);
      if ( result < 0 ) {
	switch (result) {
	case -ENOENT: // /dev/snd/seq does not exist
	  // Error numbers are defined to be positive
	case ENOENT: // just in case ...
	  throw RTMIDI_ERROR(snd_strerror(result),
			     Error::NO_DEVICES_FOUND);
	  return;
	default:
	  std::cerr << __FILE__ << ":" << __LINE__
		    << "Got unhandled error number " << result << std::endl;
	  throw RTMIDI_ERROR(snd_strerror(result),
			     Error::DRIVER_ERROR );
	  return;
	}
      }
      snd_seq_set_client_name( seq, name.c_str() );
    }
  }
};
#undef RTMIDI_CLASSNAME
typedef AlsaSequencer<1> LockingAlsaSequencer;
typedef AlsaSequencer<0> NonLockingAlsaSequencer;

#define RTMIDI_CLASSNAME "AlsaPortDescriptor"
struct AlsaPortDescriptor:public PortDescriptor,
			  public snd_seq_addr_t
{
  MidiApi * api;
  static LockingAlsaSequencer seq;
  AlsaPortDescriptor(const std::string & name):api(0),clientName(name)
  {
    client = 0;
    port   = 0;
  }
  AlsaPortDescriptor(int c, int p, const std::string & name):api(0),clientName(name)
  {
    client = c;
    port   = p;
    seq.setName(name);
  }
  AlsaPortDescriptor(snd_seq_addr_t & other,
		     const std::string & name):snd_seq_addr_t(other),
					       clientName(name) {
    seq.setName(name);
  }
  ~AlsaPortDescriptor() {}
  MidiInApi * getInputApi(unsigned int queueSizeLimit = 100) const {
    if (getCapabilities() & INPUT)
      return new MidiInAlsa(clientName,queueSizeLimit);
    else
      return 0;
  }
  MidiOutApi * getOutputApi() const {
    if (getCapabilities() & OUTPUT)
      return new MidiOutAlsa(clientName);
    else
      return 0;
  }
  std::string getName(int flags = SHORT_NAME | UNIQUE_PORT_NAME) {
    return seq.GetPortName(client,port,flags);
  }

  const std::string & getClientName() {
    return clientName;
  }
  int getCapabilities() const {
    if (!client) return 0;
    return seq.getPortCapabilities(client,port);
  }
  static PortList getPortList(int capabilities, const std::string & clientName);
protected:
  std::string clientName;
};

LockingAlsaSequencer AlsaPortDescriptor::seq;



PortList AlsaPortDescriptor :: getPortList(int capabilities, const std::string & clientName)
{
  PortList list;
  snd_seq_client_info_t *cinfo;
  snd_seq_port_info_t *pinfo;
  int client;
  snd_seq_client_info_alloca( &cinfo );
  snd_seq_port_info_alloca( &pinfo );

  snd_seq_client_info_set_client( cinfo, -1 );
  while ( seq.getNextClient(cinfo ) >= 0 ) {
    client = snd_seq_client_info_get_client( cinfo );
    // ignore default device (it is included in the following results again)
    if ( client == 0 ) continue;
    // Reset query info
    snd_seq_port_info_set_client( pinfo, client );
    snd_seq_port_info_set_port( pinfo, -1 );
    while ( seq.getNextPort( pinfo ) >= 0 ) {
      unsigned int atyp = snd_seq_port_info_get_type( pinfo );
      // otherwise we get ports without any
      if ( !(capabilities & UNLIMITED) &&
	   !( atyp & SND_SEQ_PORT_TYPE_MIDI_GENERIC )  &&
	   !( atyp & SND_SEQ_PORT_TYPE_SYNTH )
	   ) continue;
      unsigned int caps = snd_seq_port_info_get_capability( pinfo );
      if (capabilities & INPUT) {
	/* we need both READ and SUBS_READ */
	if ((caps & (SND_SEQ_PORT_CAP_READ | SND_SEQ_PORT_CAP_SUBS_READ))
	    != (SND_SEQ_PORT_CAP_READ | SND_SEQ_PORT_CAP_SUBS_READ))
	  continue;
      }
      if (capabilities & OUTPUT) {
	/* we need both WRITE and SUBS_WRITE */
	if ((caps & (SND_SEQ_PORT_CAP_WRITE|SND_SEQ_PORT_CAP_SUBS_WRITE))
	    != (SND_SEQ_PORT_CAP_WRITE|SND_SEQ_PORT_CAP_SUBS_WRITE))
	  continue;
      }
      list.push_back(Pointer<PortDescriptor>(
					     new AlsaPortDescriptor(client,snd_seq_port_info_get_port(pinfo),clientName)));
    }
  }
  return list;
}
#undef RTMIDI_CLASSNAME


/*! A structure to hold variables related to the ALSA API
  implementation.

  \note After all sequencer handling is covered by the \ref
  AlsaSequencer class, we should make seq to be a pointer in order
  to allow a common client implementation.
*/
#define RTMIDI_CLASSNAME "AlsaMidiData"

struct AlsaMidiData:public AlsaPortDescriptor {
  /*
    AlsaMidiData():seq()
    {
    init();
    }
  */
  AlsaMidiData(const std::string &clientName):AlsaPortDescriptor(clientName),
					      seq(clientName)
  {
    init();
  }
  ~AlsaMidiData()
  {
    if (local.client)
      deletePort();
  }
  void init () {
    local.port   = 0;
    local.client = 0;
    port = -1;
    subscription = 0;
    coder = 0;
    bufferSize = 32;
    buffer = 0;
    dummy_thread_id = pthread_self();
    thread = dummy_thread_id;
    trigger_fds[0] = -1;
    trigger_fds[1] = -1;
  }
  snd_seq_addr_t local; /*!< Our port and client id. If client = 0 (default) this means we didn't aquire a port so far. */
  NonLockingAlsaSequencer seq;
  //		unsigned int portNum;
  snd_seq_port_subscribe_t *subscription;
  snd_midi_event_t *coder;
  unsigned int bufferSize;
  unsigned char *buffer;
  pthread_t thread;
  pthread_t dummy_thread_id;
  unsigned long long lastTime;
  int queue_id; // an input queue is needed to get timestamped events
  int trigger_fds[2];

  void setRemote(const AlsaPortDescriptor * remote) {
    port   = remote->port;
    client = remote->client;
  }
  void connectPorts(const snd_seq_addr_t &from,
		    const snd_seq_addr_t &to,
		    bool real_time) {
    subscription = seq.connectPorts(from, to, real_time);
  }

  int openPort(int alsaCapabilities,
	       const std::string & portName) {
    if (subscription) {
      api->error( RTMIDI_ERROR(gettext_noopt("Could not allocate ALSA port subscription."),
			       Error::DRIVER_ERROR ));
      return -99;
    }

    snd_seq_port_info_t *pinfo;
    snd_seq_port_info_alloca( &pinfo );

    snd_seq_port_info_set_client( pinfo, 0 );
    snd_seq_port_info_set_port( pinfo, 0 );
    snd_seq_port_info_set_capability( pinfo,
				      alsaCapabilities);
    snd_seq_port_info_set_type( pinfo,
				SND_SEQ_PORT_TYPE_MIDI_GENERIC |
				SND_SEQ_PORT_TYPE_APPLICATION );
    snd_seq_port_info_set_midi_channels(pinfo, 16);
#ifndef AVOID_TIMESTAMPING
    snd_seq_port_info_set_timestamping(pinfo, 1);
    snd_seq_port_info_set_timestamp_real(pinfo, 1);
    snd_seq_port_info_set_timestamp_queue(pinfo, queue_id);
#endif
    snd_seq_port_info_set_name(pinfo,  portName.c_str() );
    int createok = seq.createPort(pinfo);

    if ( createok < 0 ) {
      api->error(RTMIDI_ERROR("ALSA error while creating input port.",
			      Error::DRIVER_ERROR));
      return createok;
    }

    local.client = snd_seq_port_info_get_client( pinfo );
    local.port   = snd_seq_port_info_get_port(pinfo);
    return 0;
  }

  void deletePort() {
    seq.deletePort(local.port);
    local.client = 0;
    local.port   = 0;
  }

  void closePort() {
    seq.closePort(subscription );
    snd_seq_port_subscribe_free( subscription );
    subscription = 0;
  }

  bool startQueue(void * userdata) {
    // Start the input queue
#ifndef AVOID_TIMESTAMPING
    seq.startQueue(queue_id);
#endif
    // Start our MIDI input thread.
    pthread_attr_t attr;
    pthread_attr_init(&attr);
    pthread_attr_setdetachstate(&attr, PTHREAD_CREATE_JOINABLE);
    pthread_attr_setschedpolicy(&attr, SCHED_OTHER);

    int err = pthread_create(&thread, &attr, MidiInAlsa::alsaMidiHandler, userdata);
    pthread_attr_destroy(&attr);
    if ( err ) {
      closePort();
      api->error(RTMIDI_ERROR(gettext_noopt("Error starting MIDI input thread!"),
			      Error::THREAD_ERROR));
      return false;
    }
    return true;
  }
};
#undef RTMIDI_CLASSNAME

#define PORT_TYPE( pinfo, bits ) ((snd_seq_port_info_get_capability(pinfo) & (bits)) == (bits))

//*********************************************************************//
//  API: LINUX ALSA
//  Class Definitions: MidiInAlsa
//*********************************************************************//

#define RTMIDI_CLASSNAME "MidiInAlsa"
// static function:
void * MidiInAlsa::alsaMidiHandler( void *ptr ) throw()
{
  MidiInAlsa *data = static_cast<MidiInAlsa *> (ptr);
  AlsaMidiData *apiData = static_cast<AlsaMidiData *> (data->apiData_);

  long nBytes;
  unsigned long long time, lastTime;
  bool continueSysex = false;
  bool doDecode = false;
  MidiInApi::MidiMessage message;
  int poll_fd_count;
  struct pollfd *poll_fds;

  snd_seq_event_t *ev;
  int result;
  apiData->bufferSize = 32;
  result = snd_midi_event_new( 0, &apiData->coder );
  if ( result < 0 ) {
    data->doInput = false;
    try {
      data->error(RTMIDI_ERROR(rtmidi_gettext("Error initializing MIDI event parser."),
			       Error::WARNING));
    } catch (Error & e) {
      // don't bother ALSA with an unhandled exception
    }
    return 0;
  }
  unsigned char *buffer = (unsigned char *) malloc( apiData->bufferSize );
  if ( buffer == NULL ) {
    data->doInput = false;
    snd_midi_event_free( apiData->coder );
    apiData->coder = 0;
    try {
      data->error(RTMIDI_ERROR(rtmidi_gettext("Error initializing buffer memory."),
			       Error::WARNING));
    } catch (Error & e) {
      // don't bother ALSA with an unhandled exception
    }
    return 0;
  }
  snd_midi_event_init( apiData->coder );
  snd_midi_event_no_status( apiData->coder, 1 ); // suppress running status messages

  poll_fd_count = snd_seq_poll_descriptors_count( apiData->seq, POLLIN ) + 1;
  poll_fds = (struct pollfd*)alloca( poll_fd_count * sizeof( struct pollfd ));
  snd_seq_poll_descriptors( apiData->seq, poll_fds + 1, poll_fd_count - 1, POLLIN );
  poll_fds[0].fd = apiData->trigger_fds[0];
  poll_fds[0].events = POLLIN;

  while ( data->doInput ) {

    if ( snd_seq_event_input_pending( apiData->seq, 1 ) == 0 ) {
      // No data pending
      if ( poll( poll_fds, poll_fd_count, -1) >= 0 ) {
	if ( poll_fds[0].revents & POLLIN ) {
	  bool dummy;
	  int res = read( poll_fds[0].fd, &dummy, sizeof(dummy) );
	  (void) res;
	}
      }
      continue;
    }

    // If here, there should be data.
    result = snd_seq_event_input( apiData->seq, &ev );
    if ( result == -ENOSPC ) {
      try {
	data->error(RTMIDI_ERROR(rtmidi_gettext("MIDI input buffer overrun."),
				 Error::WARNING));
      } catch (Error & e) {
	// don't bother ALSA with an unhandled exception
      }

      continue;
    }
    else if ( result == -EAGAIN ) {
      try {
	data->error(RTMIDI_ERROR(rtmidi_gettext("ALSA returned without providing a MIDI event."),
				 Error::WARNING));
      } catch (Error & e) {
	// don't bother ALSA with an unhandled exception
      }

      continue;
    }
    else if ( result <= 0 ) {
      try {
	data->error(RTMIDI_ERROR1(rtmidi_gettext("Unknown MIDI input error.\nThe system reports:\n%s"),
				  Error::WARNING,
				  strerror(-result)));
      } catch (Error & e) {
	// don't bother ALSA with an unhandled exception
      }
      continue;
    }

    // This is a bit weird, but we now have to decode an ALSA MIDI
    // event (back) into MIDI bytes.  We'll ignore non-MIDI types.
    if ( !continueSysex ) message.bytes.clear();

    doDecode = false;
    switch ( ev->type ) {

    case SND_SEQ_EVENT_PORT_SUBSCRIBED:
#if defined(__RTMIDI_DEBUG__)
      std::cout << "MidiInAlsa::alsaMidiHandler: port connection made!\n";
#endif
      break;

    case SND_SEQ_EVENT_PORT_UNSUBSCRIBED:
#if defined(__RTMIDI_DEBUG__)
      std::cerr << "MidiInAlsa::alsaMidiHandler: port connection has closed!\n";
      std::cout << "sender = " << (int) ev->data.connect.sender.client << ":"
		<< (int) ev->data.connect.sender.port
		<< ", dest = " << (int) ev->data.connect.dest.client << ":"
		<< (int) ev->data.connect.dest.port
		<< std::endl;
#endif
      break;

    case SND_SEQ_EVENT_QFRAME: // MIDI time code
      if ( !( data->ignoreFlags & 0x02 ) ) doDecode = true;
      break;

    case SND_SEQ_EVENT_TICK: // 0xF9 ... MIDI timing tick
      if ( !( data->ignoreFlags & 0x02 ) ) doDecode = true;
      break;

    case SND_SEQ_EVENT_CLOCK: // 0xF8 ... MIDI timing (clock) tick
      if ( !( data->ignoreFlags & 0x02 ) ) doDecode = true;
      break;

    case SND_SEQ_EVENT_SENSING: // Active sensing
      if ( !( data->ignoreFlags & 0x04 ) ) doDecode = true;
      break;

    case SND_SEQ_EVENT_SYSEX:
      if ( (data->ignoreFlags & 0x01) ) break;
      if ( ev->data.ext.len > apiData->bufferSize ) {
	apiData->bufferSize = ev->data.ext.len;
	free( buffer );
	buffer = (unsigned char *) malloc( apiData->bufferSize );
	if ( buffer == NULL ) {
	  data->doInput = false;
	  try {
	    data->error(RTMIDI_ERROR(rtmidi_gettext("Error resizing buffer memory."),
				     Error::WARNING));
	  } catch (Error & e) {
	    // don't bother ALSA with an unhandled exception
	  }
	  break;
	}
      }
      RTMIDI_FALLTHROUGH;
    default:
      doDecode = true;
    }

    if ( doDecode ) {

      nBytes = snd_midi_event_decode( apiData->coder, buffer, apiData->bufferSize, ev );
      if ( nBytes > 0 ) {
	// The ALSA sequencer has a maximum buffer size for MIDI sysex
	// events of 256 bytes.  If a device sends sysex messages larger
	// than this, they are segmented into 256 byte chunks.  So,
	// we'll watch for this and concatenate sysex chunks into a
	// single sysex message if necessary.
	if ( !continueSysex )
	  message.bytes.assign( buffer, &buffer[nBytes] );
	else
	  message.bytes.insert( message.bytes.end(), buffer, &buffer[nBytes] );

	continueSysex = ( ( ev->type == SND_SEQ_EVENT_SYSEX ) && ( message.bytes.back() != 0xF7 ) );
	if ( !continueSysex ) {

	  // Calculate the time stamp:
	  message.timeStamp = 0.0;

	  // Method 1: Use the system time.
	  //(void)gettimeofday(&tv, (struct timezone *)NULL);
	  //time = (tv.tv_sec * 1000000) + tv.tv_usec;

	  // Method 2: Use the ALSA sequencer event time data.
	  // (thanks to Pedro Lopez-Cabanillas!).
	  time = ( ev->time.time.tv_sec * 1000000 ) + ( ev->time.time.tv_nsec/1000 );
	  lastTime = time;
	  time -= apiData->lastTime;
	  apiData->lastTime = lastTime;
	  if ( data->firstMessage == true )
	    data->firstMessage = false;
	  else
	    message.timeStamp = time * 0.000001;
	}
	else {
#if defined(__RTMIDI_DEBUG__)
	  try {
	    data->error(RTMIDI_ERROR(rtmidi_gettext("Event parsing error or not a MIDI event."),
				     Error::WARNING));
	  } catch (Error & e) {
	    // don't bother ALSA with an unhandled exception
	  }
#endif
	}
      }
    }

    snd_seq_free_event( ev );
    if ( message.bytes.size() == 0 || continueSysex ) continue;

    if ( data->userCallback ) {
      data->userCallback->rtmidi_midi_in( message.timeStamp, message.bytes);
    }
    else {
      // As long as we haven't reached our queue size limit, push the message.
      if ( data->queue.size < data->queue.ringSize ) {
	data->queue.ring[data->queue.back++] = message;
	if ( data->queue.back == data->queue.ringSize )
	  data->queue.back = 0;
	data->queue.size++;
      }
      else {
	try {
	  data->error(RTMIDI_ERROR(rtmidi_gettext("Error: Message queue limit reached."),
				   Error::WARNING));
	} catch (Error & e) {
	  // don't bother ALSA with an unhandled exception
	}
      }
    }
  }

  if ( buffer ) free( buffer );
  snd_midi_event_free( apiData->coder );
  apiData->coder = 0;
  apiData->thread = apiData->dummy_thread_id;
  return 0;
}

MidiInAlsa :: MidiInAlsa( const std::string & clientName,
			  unsigned int queueSizeLimit ) : MidiInApi( queueSizeLimit )
{
  initialize( clientName );
}

MidiInAlsa :: ~MidiInAlsa()
{
  // Close a connection if it exists.
  closePort();

  // Shutdown the input thread.
  AlsaMidiData *data = static_cast<AlsaMidiData *> (apiData_);
  if ( doInput ) {
    doInput = false;
    int res = write( data->trigger_fds[1], &doInput, sizeof(doInput) );
    (void) res;
    if ( !pthread_equal(data->thread, data->dummy_thread_id) )
      pthread_join( data->thread, NULL );
  }

  // Cleanup.
  close ( data->trigger_fds[0] );
  close ( data->trigger_fds[1] );
  if ( data->local.client ) data->deletePort();
#ifndef AVOID_TIMESTAMPING
  snd_seq_free_queue( data->seq, data->queue_id );
#endif
  delete data;
}

void MidiInAlsa :: initialize( const std::string& clientName )
{

  // Save our api-specific connection information.
  AlsaMidiData *data = new AlsaMidiData (clientName);
  apiData_ = (void *) data;

  if ( pipe(data->trigger_fds) == -1 ) {
    error(RTMIDI_ERROR(gettext_noopt("Error creating pipe objects."),
		       Error::DRIVER_ERROR) );
    return;
  }

  // Create the input queue
#ifndef AVOID_TIMESTAMPING
  data->queue_id = snd_seq_alloc_named_queue(data->seq, "Midi Queue");
  // Set arbitrary tempo (mm=100) and resolution (240)
  snd_seq_queue_tempo_t *qtempo;
  snd_seq_queue_tempo_alloca(&qtempo);
  snd_seq_queue_tempo_set_tempo(qtempo, 600000);
  snd_seq_queue_tempo_set_ppq(qtempo, 240);
  snd_seq_set_queue_tempo(data->seq, data->queue_id, qtempo);
  snd_seq_drain_output(data->seq);
#endif
}

// This function is used to count or get the pinfo structure for a given port number.
unsigned int portInfo( snd_seq_t *seq, snd_seq_port_info_t *pinfo, unsigned int type, int portNumber )
{
  snd_seq_client_info_t *cinfo;
  int client;
  int count = 0;
  snd_seq_client_info_alloca( &cinfo );

  snd_seq_client_info_set_client( cinfo, -1 );
  while ( snd_seq_query_next_client( seq, cinfo ) >= 0 ) {
    client = snd_seq_client_info_get_client( cinfo );
    if ( client == 0 ) continue;
    // Reset query info
    snd_seq_port_info_set_client( pinfo, client );
    snd_seq_port_info_set_port( pinfo, -1 );
    while ( snd_seq_query_next_port( seq, pinfo ) >= 0 ) {
      unsigned int atyp = snd_seq_port_info_get_type( pinfo );
      if ( ( atyp & SND_SEQ_PORT_TYPE_MIDI_GENERIC ) == 0 ) continue;
      unsigned int caps = snd_seq_port_info_get_capability( pinfo );
      if ( ( caps & type ) != type ) continue;
      if ( count == portNumber ) return 1;
      ++count;
    }
  }

  // If a negative portNumber was used, return the port count.
  if ( portNumber < 0 ) return count;
  return 0;
}

unsigned int MidiInAlsa :: getPortCount()
{
  snd_seq_port_info_t *pinfo;
  snd_seq_port_info_alloca( &pinfo );

  AlsaMidiData *data = static_cast<AlsaMidiData *> (apiData_);
  return portInfo( data->seq, pinfo, SND_SEQ_PORT_CAP_READ|SND_SEQ_PORT_CAP_SUBS_READ, -1 );
}

std::string MidiInAlsa :: getPortName( unsigned int portNumber )
{
  snd_seq_client_info_t *cinfo;
  snd_seq_port_info_t *pinfo;
  snd_seq_client_info_alloca( &cinfo );
  snd_seq_port_info_alloca( &pinfo );

  std::string stringName;
  AlsaMidiData *data = static_cast<AlsaMidiData *> (apiData_);
  if ( portInfo( data->seq, pinfo, SND_SEQ_PORT_CAP_READ|SND_SEQ_PORT_CAP_SUBS_READ, (int) portNumber ) ) {
    int cnum = snd_seq_port_info_get_client( pinfo );
    snd_seq_get_any_client_info( data->seq, cnum, cinfo );
    std::ostringstream os;
    os << snd_seq_client_info_get_name( cinfo );
    os << " ";                                    // These lines added to make sure devices are listed
    os << snd_seq_port_info_get_client( pinfo );  // with full portnames added to ensure individual device names
    os << ":";
    os << snd_seq_port_info_get_port( pinfo );
    stringName = os.str();
    return stringName;
  }

  // If we get here, we didn't find a match.
  error( RTMIDI_ERROR(gettext_noopt("Error looking for port name."),
		      Error::WARNING) );
  return stringName;
}

void MidiInAlsa :: openPort( unsigned int portNumber, const std::string & portName )
{
  if ( connected_ ) {
    error(RTMIDI_ERROR(gettext_noopt("A valid connection already exists."),
		       Error::WARNING) );
    return;
  }

  unsigned int nSrc = this->getPortCount();
  if ( nSrc < 1 ) {
    error( RTMIDI_ERROR(gettext_noopt("No MIDI input sources found."),
			Error::NO_DEVICES_FOUND ));
    return;
  }

  snd_seq_port_info_t *src_pinfo;
  snd_seq_port_info_alloca( &src_pinfo );
  AlsaMidiData *data = static_cast<AlsaMidiData *> (apiData_);
  if ( portInfo( data->seq, src_pinfo, SND_SEQ_PORT_CAP_READ|SND_SEQ_PORT_CAP_SUBS_READ, (int) portNumber ) == 0 ) {
    std::ostringstream ost;
    error( RTMIDI_ERROR1(gettext_noopt("The 'portNumber' argument (%d) is invalid."),
			 Error::INVALID_PARAMETER,
			 portNumber) );
    return;
  }

  snd_seq_addr_t sender, receiver;
  sender.client = snd_seq_port_info_get_client( src_pinfo );
  sender.port = snd_seq_port_info_get_port( src_pinfo );

  snd_seq_port_info_t *pinfo;
  snd_seq_port_info_alloca( &pinfo );
  if ( !data->local.client ) {
    snd_seq_port_info_set_client( pinfo, 0 );
    snd_seq_port_info_set_port( pinfo, 0 );
    snd_seq_port_info_set_capability( pinfo,
				      SND_SEQ_PORT_CAP_WRITE |
				      SND_SEQ_PORT_CAP_SUBS_WRITE );
    snd_seq_port_info_set_type( pinfo,
				SND_SEQ_PORT_TYPE_MIDI_GENERIC |
				SND_SEQ_PORT_TYPE_APPLICATION );
    snd_seq_port_info_set_midi_channels(pinfo, 16);
#ifndef AVOID_TIMESTAMPING
    snd_seq_port_info_set_timestamping(pinfo, 1);
    snd_seq_port_info_set_timestamp_real(pinfo, 1);
    snd_seq_port_info_set_timestamp_queue(pinfo, data->queue_id);
#endif
    snd_seq_port_info_set_name(pinfo,  portName.c_str() );
    int createok = snd_seq_create_port(data->seq, pinfo);

    if ( createok < 0 ) {
      error( RTMIDI_ERROR(gettext_noopt("Error creating ALSA input port."),
			  Error::DRIVER_ERROR));
      return;
    }
    data->local.port   = snd_seq_port_info_get_port(pinfo);
    data->local.client = snd_seq_port_info_get_client(pinfo);
  }

  receiver = data->local;

  if ( !data->subscription ) {
    // Make subscription
    if (snd_seq_port_subscribe_malloc( &data->subscription ) < 0) {
      error( RTMIDI_ERROR(gettext_noopt("Could not allocate ALSA port subscription."),
			  Error::DRIVER_ERROR) );
      return;
    }
    snd_seq_port_subscribe_set_sender(data->subscription, &sender);
    snd_seq_port_subscribe_set_dest(data->subscription, &receiver);
    if ( snd_seq_subscribe_port(data->seq, data->subscription) ) {
      snd_seq_port_subscribe_free( data->subscription );
      data->subscription = 0;
      error( RTMIDI_ERROR(gettext_noopt("Error making ALSA port connection."),
			  Error::DRIVER_ERROR) );
      return;
    }
  }

  if ( doInput == false ) {
    // Start the input queue
#ifndef AVOID_TIMESTAMPING
    snd_seq_start_queue( data->seq, data->queue_id, NULL );
    snd_seq_drain_output( data->seq );
#endif
    // Start our MIDI input thread.
    pthread_attr_t attr;
    pthread_attr_init(&attr);
    pthread_attr_setdetachstate(&attr, PTHREAD_CREATE_JOINABLE);
    pthread_attr_setschedpolicy(&attr, SCHED_OTHER);

    doInput = true;
    int err = pthread_create(&data->thread, &attr, alsaMidiHandler, this);
    pthread_attr_destroy(&attr);
    if ( err ) {
      snd_seq_unsubscribe_port( data->seq, data->subscription );
      snd_seq_port_subscribe_free( data->subscription );
      data->subscription = 0;
      doInput = false;
      error( RTMIDI_ERROR(gettext_noopt("Error starting MIDI input thread!"),
			  Error::THREAD_ERROR) );
      return;
    }
  }

  connected_ = true;
}

void MidiInAlsa :: openPort( const PortDescriptor & port,
			     const std::string & portName)
{
  AlsaMidiData *data = static_cast<AlsaMidiData *> (apiData_);
  const AlsaPortDescriptor * remote = dynamic_cast<const AlsaPortDescriptor *>(&port);

  if ( !data ) {
    error( RTMIDI_ERROR(gettext_noopt("Data has not been allocated."),
			Error::SYSTEM_ERROR) );
    return;
  }
  if ( connected_ ) {
    error( RTMIDI_ERROR(gettext_noopt("A valid connection already exists."),
			Error::WARNING) );
    return;
  }
  if (data->subscription) {
    error( RTMIDI_ERROR(gettext_noopt("Could not allocate ALSA port subscription."),
			Error::DRIVER_ERROR));
    return;
  }
  if (!remote) {
    error( RTMIDI_ERROR(gettext_noopt("ALSA has been instructed to open a non-ALSA MIDI port. This doesn't work."),
			Error::INVALID_DEVICE) );
    return;
  }

  try {
    if (!data->local.client)
      data->openPort (SND_SEQ_PORT_CAP_WRITE
		      | SND_SEQ_PORT_CAP_SUBS_WRITE,
		      portName);
    data->setRemote(remote);
    data->connectPorts(*remote,
		       data->local,
		       false);


    if ( doInput == false ) {
      doInput
	= data->startQueue(this);
    }

    connected_ = true;
  } catch (Error & e) {
    error(e);
  }
}

Pointer<PortDescriptor> MidiInAlsa :: getDescriptor(bool local)
{
  AlsaMidiData *data = static_cast<AlsaMidiData *> (apiData_);
  try {
    if (local) {
      if (data && data->local.client) {
	return Pointer<PortDescriptor>(
				       new AlsaPortDescriptor(data->local,data->getClientName()));
      }
    } else {
      if (data && data->client) {
	return Pointer<PortDescriptor>(
				       new AlsaPortDescriptor(*data,data->getClientName()));
      }
    }
  } catch (Error & e) {
    error (e);
  }
  return NULL;
}
PortList MidiInAlsa :: getPortList(int capabilities)
{
  AlsaMidiData *data = static_cast<AlsaMidiData *> (apiData_);
  try {
    return AlsaPortDescriptor::getPortList(capabilities | PortDescriptor::INPUT,
					   data->getClientName());
  } catch (Error & e) {
    error (e);
    return PortList();
  }
}



void MidiInAlsa :: openVirtualPort(const std::string & portName )
{
  AlsaMidiData *data = static_cast<AlsaMidiData *> (apiData_);
  if ( !data->local.client ) {
    snd_seq_port_info_t *pinfo;
    snd_seq_port_info_alloca( &pinfo );
    snd_seq_port_info_set_capability( pinfo,
				      SND_SEQ_PORT_CAP_WRITE |
				      SND_SEQ_PORT_CAP_SUBS_WRITE );
    snd_seq_port_info_set_type( pinfo,
				SND_SEQ_PORT_TYPE_MIDI_GENERIC |
				SND_SEQ_PORT_TYPE_APPLICATION );
    snd_seq_port_info_set_midi_channels(pinfo, 16);
#ifndef AVOID_TIMESTAMPING
    snd_seq_port_info_set_timestamping(pinfo, 1);
    snd_seq_port_info_set_timestamp_real(pinfo, 1);
    snd_seq_port_info_set_timestamp_queue(pinfo, data->queue_id);
#endif
    snd_seq_port_info_set_name(pinfo, portName.c_str());
    int createok = snd_seq_create_port(data->seq, pinfo);

    if ( createok < 0 ) {
      errorString_ = "MidiInAlsa::openVirtualPort: ";
      error( RTMIDI_ERROR(gettext_noopt("Error creating ALSA virtual port."),
			  Error::DRIVER_ERROR) );
      return;
    }
    data->local.port   = snd_seq_port_info_get_port(pinfo);
    data->local.client = snd_seq_port_info_get_client(pinfo);
  }

  if ( doInput == false ) {
    // Wait for old thread to stop, if still running
    if ( !pthread_equal(data->thread, data->dummy_thread_id) )
      pthread_join( data->thread, NULL );

    // Start the input queue
#ifndef AVOID_TIMESTAMPING
    snd_seq_start_queue( data->seq, data->queue_id, NULL );
    snd_seq_drain_output( data->seq );
#endif
    // Start our MIDI input thread.
    pthread_attr_t attr;
    pthread_attr_init(&attr);
    pthread_attr_setdetachstate(&attr, PTHREAD_CREATE_JOINABLE);
    pthread_attr_setschedpolicy(&attr, SCHED_OTHER);

    doInput = true;
    int err = pthread_create(&data->thread, &attr, alsaMidiHandler, this);
    pthread_attr_destroy(&attr);
    if ( err ) {
      if ( data->subscription ) {
	snd_seq_unsubscribe_port( data->seq, data->subscription );
	snd_seq_port_subscribe_free( data->subscription );
	data->subscription = 0;
      }
      doInput = false;
      error( RTMIDI_ERROR(gettext_noopt("Error starting MIDI input thread!"),
			  Error::THREAD_ERROR) );
      return;
    }
  }
}

void MidiInAlsa :: closePort( void )
{
  AlsaMidiData *data = static_cast<AlsaMidiData *> (apiData_);

  if ( connected_ ) {
    if ( data->subscription ) {
      snd_seq_unsubscribe_port( data->seq, data->subscription );
      snd_seq_port_subscribe_free( data->subscription );
      data->subscription = 0;
    }
    // Stop the input queue
#ifndef AVOID_TIMESTAMPING
    snd_seq_stop_queue( data->seq, data->queue_id, NULL );
    snd_seq_drain_output( data->seq );
#endif
    connected_ = false;
  }

  // Stop thread to avoid triggering the callback, while the port is intended to be closed
  if ( doInput ) {
    doInput = false;
    int res = write( data->trigger_fds[1], &doInput, sizeof(doInput) );
    (void) res;
    if ( !pthread_equal(data->thread, data->dummy_thread_id) )
      pthread_join( data->thread, NULL );
  }
}
#undef RTMIDI_CLASSNAME

//*********************************************************************//
//  API: LINUX ALSA
//  Class Definitions: MidiOutAlsa
//*********************************************************************//

#define RTMIDI_CLASSNAME "MidiOutAlsa"
MidiOutAlsa :: MidiOutAlsa( const std::string & clientName ) : MidiOutApi()
{
  initialize( clientName );
}

MidiOutAlsa :: ~MidiOutAlsa()
{
  // Close a connection if it exists.
  closePort();

  // Cleanup.
  AlsaMidiData *data = static_cast<AlsaMidiData *> (apiData_);
  if ( data->local.client > 0 ) snd_seq_delete_port( data->seq, data->local.port );
  if ( data->coder ) snd_midi_event_free( data->coder );
  if ( data->buffer ) free( data->buffer );
  delete data;
}

void MidiOutAlsa :: initialize( const std::string& clientName )
{
#if 0
  // Set up the ALSA sequencer client.
  snd_seq_t *seq;
  int result1 = snd_seq_open( &seq, "default", SND_SEQ_OPEN_OUTPUT, SND_SEQ_NONBLOCK );
  if ( result1 < 0 ) {
    error(RTMIDI_ERROR(gettext_noopt("Error creating ALSA sequencer client object."),
		       Error::DRIVER_ERROR, errorString_ ));
    return;
  }

  // Set client name.
  snd_seq_set_client_name( seq, clientName.c_str() );
#endif

  // Save our api-specific connection information.
  AlsaMidiData *data = new AlsaMidiData(clientName);
  // data->seq = seq;
  //	data->portNum = -1;

  int result = snd_midi_event_new( data->bufferSize, &data->coder );
  if ( result < 0 ) {
    delete data;
    error( RTMIDI_ERROR(gettext_noopt("Error initializing MIDI event parser."),
			Error::DRIVER_ERROR) );
    return;
  }
  data->buffer = (unsigned char *) malloc( data->bufferSize );
  if ( data->buffer == NULL ) {
    delete data;
    error( RTMIDI_ERROR(gettext_noopt("Error while allocating buffer memory."),
			Error::MEMORY_ERROR) );
    return;
  }
  snd_midi_event_init( data->coder );
  apiData_ = (void *) data;
}

unsigned int MidiOutAlsa :: getPortCount()
{
  snd_seq_port_info_t *pinfo;
  snd_seq_port_info_alloca( &pinfo );

  AlsaMidiData *data = static_cast<AlsaMidiData *> (apiData_);
  return portInfo( data->seq, pinfo, SND_SEQ_PORT_CAP_WRITE|SND_SEQ_PORT_CAP_SUBS_WRITE, -1 );
}

std::string MidiOutAlsa :: getPortName( unsigned int portNumber )
{
  snd_seq_client_info_t *cinfo;
  snd_seq_port_info_t *pinfo;
  snd_seq_client_info_alloca( &cinfo );
  snd_seq_port_info_alloca( &pinfo );

  std::string stringName;
  AlsaMidiData *data = static_cast<AlsaMidiData *> (apiData_);
  if ( portInfo( data->seq, pinfo, SND_SEQ_PORT_CAP_WRITE|SND_SEQ_PORT_CAP_SUBS_WRITE, (int) portNumber ) ) {
    int cnum = snd_seq_port_info_get_client(pinfo);
    snd_seq_get_any_client_info( data->seq, cnum, cinfo );
    std::ostringstream os;
    os << snd_seq_client_info_get_name(cinfo);
    os << " ";                                    // These lines added to make sure devices are listed
    os << snd_seq_port_info_get_client( pinfo );  // with full portnames added to ensure individual device names
    os << ":";
    os << snd_seq_port_info_get_port(pinfo);
    stringName = os.str();
    return stringName;
  }

  // If we get here, we didn't find a match.
  errorString_ = "MidiOutAlsa::getPortName: ";
  error( RTMIDI_ERROR(gettext_noopt("Error looking for port name."),
		      Error::WARNING) );
  return stringName;
}

void MidiOutAlsa :: openPort( unsigned int portNumber, const std::string & portName )
{
  if ( connected_ ) {
    error(RTMIDI_ERROR(gettext_noopt("A valid connection already exists."),
		       Error::WARNING) );
    return;
  }

  unsigned int nSrc = this->getPortCount();
  if (nSrc < 1) {
    errorString_ = "MidiOutAlsa::openPort: !";
    error(RTMIDI_ERROR(gettext_noopt("No MIDI output sinks found."),
		       Error::NO_DEVICES_FOUND) );
    return;
  }

  snd_seq_port_info_t *pinfo;
  snd_seq_port_info_alloca( &pinfo );
  AlsaMidiData *data = static_cast<AlsaMidiData *> (apiData_);
  if ( portInfo( data->seq, pinfo, SND_SEQ_PORT_CAP_WRITE|SND_SEQ_PORT_CAP_SUBS_WRITE, (int) portNumber ) == 0 ) {
    std::ostringstream ost;
    ost << "MidiOutAlsa::openPort: ";
    errorString_ = ost.str();
    error(RTMIDI_ERROR1(gettext_noopt("The 'portNumber' argument (%d) is invalid."),
			Error::INVALID_PARAMETER, portNumber)  );
    return;
  }

  data->client = snd_seq_port_info_get_client( pinfo );
  data->port = snd_seq_port_info_get_port( pinfo );
  data->local.client = snd_seq_client_id( data->seq );

  if ( !data->local.client ) {
    int port = snd_seq_create_simple_port( data->seq, portName.c_str(),
					   SND_SEQ_PORT_CAP_READ|SND_SEQ_PORT_CAP_SUBS_READ,
					   SND_SEQ_PORT_TYPE_MIDI_GENERIC|SND_SEQ_PORT_TYPE_APPLICATION );
    if ( port < 0 ) {
      errorString_ = "MidiOutAlsa::openPort: ";
      error(RTMIDI_ERROR(gettext_noopt("Error creating ALSA output port."),
			 Error::DRIVER_ERROR));
      return;
    }

    data->local.port   = port;
  }

  // Make subscription
  if (snd_seq_port_subscribe_malloc( &data->subscription ) < 0) {
    snd_seq_port_subscribe_free( data->subscription );
    error(RTMIDI_ERROR(gettext_noopt("Could not allocate ALSA port subscription."),
		       Error::DRIVER_ERROR) );
    return;
  }
  snd_seq_port_subscribe_set_sender(data->subscription, data);
  snd_seq_port_subscribe_set_dest(data->subscription, &data->local);
  snd_seq_port_subscribe_set_time_update(data->subscription, 1);
  snd_seq_port_subscribe_set_time_real(data->subscription, 1);
  if ( snd_seq_subscribe_port(data->seq, data->subscription) ) {
    snd_seq_port_subscribe_free( data->subscription );
    error(RTMIDI_ERROR(gettext_noopt("Error making ALSA port connection."),
		       Error::DRIVER_ERROR) );
    return;
  }

  connected_ = true;
}

void MidiOutAlsa :: closePort( void )
{
  if ( connected_ ) {
    AlsaMidiData *data = static_cast<AlsaMidiData *> (apiData_);
    snd_seq_unsubscribe_port( data->seq, data->subscription );
    snd_seq_port_subscribe_free( data->subscription );
    connected_ = false;
  }
}

void MidiOutAlsa :: openVirtualPort(const std::string & portName )
{
  AlsaMidiData *data = static_cast<AlsaMidiData *> (apiData_);
  if ( !data->local.client ) {
    int port = snd_seq_create_simple_port( data->seq, portName.c_str(),
					   SND_SEQ_PORT_CAP_READ|SND_SEQ_PORT_CAP_SUBS_READ,
					   SND_SEQ_PORT_TYPE_MIDI_GENERIC|SND_SEQ_PORT_TYPE_APPLICATION );

    if ( port < 0 ) {
      error(RTMIDI_ERROR(gettext_noopt("Error creating ALSA virtual port."),
			 Error::DRIVER_ERROR) );
    }
    data->local.port   = port;
    data->local.client = snd_seq_client_id(data->seq);
  }
}

void MidiOutAlsa :: sendMessage( std::vector<unsigned char> &message )
{
  int result;
  AlsaMidiData *data = static_cast<AlsaMidiData *> (apiData_);
  unsigned int nBytes = message.size();
  if ( nBytes > data->bufferSize ) {
    data->bufferSize = nBytes;
    result = snd_midi_event_resize_buffer ( data->coder, nBytes);
    if ( result != 0 ) {
      error(RTMIDI_ERROR(gettext_noopt("ALSA error resizing MIDI event buffer."),
			 Error::DRIVER_ERROR) );
      return;
    }
    free (data->buffer);
    data->buffer = (unsigned char *) malloc( data->bufferSize );
    if ( data->buffer == NULL ) {
      error(RTMIDI_ERROR(gettext_noopt("Error while allocating buffer memory."),
			 Error::MEMORY_ERROR) );
      return;
    }
  }

  snd_seq_event_t ev;
  snd_seq_ev_clear(&ev);
  snd_seq_ev_set_source(&ev, data->local.port);
  snd_seq_ev_set_subs(&ev);
  snd_seq_ev_set_direct(&ev);
  for ( unsigned int i=0; i<nBytes; ++i ) data->buffer[i] = message.at(i);
  result = snd_midi_event_encode( data->coder, data->buffer, (long)nBytes, &ev );
  if ( result < (int)nBytes ) {
    error(RTMIDI_ERROR(gettext_noopt("Event parsing error."),
		       Error::WARNING) );
    return;
  }

  // Send the event.
  result = snd_seq_event_output(data->seq, &ev);
  if ( result < 0 ) {
    error(RTMIDI_ERROR(gettext_noopt("Error sending MIDI message to port."),
		       Error::WARNING) );
    return;
  }
  snd_seq_drain_output(data->seq);
}

void MidiOutAlsa :: openPort( const PortDescriptor & port,
			      const std::string & portName)
{
  AlsaMidiData *data = static_cast<AlsaMidiData *> (apiData_);
  const AlsaPortDescriptor * remote = dynamic_cast<const AlsaPortDescriptor *>(&port);

  if ( !data ) {
    error(RTMIDI_ERROR(gettext_noopt("Data has not been allocated."),
		       Error::SYSTEM_ERROR) );
    return;
  }
  if ( connected_ ) {
    error(RTMIDI_ERROR(gettext_noopt("A valid connection already exists."),
		       Error::WARNING) );
    return;
  }
  if (data->subscription) {
    error(RTMIDI_ERROR(gettext_noopt("Error allocating ALSA port subscription."),
		       Error::DRIVER_ERROR) );
    return;
  }
  if (!remote) {
    error(RTMIDI_ERROR(gettext_noopt("ALSA has been instructed to open a non-ALSA MIDI port. This doesn't work."),
		       Error::INVALID_DEVICE) );
    return;
  }

  try {
    if (!data->local.client)
      data->openPort (SND_SEQ_PORT_CAP_READ | SND_SEQ_PORT_CAP_SUBS_READ,
		      portName);
    data->setRemote(remote);
    data->connectPorts(data->local,*remote,true);

    connected_ = true;
  } catch (Error & e) {
    error (e);
  }
}
Pointer<PortDescriptor> MidiOutAlsa :: getDescriptor(bool local)
{
  AlsaMidiData *data = static_cast<AlsaMidiData *> (apiData_);
  try {
    if (local) {
      if (data && data->local.client) {
	return Pointer<PortDescriptor>(
				       new AlsaPortDescriptor(data->local, data->getClientName()));
      }
    } else {
      if (data && data->client) {
	return Pointer<PortDescriptor>(
				       new AlsaPortDescriptor(*data, data->getClientName()));
      }
    }
  } catch (Error & e) {
    error(e);
  }
  return NULL;
}
PortList MidiOutAlsa :: getPortList(int capabilities)
{
  AlsaMidiData *data = static_cast<AlsaMidiData *> (apiData_);
  try {
    return AlsaPortDescriptor::getPortList(capabilities | PortDescriptor::OUTPUT,
					   data->getClientName());
  } catch (Error & e) {
    return PortList();
  }
}
RTMIDI_NAMESPACE_END
#undef RTMIDI_CLASSNAME
#endif // __LINUX_ALSA__


//*********************************************************************//
//  API: Windows Multimedia Library (MM)
//*********************************************************************//

// API information deciphered from:
//  - http://msdn.microsoft.com/library/default.asp?url=/library/en-us/multimed/htm/_win32_midi_reference.asp

// Thanks to Jean-Baptiste Berruchon for the sysex code.

#if defined(__WINDOWS_MM__)

// The Windows MM API is based on the use of a callback function for
// MIDI input.  We convert the system specific time stamps to delta
// time values.

// Windows MM MIDI header files.
#include <windows.h>
#include <mmsystem.h>

#define  RT_SYSEX_BUFFER_SIZE 1024
#define  RT_SYSEX_BUFFER_COUNT 4

/* some header defines UNIQUE_PORT_NAME as a macro */
#ifdef UNIQUE_PORT_NAME
#undef UNIQUE_PORT_NAME
#endif
RTMIDI_NAMESPACE_START
/*! An abstraction layer for the ALSA sequencer layer. It provides
  the following functionality:
  - dynamic allocation of the sequencer
  - optionallay avoid concurrent access to the ALSA sequencer,
  which is not thread proof. This feature is controlled by
  the parameter \ref locking.
*/

#define RTMIDI_CLASSNAME "WinMMSequencer"
template <int locking=1>
class WinMMSequencer {
public:
  WinMMSequencer():mutex(0),name()
  {
    if (locking) {
#if 0
      // use mthreads instead
      pthread_mutexattr_t attr;
      pthread_mutexattr_init(&attr);
      pthread_mutexattr_settype(&attr, PTHREAD_MUTEX_NORMAL);
      pthread_mutex_init(&mutex, &attr);
#endif
    }
  }

  WinMMSequencer(const std::string & n):name(n)
  {
    if (locking) {
#if 0
      // use mthreads instead
      pthread_mutexattr_t attr;
      pthread_mutexattr_init(&attr);
      pthread_mutexattr_settype(&attr, PTHREAD_MUTEX_NORMAL);
      pthread_mutex_init(&mutex, &attr);
#endif
    }
    init();
    {
      scoped_lock lock(mutex);
    }
  }

  ~WinMMSequencer()
  {
    if (locking) {
#if 0
      // use mthreads instead
      pthread_mutex_destroy(&mutex);
#endif
    }
  }

  bool setName(const std::string & n) {
    /* we don't want to rename the client after opening it. */
    name = n;
    return true;
  }

  std::string getPortName(int port, bool is_input, int flags) {
    init();
    int naming = flags & PortDescriptor::NAMING_MASK;
    std::string name;

    unsigned int nDevices = is_input?midiInGetNumDevs()
      : midiOutGetNumDevs();
    if ( port < 0 || (unsigned int)port >= nDevices ) {
      throw Error(RTMIDI_ERROR1(gettext_noopt("The port argument %d is invalid."),
				Error::INVALID_PARAMETER,port));
    }

    if (is_input) {
      MIDIINCAPS deviceCaps;
      midiInGetDevCaps( port, &deviceCaps, sizeof(MIDIINCAPS));

#if defined( UNICODE ) || defined( _UNICODE )
      int length = WideCharToMultiByte(CP_UTF8, 0, deviceCaps.szPname, -1, NULL, 0, NULL, NULL) - 1;
      name.assign( length, 0 );
      length = WideCharToMultiByte(CP_UTF8,
				   0,
				   deviceCaps.szPname,
				   static_cast<int>(wcslen(deviceCaps.szPname)),
				   &name[0],
				   length,
				   NULL,
				   NULL);
#else
      name = deviceCaps.szPname;
#endif
    } else {
      MIDIOUTCAPS deviceCaps;
      midiOutGetDevCaps( port, &deviceCaps, sizeof(MIDIOUTCAPS));

#if defined( UNICODE ) || defined( _UNICODE )
      int length = WideCharToMultiByte(CP_UTF8, 0, deviceCaps.szPname, -1, NULL, 0, NULL, NULL) - 1;
      name.assign( length, 0 );
      length = WideCharToMultiByte(CP_UTF8,
				   0,
				   deviceCaps.szPname,
				   static_cast<int>(wcslen(deviceCaps.szPname)),
				   &name[0],
				   length,
				   NULL,
				   NULL);
#else
      name = deviceCaps.szPname;
#endif

    }


    std::ostringstream os;
    switch (naming) {
    case PortDescriptor::SESSION_PATH:
      if (flags & PortDescriptor::INCLUDE_API)
	os << "WinMM:";
      os << port << ":" << name.c_str();
      break;
    case PortDescriptor::STORAGE_PATH:
      if (flags & PortDescriptor::INCLUDE_API)
	os << "WinMM:";
      os << name.c_str();
      if (flags & PortDescriptor::UNIQUE_PORT_NAME)
	os << ";" << port;
      break;
    case PortDescriptor::LONG_NAME:
    case PortDescriptor::SHORT_NAME:
    default:
      os << name.c_str();
      if (flags & PortDescriptor::UNIQUE_PORT_NAME) {
	os << " ";
	os << port;
      }
      if (flags & PortDescriptor::INCLUDE_API)
	os << " (WinMM)";

      break;
    }
    return os.str();
  }

protected:
  struct scoped_lock {
    //			pthread_mutex_t * mutex;
    scoped_lock(unsigned int &)
    {
#if 0
      if (locking)
	pthread_mutex_lock(mutex);
#endif
    }
    ~scoped_lock()
    {
#if 0
      if (locking)
	pthread_mutex_unlock(mutex);
#endif
    }
  };
  // to keep the API simple
  int mutex;
  std::string name;


  void init()
  {
    // init (seq);
  }

};
//	typedef WinMMSequencer<1> LockingWinMMSequencer;
typedef WinMMSequencer<0> NonLockingWinMMSequencer;
#undef RTMIDI_CLASSNAME

struct WinMMPortDescriptor:public PortDescriptor
{
  static NonLockingWinMMSequencer seq;
  WinMMPortDescriptor(const std::string & /*cname*/):name(),port(0),clientName(name)
  {
  }
  WinMMPortDescriptor(unsigned int p, const std::string & pn, bool i_o, const std::string & n):
    name(pn),
    port(p),
    is_input(i_o),
    clientName(n)
  {
  }
  ~WinMMPortDescriptor() {}
  MidiInApi * getInputApi(unsigned int queueSizeLimit = 100) const {
    if (is_input)
      return new MidiInWinMM(clientName,queueSizeLimit);
    else
      return 0;
  }
  MidiOutApi * getOutputApi() const {
    if (!is_input)
      return new MidiOutWinMM(clientName);
    else
      return 0;
  }
  std::string getName(int flags = SHORT_NAME | UNIQUE_PORT_NAME) {
    return seq.getPortName(port,is_input,flags);
  }

  const std::string & getClientName() const {
    return clientName;
  }
  int getCapabilities() const {
    return is_input ? INPUT : OUTPUT;
  }

  int getCapabilities() {
    const WinMMPortDescriptor * self = this;
    return self->getCapabilities();
  }

  bool is_valid() const {
    if (is_input) {
      if (midiInGetNumDevs() <= port) {
	return false;
      }
    } else {
      if (midiOutGetNumDevs() <= port) {
	return false;
      }
    }
    return seq.getPortName(port,is_input,PortDescriptor::STORAGE_PATH)
      == name;
  }

  void setRemote(const WinMMPortDescriptor * remote) {
    port = remote->port;
    name = remote->name;
    is_input = remote->is_input;
  }


  unsigned int getPortNumber() const { return port; }

  static PortList getPortList(int capabilities, const std::string & clientName);
protected:
  /* There is no perfect port descriptor available in this API.
     We use the port number and issue an error if the port name has changed
     between the creation of the port descriptor and opening the port. */
  std::string name;
  unsigned int port;
  bool is_input;
  std::string clientName;
};

NonLockingWinMMSequencer WinMMPortDescriptor::seq;



PortList WinMMPortDescriptor :: getPortList(int capabilities, const std::string & clientName)
{
  PortList list;

  if (capabilities & INPUT && capabilities & OUTPUT) return list;

  if (capabilities & INPUT) {
    size_t n = midiInGetNumDevs();
    for (size_t i = 0 ; i < n ; i++) {
      std::string name = seq.getPortName(i,true,PortDescriptor::STORAGE_PATH);
      list.push_back(Pointer<PortDescriptor>(
					     new WinMMPortDescriptor(i,name,true,clientName)));
    }
  } else {
    size_t n = midiOutGetNumDevs();
    for (size_t i = 0 ; i < n ; i++) {
      std::string name = seq.getPortName(i,false,PortDescriptor::STORAGE_PATH);
      list.push_back(Pointer<PortDescriptor>(
					     new WinMMPortDescriptor(i,name,false,clientName)));
    }
  }
  return list;
}


/*! A structure to hold variables related to the WINMM API
  implementation.

  \note After all sequencer handling is covered by the \ref
  WinMMSequencer class, we should make seq to be a pointer in order
  to allow a common client implementation.
*/

struct WinMidiData:public WinMMPortDescriptor {
  /*
    WinMMMidiData():seq()
    {
    init();
    }
  */
  WinMidiData(const std::string &clientName):WinMMPortDescriptor(clientName) {}
  ~WinMidiData() {}

  HMIDIIN inHandle;    // Handle to Midi Input Device
  HMIDIOUT outHandle;  // Handle to Midi Output Device
  DWORD lastTime;
  MidiInApi::MidiMessage message;
  LPMIDIHDR sysexBuffer[RT_SYSEX_BUFFER_COUNT];
  CRITICAL_SECTION _mutex; // [Patrice] see https://groups.google.com/forum/#!topic/mididev/6OUjHutMpEo
};


//*********************************************************************//
//  API: Windows MM
//  Class Definitions: MidiInWinMM
//*********************************************************************//
#define RTMIDI_CLASSNAME "WinMMCallbacks"
//! Windows callbacks
/*! In order to avoid including too many header files in RtMidi.h, we use this
 *  class to callect all friend functions of Midi*WinMM.
 */
struct WinMMCallbacks {
  static void CALLBACK midiInputCallback( HMIDIIN /*hmin*/,
					  UINT inputStatus,
					  DWORD_PTR instancePtr,
					  DWORD_PTR midiMessage,
					  DWORD timestamp )
  {
    if ( inputStatus != MIM_DATA && inputStatus != MIM_LONGDATA && inputStatus != MIM_LONGERROR ) return;

    //MidiInApi::MidiInData *data = static_cast<MidiInApi::MidiInData *> (instancePtr);
    MidiInWinMM *data = (MidiInWinMM *)instancePtr;
    WinMidiData *apiData = static_cast<WinMidiData *> (data->apiData_);

    // Calculate time stamp.
    if ( data->firstMessage == true ) {
      apiData->message.timeStamp = 0.0;
      data->firstMessage = false;
    }
    else apiData->message.timeStamp = (double) ( timestamp - apiData->lastTime ) * 0.001;
    apiData->lastTime = timestamp;

    if ( inputStatus == MIM_DATA ) { // Channel or system message

      // Make sure the first byte is a status byte.
      unsigned char status = (unsigned char) (midiMessage & 0x000000FF);
      if ( !(status & 0x80) ) return;

      // Determine the number of bytes in the MIDI message.
      unsigned short nBytes = 1;
      if ( status < 0xC0 ) nBytes = 3;
      else if ( status < 0xE0 ) nBytes = 2;
      else if ( status < 0xF0 ) nBytes = 3;
      else if ( status == 0xF1 ) {
	if ( data->ignoreFlags & 0x02 ) return;
	else nBytes = 2;
      }
      else if ( status == 0xF2 ) nBytes = 3;
      else if ( status == 0xF3 ) nBytes = 2;
      else if ( status == 0xF8 && (data->ignoreFlags & 0x02) ) {
	// A MIDI timing tick message and we're ignoring it.
	return;
      }
      else if ( status == 0xFE && (data->ignoreFlags & 0x04) ) {
	// A MIDI active sensing message and we're ignoring it.
	return;
      }

      // Copy bytes to our MIDI message.
      unsigned char *ptr = (unsigned char *) &midiMessage;
      for ( int i=0; i<nBytes; ++i ) apiData->message.bytes.push_back( *ptr++ );
    }
    else { // Sysex message ( MIM_LONGDATA or MIM_LONGERROR )
      MIDIHDR *sysex = ( MIDIHDR *) midiMessage;
      if ( !( data->ignoreFlags & 0x01 ) && inputStatus != MIM_LONGERROR ) {
	// Sysex message and we're not ignoring it
	for ( int i=0; i<(int)sysex->dwBytesRecorded; ++i )
	  apiData->message.bytes.push_back( sysex->lpData[i] );
      }

      // The WinMM API requires that the sysex buffer be requeued after
      // input of each sysex message.  Even if we are ignoring sysex
      // messages, we still need to requeue the buffer in case the user
      // decides to not ignore sysex messages in the future.  However,
      // it seems that WinMM calls this function with an empty sysex
      // buffer when an application closes and in this case, we should
      // avoid requeueing it, else the computer suddenly reboots after
      // one or two minutes.
      if ( apiData->sysexBuffer[sysex->dwUser]->dwBytesRecorded > 0 ) {
	//if ( sysex->dwBytesRecorded > 0 ) {
	EnterCriticalSection( &(apiData->_mutex) );
	MMRESULT result = midiInAddBuffer( apiData->inHandle, apiData->sysexBuffer[sysex->dwUser], sizeof(MIDIHDR) );
	LeaveCriticalSection( &(apiData->_mutex) );
	if ( result != MMSYSERR_NOERROR ){
	  try {
	    data->error(RTMIDI_ERROR(rtmidi_gettext("Error sending sysex to Midi device."),
				     Error::WARNING));
	  } catch (Error & e) {
	    // don't bother WinMM with an unhandled exception
	  }
	}

	if ( data->ignoreFlags & 0x01 ) return;
      }
      else return;
    }

    if ( data->userCallback ) {
      data->userCallback->rtmidi_midi_in( apiData->message.timeStamp, apiData->message.bytes );
    }
    else {
      // As long as we haven't reached our queue size limit, push the message.
      if ( data->queue.size < data->queue.ringSize ) {
	data->queue.ring[data->queue.back++] = apiData->message;
	if ( data->queue.back == data->queue.ringSize )
	  data->queue.back = 0;
	data->queue.size++;
      }
      else {
	try {
	  data->error(RTMIDI_ERROR(rtmidi_gettext("Error: Message queue limit reached."),
				   Error::WARNING));
	} catch (Error & e) {
	  // don't bother WinMM with an unhandled exception
	}
      }
    }

    // Clear the vector for the next input message.
    apiData->message.bytes.clear();
  }
};
#undef RTMIDI_CLASSNAME

#define RTMIDI_CLASSNAME "MidiInWinMM"
MidiInWinMM :: MidiInWinMM( const std::string & clientName,
			    unsigned int queueSizeLimit ) : MidiInApi( queueSizeLimit )
{
  initialize( clientName );
}

MidiInWinMM :: ~MidiInWinMM()
{
  // Close a connection if it exists.
  closePort();

  WinMidiData *data = static_cast<WinMidiData *> (apiData_);
  DeleteCriticalSection( &(data->_mutex) );

  // Cleanup.
  delete data;
}

void MidiInWinMM :: initialize( const std::string& clientName )
{
  // We'll issue a warning here if no devices are available but not
  // throw an error since the user can plugin something later.
  unsigned int nDevices = midiInGetNumDevs();
  if ( nDevices == 0 ) {
    error(RTMIDI_ERROR(gettext_noopt("No MIDI input devices currently available."),
		       Error::WARNING) );
  }

  // Save our api-specific connection information.
  WinMidiData *data = (WinMidiData *) new WinMidiData(clientName);
  apiData_ = (void *) data;
  data->message.bytes.clear();  // needs to be empty for first input message

  if ( !InitializeCriticalSectionAndSpinCount(&(data->_mutex), 0x00000400) ) {
    error(RTMIDI_ERROR(gettext_noopt("Failed to initialize a critical section."),
		       Error::WARNING) );
  }
}

void MidiInWinMM :: openPort( unsigned int portNumber, const std::string & /*portName*/ )
{
  if ( connected_ ) {
    error(RTMIDI_ERROR(gettext_noopt("A valid connection already exists."),
		       Error::WARNING) );
    return;
  }

  unsigned int nDevices = midiInGetNumDevs();
  if (nDevices == 0) {
    error(RTMIDI_ERROR(gettext_noopt("No MIDI input sources found."),
		       Error::NO_DEVICES_FOUND) );
    return;
  }

  if ( portNumber >= nDevices ) {
    std::ostringstream ost;
    ost << "MidiInWinMM::openPort: ";
    errorString_ = ost.str();
    error(RTMIDI_ERROR1(gettext_noopt("the 'portNumber' argument (%d) is invalid."),
			Error::INVALID_PARAMETER, portNumber) );
    return;
  }

  WinMidiData *data = static_cast<WinMidiData *> (apiData_);
  MMRESULT result = midiInOpen( &data->inHandle,
				portNumber,
				(DWORD_PTR)&WinMMCallbacks::midiInputCallback,
				(DWORD_PTR)this,
				CALLBACK_FUNCTION );
  if ( result != MMSYSERR_NOERROR ) {
    error(RTMIDI_ERROR(gettext_noopt("Error creating Windows MM MIDI input port."),
		       Error::DRIVER_ERROR) );
    return;
  }

  // Allocate and init the sysex buffers.
  for ( int i=0; i<RT_SYSEX_BUFFER_COUNT; ++i ) {
    data->sysexBuffer[i] = (MIDIHDR*) new char[ sizeof(MIDIHDR) ];
    data->sysexBuffer[i]->lpData = new char[ RT_SYSEX_BUFFER_SIZE ];
    data->sysexBuffer[i]->dwBufferLength = RT_SYSEX_BUFFER_SIZE;
    data->sysexBuffer[i]->dwUser = i; // We use the dwUser parameter as buffer indicator
    data->sysexBuffer[i]->dwFlags = 0;

    result = midiInPrepareHeader( data->inHandle, data->sysexBuffer[i], sizeof(MIDIHDR) );
    if ( result != MMSYSERR_NOERROR ) {
      midiInClose( data->inHandle );
      error(RTMIDI_ERROR(gettext_noopt("Error initializing data for Windows MM MIDI input port."),
			 Error::DRIVER_ERROR ));
      return;
    }

    // Register the buffer.
    result = midiInAddBuffer( data->inHandle, data->sysexBuffer[i], sizeof(MIDIHDR) );
    if ( result != MMSYSERR_NOERROR ) {
      midiInClose( data->inHandle );
      error(RTMIDI_ERROR(gettext_noopt("Could not register the input buffer for Windows MM MIDI input port."),
			 Error::DRIVER_ERROR) );
      return;
    }
  }

  result = midiInStart( data->inHandle );
  if ( result != MMSYSERR_NOERROR ) {
    midiInClose( data->inHandle );
    error(RTMIDI_ERROR(gettext_noopt("Error starting Windows MM MIDI input port."),
		       Error::DRIVER_ERROR) );
    return;
  }

  connected_ = true;
}

void MidiInWinMM :: openVirtualPort(const std::string & /*portName*/ )
{
  // This function cannot be implemented for the Windows MM MIDI API.
  error(RTMIDI_ERROR(gettext_noopt("Virtual ports are not available Windows Multimedia MIDI API."),
		     Error::WARNING ));
}

void MidiInWinMM :: openPort(const PortDescriptor & p, const std::string & portName) {
  const WinMMPortDescriptor * port = dynamic_cast <const WinMMPortDescriptor * >(&p);
  if ( !port) {
    error( RTMIDI_ERROR(gettext_noopt("Windows Multimedia (WinMM) has been instructed to open a non-WinMM MIDI port. This doesn't work."),
			Error::INVALID_DEVICE));
    return;
  }
  if ( connected_ ) {
    error( RTMIDI_ERROR(gettext_noopt("We are overwriting an existing connection. This is probably a programming error."),
			Error::WARNING) );
    return;
  }
  if (port->getCapabilities() != PortDescriptor::INPUT) {
    error(RTMIDI_ERROR(gettext_noopt("Trying to open a non-input port as input MIDI port. This doesn't work."),
		       Error::INVALID_DEVICE));
    return;
  }

  // there is a possible race condition between opening the port and
  // reordering of ports so we must check whether we opened the right port.
  try {
    openPort(port->getPortNumber(),portName);
  } catch (Error & e) {
    error(e);
  }
  if (!port->is_valid()) {
    closePort();
    error (RTMIDI_ERROR(gettext_noopt("Some change in the arrangement of MIDI input ports invalidated the port descriptor."),
			Error::DRIVER_ERROR));
    return;
  }
  connected_ = true;
}

Pointer<PortDescriptor> MidiInWinMM :: getDescriptor(bool local)
{
  if (local || !connected_) return 0;
  WinMidiData *data = static_cast<WinMidiData *> (apiData_);
  if (!data) return 0;
  UINT devid;
  switch (midiInGetID(data->inHandle,&devid)) {
  case MMSYSERR_INVALHANDLE:
    error (RTMIDI_ERROR(gettext_noopt("The handle is invalid. Did you disconnect the device?"),
			Error::DRIVER_ERROR));
    return 0;
  case MMSYSERR_NODRIVER:
    error (RTMIDI_ERROR(gettext_noopt("The system has no driver for our handle :-(. Did you disconnect the device?"),
			Error::DRIVER_ERROR));
    return 0;
  case MMSYSERR_NOMEM:
    error (RTMIDI_ERROR(gettext_noopt("Out of memory."),
			Error::DRIVER_ERROR));
    return 0;
  }
  WinMMPortDescriptor * retval = NULL;
  try {
    retval = new WinMMPortDescriptor(devid, getPortName(devid), true, data->getClientName());
  } catch (Error & e) {
    try {
      error(e);
    } catch (...) {
      if (retval) delete retval;
      throw;
    }
  }
  return Pointer<PortDescriptor>(retval);

}

PortList MidiInWinMM :: getPortList(int capabilities)
{
  WinMidiData *data = static_cast<WinMidiData *> (apiData_);
  if (!data || capabilities != PortDescriptor::INPUT) return PortList();
  try {
    return WinMMPortDescriptor::getPortList(PortDescriptor::INPUT,data->getClientName());
  } catch (Error & e) {
    error(e);
    return PortList();
  }
}


void MidiInWinMM :: closePort( void )
{
  if ( connected_ ) {
    WinMidiData *data = static_cast<WinMidiData *> (apiData_);
    EnterCriticalSection( &(data->_mutex) );
    midiInReset( data->inHandle );
    midiInStop( data->inHandle );

    for ( int i=0; i<RT_SYSEX_BUFFER_COUNT; ++i ) {
      int result = midiInUnprepareHeader(data->inHandle, data->sysexBuffer[i], sizeof(MIDIHDR));
      delete [] data->sysexBuffer[i]->lpData;
      delete [] data->sysexBuffer[i];
      if ( result != MMSYSERR_NOERROR ) {
	midiInClose( data->inHandle );
	error(RTMIDI_ERROR(gettext_noopt("Error closing Windows MM MIDI input port."),
			   Error::DRIVER_ERROR) );
	return;
      }
    }

    midiInClose( data->inHandle );
    connected_ = false;
    LeaveCriticalSection( &(data->_mutex) );
  }
}

unsigned int MidiInWinMM :: getPortCount()
{
  return midiInGetNumDevs();
}

std::string MidiInWinMM :: getPortName( unsigned int portNumber )
{
  std::string stringName;
  unsigned int nDevices = midiInGetNumDevs();
  if ( portNumber >= nDevices ) {
    error(RTMIDI_ERROR1(gettext_noopt("The 'portNumber' argument (%d) is invalid."),
			Error::WARNING,portNumber));
    return stringName;
  }

  MIDIINCAPS deviceCaps;
  midiInGetDevCaps( portNumber, &deviceCaps, sizeof(MIDIINCAPS));

#if defined( UNICODE ) || defined( _UNICODE )
  int length = WideCharToMultiByte(CP_UTF8, 0, deviceCaps.szPname, -1, NULL, 0, NULL, NULL) - 1;
  stringName.assign( length, 0 );
  length = WideCharToMultiByte(CP_UTF8, 0, deviceCaps.szPname, static_cast<int>(wcslen(deviceCaps.szPname)), &stringName[0], length, NULL, NULL);
#else
  stringName = std::string( deviceCaps.szPname );
#endif

  // Next lines added to add the portNumber to the name so that
  // the device's names are sure to be listed with individual names
  // even when they have the same brand name
  std::ostringstream os;
  os << " ";
  os << portNumber;
  stringName += os.str();

  return stringName;
}
#undef RTMIDI_CLASSNAME


//*********************************************************************//
//  API: Windows MM
//  Class Definitions: MidiOutWinMM
//*********************************************************************//

#define RTMIDI_CLASSNAME "MidiOutWinMM"
MidiOutWinMM :: MidiOutWinMM( const std::string & clientName ) : MidiOutApi()
{
  initialize( clientName );
}

MidiOutWinMM :: ~MidiOutWinMM()
{
  // Close a connection if it exists.
  closePort();

  // Cleanup.
  WinMidiData *data = static_cast<WinMidiData *> (apiData_);
  delete data;
}

void MidiOutWinMM :: initialize( const std::string& clientName )
{
  // We'll issue a warning here if no devices are available but not
  // throw an error since the user can plug something in later.
  unsigned int nDevices = midiOutGetNumDevs();
  if ( nDevices == 0 ) {
    error(RTMIDI_ERROR(gettext_noopt("No MIDI output devices currently available."),
		       Error::WARNING));
  }

  // Save our api-specific connection information.
  WinMidiData *data = (WinMidiData *) new WinMidiData(clientName);
  apiData_ = (void *) data;
}

unsigned int MidiOutWinMM :: getPortCount()
{
  return midiOutGetNumDevs();
}

std::string MidiOutWinMM :: getPortName( unsigned int portNumber )
{
  std::string stringName;
  unsigned int nDevices = midiOutGetNumDevs();
  if ( portNumber >= nDevices ) {
    std::ostringstream ost;
    ost << "MidiOutWinMM::getPortName: ";
    errorString_ = ost.str();
    error(RTMIDI_ERROR(gettext_noopt("The 'portNumber' argument (%d) is invalid."),
		       Error::WARNING));
    return stringName;
  }

  MIDIOUTCAPS deviceCaps;
  midiOutGetDevCaps( portNumber, &deviceCaps, sizeof(MIDIOUTCAPS));

#if defined( UNICODE ) || defined( _UNICODE )
  int length = WideCharToMultiByte(CP_UTF8, 0, deviceCaps.szPname, -1, NULL, 0, NULL, NULL) - 1;
  stringName.assign( length, 0 );
  length = WideCharToMultiByte(CP_UTF8, 0, deviceCaps.szPname, static_cast<int>(wcslen(deviceCaps.szPname)), &stringName[0], length, NULL, NULL);
#else
  stringName = std::string( deviceCaps.szPname );
#endif

  // Next lines added to add the portNumber to the name so that
  // the device's names are sure to be listed with individual names
  // even when they have the same brand name
  std::ostringstream os;
  os << " ";
  os << portNumber;
  stringName += os.str();

  return stringName;
}

void MidiOutWinMM :: openPort( unsigned int portNumber, const std::string & /*portName*/ )
{
  if ( connected_ ) {
    error(RTMIDI_ERROR(gettext_noopt("A valid connection already exists."),
		       Error::WARNING) );
    return;
  }

  unsigned int nDevices = midiOutGetNumDevs();
  if (nDevices < 1) {
    error(RTMIDI_ERROR(gettext_noopt("No MIDI output destinations found!"),
		       Error::NO_DEVICES_FOUND) );
    return;
  }

  if ( portNumber >= nDevices ) {
    error(RTMIDI_ERROR1(gettext_noopt("The 'portNumber' argument (%d) is invalid."),
			Error::INVALID_PARAMETER, portNumber) );
    return;
  }

  WinMidiData *data = static_cast<WinMidiData *> (apiData_);
  MMRESULT result = midiOutOpen( &data->outHandle,
				 portNumber,
				 (DWORD)NULL,
				 (DWORD)NULL,
				 CALLBACK_NULL );
  if ( result != MMSYSERR_NOERROR ) {
    error(RTMIDI_ERROR(gettext_noopt("Error creating Windows MM MIDI output port."),
		       Error::DRIVER_ERROR) );
    return;
  }

  connected_ = true;
}

void MidiOutWinMM :: closePort( void )
{
  if ( connected_ ) {
    WinMidiData *data = static_cast<WinMidiData *> (apiData_);
    midiOutReset( data->outHandle );
    midiOutClose( data->outHandle );
    connected_ = false;
  }
}

void MidiOutWinMM :: openVirtualPort(const std::string & /*portName*/ )
{
  // This function cannot be implemented for the Windows MM MIDI API.
  error(RTMIDI_ERROR(gettext_noopt("Virtual ports are not available Windows Multimedia MIDI API."),
		     Error::WARNING) );
}


void MidiOutWinMM :: openPort(const PortDescriptor & p, const std::string & portName) {
  const WinMMPortDescriptor * port = dynamic_cast <const WinMMPortDescriptor * >(&p);
  if ( !port) {
    error( RTMIDI_ERROR(gettext_noopt("Windows Multimedia (WinMM) has been instructed to open a non-WinMM MIDI port. This doesn't work."),
			Error::INVALID_DEVICE));
    return;
  }
  if ( connected_ ) {
    error( RTMIDI_ERROR(gettext_noopt("A valid connection already exists." ),
			Error::WARNING) );
    return;
  }
  if (port->getCapabilities() != PortDescriptor::OUTPUT) {
    error( RTMIDI_ERROR(gettext_noopt("The port descriptor cannot be used to open an output port."),
			Error::DRIVER_ERROR));
    return;
  }

  // there is a possible race condition between opening the port and
  // reordering of ports so we must check whether we opened the right port.
  try {
    openPort(port->getPortNumber(),portName);
  } catch (Error & e) {
    error(e);
  }
  if (!port->is_valid()) {
    closePort();
    error (RTMIDI_ERROR(gettext_noopt("Some change in the arrangement of MIDI input ports invalidated the port descriptor."),
			Error::DRIVER_ERROR));
    return;
  }
  connected_ = true;
}

Pointer<PortDescriptor> MidiOutWinMM :: getDescriptor(bool local)
{
  if (local || !connected_) return 0;
  WinMidiData *data = static_cast<WinMidiData *> (apiData_);
  if (!data) return 0;
  UINT devid;
  switch (midiOutGetID(data->outHandle,&devid)) {
  case MMSYSERR_INVALHANDLE:
    error (RTMIDI_ERROR(gettext_noopt("The internal handle is invalid. Did you disconnect the device?"),
			Error::DRIVER_ERROR));
    return 0;
  case MMSYSERR_NODRIVER:
    error (RTMIDI_ERROR(gettext_noopt("The system has no driver for our handle :-(. Did you disconnect the device?"),
			Error::DRIVER_ERROR));
    return 0;
  case MMSYSERR_NOMEM:
    error (RTMIDI_ERROR(gettext_noopt("Out of memory."),
			Error::DRIVER_ERROR));
    return 0;
  }
  return Pointer<PortDescriptor>(
				 new WinMMPortDescriptor(devid, getPortName(devid), true, data->getClientName()));

}

PortList MidiOutWinMM :: getPortList(int capabilities)
{
  WinMidiData *data = static_cast<WinMidiData *> (apiData_);
  if (!data || capabilities != PortDescriptor::OUTPUT) return PortList();
  try {
    return WinMMPortDescriptor::getPortList(PortDescriptor::OUTPUT,data->getClientName());
  } catch (Error & e) {
    error(e);
    return PortList();
  }
}


void MidiOutWinMM :: sendMessage( std::vector<unsigned char> &message )
{
  if ( !connected_ ) return;

  unsigned int nBytes = static_cast<unsigned int>(message.size());
  if ( nBytes == 0 ) {
    error(RTMIDI_ERROR(gettext_noopt("Message argument is empty."),
		       Error::WARNING));
    return;
  }

  MMRESULT result;
  WinMidiData *data = static_cast<WinMidiData *> (apiData_);
  if ( message.at(0) == 0xF0 ) { // Sysex message

    // Allocate buffer for sysex data.
    char *buffer = (char *) malloc( nBytes );
    if ( buffer == NULL ) {
      error(RTMIDI_ERROR(gettext_noopt("Error while allocating sysex message memory."),
			 Error::MEMORY_ERROR) );
      return;
    }

    // Copy data to buffer.
    for ( unsigned int i=0; i<nBytes; ++i ) buffer[i] = message.at(i);

    // Create and prepare MIDIHDR structure.
    MIDIHDR sysex;
    sysex.lpData = (LPSTR) buffer;
    sysex.dwBufferLength = nBytes;
    sysex.dwFlags = 0;
    result = midiOutPrepareHeader( data->outHandle,  &sysex, sizeof(MIDIHDR) );
    if ( result != MMSYSERR_NOERROR ) {
      free( buffer );
      error(RTMIDI_ERROR(gettext_noopt("Error preparing sysex header."),
			 Error::DRIVER_ERROR));
      return;
    }

    // Send the message.
    result = midiOutLongMsg( data->outHandle, &sysex, sizeof(MIDIHDR) );
    if ( result != MMSYSERR_NOERROR ) {
      free( buffer );
      error(RTMIDI_ERROR(gettext_noopt("Error sending sysex message."),
			 Error::DRIVER_ERROR) );
      return;
    }

    // Unprepare the buffer and MIDIHDR.
    while ( MIDIERR_STILLPLAYING == midiOutUnprepareHeader( data->outHandle, &sysex, sizeof (MIDIHDR) ) ) Sleep( 1 );
    free( buffer );
  }
  else { // Channel or system message.

    // Make sure the message size isn't too big.
    if ( nBytes > 3 ) {
      error(RTMIDI_ERROR(gettext_noopt("Message size is greater than 3 bytes (and not sysex)."),
			 Error::WARNING) );
      return;
    }

    // Pack MIDI bytes into double word.
    DWORD packet;
    unsigned char *ptr = (unsigned char *) &packet;
    for ( unsigned int i=0; i<nBytes; ++i ) {
      *ptr = message.at(i);
      ++ptr;
    }

    // Send the message immediately.
    result = midiOutShortMsg( data->outHandle, packet );
    if ( result != MMSYSERR_NOERROR ) {
      error(RTMIDI_ERROR(gettext_noopt("Error sending MIDI message."),
			 Error::DRIVER_ERROR ));
    }
  }
}
#undef RTMIDI_CLASSNAME
RTMIDI_NAMESPACE_END
#endif  // __WINDOWS_MM__


//*********************************************************************//
//  API: UNIX JACK
//
//  Written primarily by Alexander Svetalkin, with updates for delta
//  time by Gary Scavone, April 2011.
//
//  *********************************************************************//

#if defined(__UNIX_JACK__)

// JACK header files
#include <jack/jack.h>
#include <jack/midiport.h>
#include <jack/ringbuffer.h>

#define JACK_RINGBUFFER_SIZE 16384 // Default size for ringbuffer

RTMIDI_NAMESPACE_START

struct JackMidiData;
struct JackBackendCallbacks {
  static int jackProcessIn( jack_nframes_t nframes, void *arg );
  static int jackProcessOut( jack_nframes_t nframes, void *arg );
};


#define RTMIDI_CLASSNAME "JackSequencer"
template <int locking=1>
class JackSequencer {
public:
  JackSequencer():client(0),name(),data(0)
  {
    if (locking) {
      pthread_mutexattr_t attr;
      pthread_mutexattr_init(&attr);
      pthread_mutexattr_settype(&attr, PTHREAD_MUTEX_NORMAL);
      pthread_mutex_init(&mutex, &attr);
    }
  }

  JackSequencer(const std::string & n, JackMidiData * d):client(0),name(n),data(d)
  {
    if (locking) {
      pthread_mutexattr_t attr;
      pthread_mutexattr_init(&attr);
      pthread_mutexattr_settype(&attr, PTHREAD_MUTEX_NORMAL);
      pthread_mutex_init(&mutex, &attr);
    }
  }

  ~JackSequencer()
  {
    {
      scoped_lock lock (mutex);
      if (client) {
	jack_deactivate (client);
	// the latter doesn't flush the queue
	jack_client_close (client);
	client = 0;
      }
    }
    if (locking) {
      pthread_mutex_destroy(&mutex);
    }
  }

  void init(bool startqueue) {
    init(client,startqueue);
  }

  bool setName(const std::string & n) {
    /* we don't want to rename the client after opening it. */
    if (client) return false;
    name = n;
    return true;
  }

  const char ** getPortList(unsigned long flags) {
    init();
    return jack_get_ports(client,
			  NULL,
			  "midi",
			  flags);
  }

  jack_port_t * getPort(const char * name) {
    init();
    return jack_port_by_name(client,name);
  }

  std::string getPortName(jack_port_t * port, int flags) {
    init();
    int naming = flags & PortDescriptor::NAMING_MASK;

    std::ostringstream os;
    switch (naming) {
    case PortDescriptor::SESSION_PATH:
      if (flags & PortDescriptor::INCLUDE_API)
	os << "JACK:";
#if __UNIX_JACK_HAS_UUID__
      os << "UUID:" << std::hex << jack_port_uuid(port);
#else
      os << jack_port_name(port);
#endif
      break;
    case PortDescriptor::STORAGE_PATH:
      if (flags & PortDescriptor::INCLUDE_API)
	os << "JACK:";
      os << jack_port_name(port);
      break;
    case PortDescriptor::LONG_NAME:
      os << jack_port_name(port);
      if (flags & PortDescriptor::INCLUDE_API)
	os << " (JACK)";
      break;
    case PortDescriptor::SHORT_NAME:
    default:
      os << jack_port_short_name(port);
      if (flags & PortDescriptor::INCLUDE_API)
	os << " (JACK)";
      break;
    }
    return os.str();
  }

  int getPortCapabilities(jack_port_t * port) {
    if (!port) return 0;
    const char * type = jack_port_type(port);
    if (strcmp(type,JACK_DEFAULT_MIDI_TYPE)) return 0;
    int flags = jack_port_flags(port);
    int retval = 0;
    /* a JACK input port is capable of handling output to it and vice versa */
    if (flags & JackPortIsInput)
      retval |= PortDescriptor::OUTPUT;
    if (flags & JackPortIsOutput)
      retval |= PortDescriptor::INPUT;

    return retval;
  }


  jack_port_t * createPort (const std::string & portName, unsigned long portOptions) {
    init();
    scoped_lock lock (mutex);
    return jack_port_register(client,
			      portName.c_str(),
			      JACK_DEFAULT_MIDI_TYPE,
			      portOptions,
			      0);
  }

  void deletePort(jack_port_t * port) {
    init();
    scoped_lock lock (mutex);
    jack_port_unregister( client, port );
  }

  void connectPorts(jack_port_t * from,
		    jack_port_t * to)
  {
    init();
    jack_connect( client,
		  jack_port_name( from ),
		  jack_port_name( to ) );
  }

  void closePort(jack_port_t * from,
		 jack_port_t * to)
  {
    init();
    jack_disconnect( client,
		     jack_port_name( from ),
		     jack_port_name( to ) );
  }


  /*! Use JackSequencer like a C pointer.
    \note This function breaks the design to control thread safety
    by the selection of the \ref locking parameter to the class.
    It should be removed as soon as possible in order ensure the
    thread policy that has been intended by creating this class.
  */
  operator jack_client_t * ()
  {
    return client;
  }

protected:
  struct scoped_lock {
    pthread_mutex_t * mutex;
    scoped_lock(pthread_mutex_t & m): mutex(&m)
    {
      if (locking)
	pthread_mutex_lock(mutex);
    }
    ~scoped_lock()
    {
      if (locking)
	pthread_mutex_unlock(mutex);
    }
  };
  pthread_mutex_t mutex;
  jack_client_t * client;
  std::string name;
  JackMidiData * data;


  void init()
  {
    init (client,false);
  }

  void init(jack_client_t * &c, bool isoutput)
  {
    if (c) return;
    {
      scoped_lock lock(mutex);
      if (( c = jack_client_open( name.c_str(),
				  JackNoStartServer,
				  NULL )) == 0) {
	c = NULL;
	throw RTMIDI_ERROR(gettext_noopt("Could not connect to JACK server. Is it runnig?"),
			   Error::NO_DEVICES_FOUND);
	return;
      }

      if (isoutput && data) {
	jack_set_process_callback( c, JackBackendCallbacks::jackProcessOut, data );
      } else if (data)
	jack_set_process_callback( c, JackBackendCallbacks::jackProcessIn, data );
      jack_activate( c );
    }
  }
};
typedef JackSequencer<1> LockingJackSequencer;
typedef JackSequencer<0> NonLockingJackSequencer;
#undef RTMIDI_CLASSNAME

#define RTMIDI_CLASSNAME "JackPortDescriptor"
struct JackPortDescriptor:public PortDescriptor
{
  MidiApi * api;
  static LockingJackSequencer seq;
  JackPortDescriptor(const std::string & name):api(0),clientName(name)
  {
    port = 0;
  }
  JackPortDescriptor(const char * portname, const std::string & name):api(0),clientName(name)
  {
    seq.setName(name);
    port = seq.getPort(portname);
  }
  JackPortDescriptor(jack_port_t * other,
		     const std::string & name):api(0),
					       clientName(name)
  {
    port = other;
    seq.setName(name);
  }
  JackPortDescriptor(JackPortDescriptor & other,
		     const std::string & name):api(0),
					       clientName(name)
  {
    port = other.port;
    seq.setName(name);
  }
  ~JackPortDescriptor()
  {
  }
  MidiInApi * getInputApi(unsigned int queueSizeLimit = 100) const {
    if (getCapabilities() & INPUT)
      return new MidiInJack(clientName,queueSizeLimit);
    else
      return 0;
  }
  MidiOutApi * getOutputApi() const {
    if (getCapabilities() & OUTPUT)
      return new MidiOutJack(clientName);
    else
      return 0;
  }


  std::string getName(int flags = SHORT_NAME | UNIQUE_PORT_NAME) {
    return seq.getPortName(port,flags);
  }

  const std::string & getClientName() {
    return clientName;
  }
  int getCapabilities() const {
    return seq.getPortCapabilities(port);
  }
  static PortList getPortList(int capabilities, const std::string & clientName);

  operator jack_port_t * () const { return port; }

protected:
  std::string clientName;
  jack_port_t * port;

  friend struct JackMidiData;
};

LockingJackSequencer JackPortDescriptor::seq;



PortList JackPortDescriptor :: getPortList(int capabilities, const std::string & clientName)
{
  PortList list;
  unsigned long flags = 0;

  if (capabilities & INPUT) {
    flags |= JackPortIsOutput;
  }
  if (capabilities & OUTPUT) {
    flags |= JackPortIsInput;
  }
  const char ** ports = seq.getPortList(flags);
  if (!ports) return list;
  for (const char ** port = ports; *port; port++) {
    list.push_back(Pointer<PortDescriptor>(
					   new JackPortDescriptor(*port, clientName)));
  }
  jack_free(ports);
  return list;
}
#undef RTMIDI_CLASSNAME

/*! A structure to hold variables related to the JACK API
  implementation.

  \note After all sequencer handling is covered by the \ref
  JackSequencer class, we should make seq to be a pointer in order
  to allow a common client implementation.
*/

#define RTMIDI_CLASSNAME "JackMidiData"
struct JackMidiData:public JackPortDescriptor {
  /* signal the JACK process what to do next */
  volatile enum {
    RUNNING, /*!< keep the client open, flag is owned by the controlling process */
    CLOSING, /*!< close the current port */
    DELETING /*!< Delete the client after delivering the contents of the ring buffer */
  } stateflags;
  /*! response/state from the JACK thread. See \ref jackProcessOut for details */
  volatile enum {
    OPEN,
    CLOSING2,
    CLOSED,
    DELETING2,
    DELETING3
    /* DELETED is useless as this doesn't exist anymore */
  } state_response;

  jack_port_t * local;
  jack_ringbuffer_t *buffSize;
  jack_ringbuffer_t *buffMessage;
  jack_time_t lastTime;
  MidiInJack *rtMidiIn;
  /*! Sequencer object: This must be deleted _before_ the MIDI data to avoid
    segmentation faults while queued data is still in the ring buffer. */
  NonLockingJackSequencer * seq;

  /*
    JackMidiData():seq()
    {
    init();
    }
  */
  JackMidiData(const std::string &clientName,
	       MidiInJack * inputData_):JackPortDescriptor(clientName),
					stateflags(RUNNING),
					local(0),
					buffSize(0),
					buffMessage(0),
					lastTime(0),
					rtMidiIn(inputData_),
					seq(new NonLockingJackSequencer(clientName,this))
  {
  }

  /**
   * Create output midi data.
   *
   * \param clientName
   *
   * \return
   */
  JackMidiData(const std::string &clientName):JackPortDescriptor(clientName),
					      stateflags(RUNNING),
					      local(0),
					      buffSize(jack_ringbuffer_create( JACK_RINGBUFFER_SIZE )),
					      buffMessage(jack_ringbuffer_create( JACK_RINGBUFFER_SIZE )),
					      lastTime(0),
					      rtMidiIn(),
					      seq(new NonLockingJackSequencer(clientName,this))
  {
  }


  ~JackMidiData()
  {
    if (local)
      deletePort();
    if (seq)
      delete seq;
    if (buffSize)
      jack_ringbuffer_free( buffSize );
    if (buffMessage)
      jack_ringbuffer_free( buffMessage );
  }

  void init(bool isinput) {
    seq->init(!isinput);
  }


  void setRemote(jack_port_t * remote) {
    port   = remote;
  }

  void connectPorts(jack_port_t * from,
		    jack_port_t * to) {
    seq->connectPorts(from, to);
  }

  int openPort(unsigned long jackCapabilities,
	       const std::string & portName) {
    local = seq->createPort(portName, jackCapabilities);
    if (!local) {
      api->error(RTMIDI_ERROR(gettext_noopt("Error opening JACK port subscription."),
			      Error::DRIVER_ERROR) );
      return -99;
    }
    return 0;
  }

  void deletePort() {
    seq->deletePort(local);
    local = 0;
  }

  void closePort(bool output_is_remote) {
    if (output_is_remote) {
      seq->closePort( local, port );
    } else {
      seq->closePort( port, local );
    }
    port = 0;
  }

  operator jack_port_t * () const { return port; }
};
#undef RTMIDI_CLASSNAME



//*********************************************************************//
//  API: JACK
//  Class Definitions: MidiInJack
//*********************************************************************//

#define RTMIDI_CLASSNAME "JackBackendCallbacks"
int JackBackendCallbacks::jackProcessIn( jack_nframes_t nframes, void *arg )
{
  JackMidiData *jData = (JackMidiData *) arg;
  MidiInJack *rtData = jData->rtMidiIn;
  jack_midi_event_t event;
  jack_time_t time;

  // Is port created?
  if ( jData->local == NULL ) return 0;
  void *buff = jack_port_get_buffer( jData->local, nframes );

  // We have midi events in buffer
  int evCount = jack_midi_get_event_count( buff );
  for (int j = 0; j < evCount; j++) {
    MidiInApi::MidiMessage message;
    message.bytes.clear();

    jack_midi_event_get( &event, buff, j );

    for ( unsigned int i = 0; i < event.size; i++ )
      message.bytes.push_back( event.buffer[i] );

    // Compute the delta time.
    time = jack_get_time();
    if ( rtData->firstMessage == true )
      rtData->firstMessage = false;
    else
      message.timeStamp = ( time - jData->lastTime ) * 0.000001;

    jData->lastTime = time;

    if ( !rtData->continueSysex ) {
      if ( rtData->userCallback ) {
	rtData->userCallback->rtmidi_midi_in( message.timeStamp, message.bytes);
      }
      else {
	// As long as we haven't reached our queue size limit, push the message.
	if ( rtData->queue.size < rtData->queue.ringSize ) {
	  rtData->queue.ring[rtData->queue.back++] = message;
	  if ( rtData->queue.back == rtData->queue.ringSize )
	    rtData->queue.back = 0;
	  rtData->queue.size++;
	}
	else {
	  try {
	    rtData->error(RTMIDI_ERROR(rtmidi_gettext("Error: Message queue limit reached."),
				       Error::WARNING));
	  } catch (Error & e) {
	    // don't bother WinMM with an unhandled exception
	  }
	}
      }
    }
  }

  return 0;
}

// Jack process callback
int JackBackendCallbacks::jackProcessOut( jack_nframes_t nframes, void *arg )
{
  JackMidiData *data = (JackMidiData *) arg;
  jack_midi_data_t *midiData;
  int space;

  // Is port created?
  if ( data->local == NULL ) return 0;

  void *buff = jack_port_get_buffer( data->local, nframes );
  if (buff != NULL) {
    jack_midi_clear_buffer( buff );

    while ( jack_ringbuffer_read_space( data->buffSize ) > 0 ) {
      jack_ringbuffer_read( data->buffSize, (char *) &space, (size_t) sizeof(space) );
      midiData = jack_midi_event_reserve( buff, 0, space );

      jack_ringbuffer_read( data->buffMessage, (char *) midiData, (size_t) space );
    }
  }

  switch (data->stateflags) {
  case JackMidiData::RUNNING: break;
  case JackMidiData::CLOSING:
    if (data->state_response != JackMidiData::CLOSING2) {
      /* output the transferred data */
      data->state_response = JackMidiData::CLOSING2;
      return 0;
    }
    if ( data->local == NULL ) break;
    jack_port_unregister( *(data->seq), data->local );
    data->local = NULL;
    data->state_response = JackMidiData::CLOSED;
    break;

  case JackMidiData::DELETING:
#if defined(__RTMIDI_DEBUG__)
    std::cerr << "deleting port" << std::endl;
#endif
    if (data->state_response != JackMidiData::DELETING2) {
      data->state_response = JackMidiData::DELETING2;
      /* output the transferred data */
      return 0;
    }

    if (data->local != NULL && data->state_response != JackMidiData::DELETING2) {
      data->stateflags = JackMidiData::CLOSING;
      jack_port_unregister( *(data->seq), data->local );
      data->local = NULL;
      data->state_response = JackMidiData::DELETING2;
      return 0;
    }
    delete data;
#if defined(__RTMIDI_DEBUG__)
    std::cerr << "deleted port" << std::endl;
#endif
    break;
  }

  return 0;
}
#undef RTMIDI_CLASSNAME

#define RTMIDI_CLASSNAME "MidiInJack"
MidiInJack :: MidiInJack( const std::string & clientName, unsigned int queueSizeLimit ) : MidiInApi( queueSizeLimit )
{
  initialize( clientName );
}

void MidiInJack :: initialize( const std::string& clientName )
{
  JackMidiData *data = new JackMidiData(clientName,this);
  apiData_ = (void *) data;
  this->clientName = clientName;
  try {
    data->init(true);
  } catch (const Error & e) {
    delete data;
    apiData_ = 0;
    throw;
  }
}

#if 0
void MidiInJack :: connect()
{
  abort();
  // this should be unnecessary
  JackMidiData *data = static_cast<JackMidiData *> (apiData_);
  if ( data->local )
    return;

  // Initialize JACK client
  if (( data->local = jack_client_open( clientName.c_str(), JackNoStartServer, NULL )) == 0) {
    error(RTMIDI_ERROR(gettext_noopt("JACK server not running?"),
		       Error::WARNING) );
    return;
  }

  jack_set_process_callback( data->client, jackProcessIn, data );
  jack_activate( data->client );
}
#endif

MidiInJack :: ~MidiInJack()
{
  JackMidiData *data = static_cast<JackMidiData *> (apiData_);
  try {
    closePort();
  } catch (Error & e) {
    try {
      delete data;
    } catch (...) {
    }
    error(e);
    return;
  }

#if 0
  if ( data->client )
    jack_client_close( data->client );
#endif
  /* immediately shut down the JACK client */
  delete data;
}

void MidiInJack :: openPort( unsigned int portNumber, const std::string & portName )
{
  JackMidiData *data = static_cast<JackMidiData *> (apiData_);

  //		connect();

  // Creating new port
  if ( data->local == NULL)
    data->local = jack_port_register( *(data->seq), portName.c_str(),
				      JACK_DEFAULT_MIDI_TYPE, JackPortIsInput, 0 );

  if ( data->local == NULL) {
    error(RTMIDI_ERROR(gettext_noopt("Error creating JACK port."),
		       Error::DRIVER_ERROR) );
    return;
  }

  // Connecting to the output
  std::string name = getPortName( portNumber );
  jack_connect( *(data->seq), name.c_str(), jack_port_name( data->local ) );
}

void MidiInJack :: openVirtualPort( const std::string & portName )
{
  JackMidiData *data = static_cast<JackMidiData *> (apiData_);

  //		connect();
  if ( data->local == NULL )
    data->local = jack_port_register( *(data->seq), portName.c_str(),
				      JACK_DEFAULT_MIDI_TYPE, JackPortIsInput, 0 );

  if ( data->local == NULL ) {
    error(RTMIDI_ERROR(gettext_noopt("Error creating JACK virtual port."),
		       Error::DRIVER_ERROR) );
  }
}

void MidiInJack :: openPort( const PortDescriptor & p,
			     const std::string & portName )
{
  JackMidiData *data = static_cast<JackMidiData *> (apiData_);
  const JackPortDescriptor * port = dynamic_cast<const JackPortDescriptor *>(&p);

  if ( !data ) {
    error(RTMIDI_ERROR(gettext_noopt("Data has not been allocated."),
		       Error::SYSTEM_ERROR) );
    return;
  }
#if 0
  if ( connected_ ) {
    error(RTMIDI_ERROR(gettext_noopt("A valid connection already exists."),
		       Error::WARNING) );
    return;
  }
#endif
  if (!port) {
    error(RTMIDI_ERROR(gettext_noopt("JACK has been instructed to open a non-JACK MIDI port. This doesn't work."),
		       Error::INVALID_DEVICE) );
    return;
  }

  try {
    if (!data->local)
      data->openPort (JackPortIsInput,
		      portName);
    data->setRemote(*port);
    data->connectPorts(*port,data->local);
  } catch (Error & e) {
    error (e);
  }

}

Pointer<PortDescriptor> MidiInJack :: getDescriptor(bool local)
{
  JackMidiData *data = static_cast<JackMidiData *> (apiData_);
  try {
    if (local) {
      if (data && data->local) {
	return Pointer<PortDescriptor>(
				       new JackPortDescriptor(data->local,data->getClientName()));
      }
    } else {
      if (data && *data) {
	return Pointer<PortDescriptor>(
				       new JackPortDescriptor(*data,data->getClientName()));
      }
    }
  } catch (Error & e) {
    error(e);
  }
  return NULL;
}

PortList MidiInJack :: getPortList(int capabilities)
{
  JackMidiData *data = static_cast<JackMidiData *> (apiData_);
  try {
    return JackPortDescriptor::getPortList(capabilities | PortDescriptor::INPUT,
					   data->getClientName());
  } catch (Error &  e) {
    error(e);
  }
  return PortList();
}

unsigned int MidiInJack :: getPortCount()
{
  int count = 0;
  // connect();
  JackMidiData *data = static_cast<JackMidiData *> (apiData_);
  if ( !(*(data->seq)) )
    return 0;

  // List of available ports
  const char **ports = jack_get_ports( *(data->seq), NULL, JACK_DEFAULT_MIDI_TYPE, JackPortIsOutput );

  if ( ports == NULL ) return 0;
  while ( ports[count] != NULL )
    count++;

  free( ports );

  return count;
}

std::string MidiInJack :: getPortName( unsigned int portNumber )
{
  JackMidiData *data = static_cast<JackMidiData *> (apiData_);
  std::string retStr("");

  //		connect();

  // List of available ports
  const char **ports = jack_get_ports(* (data->seq), NULL,
				      JACK_DEFAULT_MIDI_TYPE, JackPortIsOutput );

  // Check port validity
  if ( ports == NULL ) {
    error(RTMIDI_ERROR(gettext_noopt("No ports available."),
		       Error::WARNING) );
    return retStr;
  }

  if ( ports[portNumber] == NULL ) {
    std::ostringstream ost;
    error(RTMIDI_ERROR1(gettext_noopt("The 'portNumber' argument (%d) is invalid."),
			Error::WARNING, portNumber) );
  }
  else retStr.assign( ports[portNumber] );

  free( ports );
  return retStr;
}

void MidiInJack :: closePort()
{
  JackMidiData *data = static_cast<JackMidiData *> (apiData_);
  if (!data) return;

  if ( data->local == NULL ) return;
  jack_port_unregister( *(data->seq), data->local );
  data->local = NULL;
}
#undef RTMIDI_CLASSNAME

//*********************************************************************//
//  API: JACK
//  Class Definitions: MidiOutJack
//*********************************************************************//


#define RTMIDI_CLASSNAME "MidiOutJack"
MidiOutJack :: MidiOutJack( const std::string & clientName ) : MidiOutApi()
{
  initialize( clientName );
}

void MidiOutJack :: initialize( const std::string& clientName )
{
  JackMidiData *data = new JackMidiData(clientName);
  apiData_ = (void *) data;
  this->clientName = clientName;
  // init is the last as it may throw an exception
  try {
    data->init(false);
  } catch (const Error & e) {
    delete data;
    apiData_ = 0;
    throw;
  }
}

void MidiOutJack :: connect()
{
#if 0
  JackMidiData *data = static_cast<JackMidiData *> (apiData_);
  if ( *(data->seq) )
    return;

  // Initialize JACK client
  if (( *(data->seq) = jack_client_open( clientName.c_str(), JackNoStartServer, NULL )) == 0) {
    error(RTMIDI_ERROR(gettext_noopt("JACK server not running?"),
		       Error::WARNING) );
    return;
  }

  jack_set_process_callback( data->client, jackProcessOut, data );
  data->buffSize = jack_ringbuffer_create( JACK_RINGBUFFER_SIZE );
  data->buffMessage = jack_ringbuffer_create( JACK_RINGBUFFER_SIZE );
  jack_activate( data->client );
#endif
}

MidiOutJack :: ~MidiOutJack()
{
  JackMidiData *data = static_cast<JackMidiData *> (apiData_);
  //		closePort();
  // signal the output callback to delete the data
  // after finishing its job.
  data->stateflags = JackMidiData::DELETING;
}

void MidiOutJack :: openPort( unsigned int portNumber, const std::string & portName )
{
  JackMidiData *data = static_cast<JackMidiData *> (apiData_);

  // connect();

  // Creating new port
  if ( data->local == NULL )
    data->local = jack_port_register( *(data->seq), portName.c_str(),
				      JACK_DEFAULT_MIDI_TYPE, JackPortIsOutput, 0 );

  if ( data->local == NULL ) {
    error(RTMIDI_ERROR(gettext_noopt("Error creating JACK port."),
		       Error::DRIVER_ERROR) );
    return;
  }

  // Connecting to the output
  std::string name = getPortName( portNumber );
  jack_connect( *(data->seq), jack_port_name( data->local ), name.c_str() );
}

void MidiOutJack :: openVirtualPort( const std::string & portName )
{
  JackMidiData *data = static_cast<JackMidiData *> (apiData_);

  // connect();
  if ( data->local == NULL )
    data->local = jack_port_register( *(data->seq), portName.c_str(),
				      JACK_DEFAULT_MIDI_TYPE, JackPortIsOutput, 0 );

  if ( data->local == NULL ) {
    error(RTMIDI_ERROR(gettext_noopt("Error creating JACK virtual port."),
		       Error::DRIVER_ERROR) );
  }
}

void MidiOutJack :: openPort( const PortDescriptor & p,
			      const std::string & portName )
{
  JackMidiData *data = static_cast<JackMidiData *> (apiData_);
  const JackPortDescriptor * port = dynamic_cast<const JackPortDescriptor *>(&p);

  if ( !data ) {
    error(RTMIDI_ERROR(gettext_noopt("Data has not been allocated."),
		       Error::SYSTEM_ERROR) );
    return;
  }
#if 0
  if ( connected_ ) {
    error(RTMIDI_ERROR(gettext_noopt("A valid connection already exists."),
		       Error::WARNING) );
    return;
  }
#endif
  if (!port) {
    error(RTMIDI_ERROR(gettext_noopt("JACK has been instructed to open a non-JACK MIDI port. This doesn't work."),
		       Error::INVALID_DEVICE) );
    return;
  }

  try {
    if (!data->local)
      data->openPort (JackPortIsOutput,
		      portName);
    data->setRemote(*port);
    data->connectPorts(data->local,*port);
  } catch (Error & e) {
    error(e);
  }
}

Pointer<PortDescriptor> MidiOutJack :: getDescriptor(bool local)
{
  JackMidiData *data = static_cast<JackMidiData *> (apiData_);
  try {
    if (local) {
      if (data && data->local) {
	return Pointer<PortDescriptor>(
				       new JackPortDescriptor(data->local,data->getClientName()));
      }
    } else {
      if (data && *data) {
	return Pointer<PortDescriptor>(
				       new JackPortDescriptor(*data,data->getClientName()));
      }
    }
  } catch (Error & e) {
    error(e);
  }
  return NULL;
}

PortList MidiOutJack :: getPortList(int capabilities)
{
  JackMidiData *data = static_cast<JackMidiData *> (apiData_);
  return JackPortDescriptor::getPortList(capabilities | PortDescriptor::OUTPUT,
					 data->getClientName());
}

unsigned int MidiOutJack :: getPortCount()
{
  int count = 0;
  JackMidiData *data = static_cast<JackMidiData *> (apiData_);
  // connect();
  if ( !*(data->seq) )
    return 0;

  // List of available ports
  const char **ports = jack_get_ports(* (data->seq), NULL,
				      JACK_DEFAULT_MIDI_TYPE, JackPortIsInput );

  if ( ports == NULL ) return 0;
  while ( ports[count] != NULL )
    count++;

  free( ports );

  return count;
}

std::string MidiOutJack :: getPortName( unsigned int portNumber )
{
  JackMidiData *data = static_cast<JackMidiData *> (apiData_);
  std::string retStr("");

  // connect();

  // List of available ports
  const char **ports = jack_get_ports(*(data->seq), NULL,
				      JACK_DEFAULT_MIDI_TYPE, JackPortIsInput );

  // Check port validity
  if ( ports == NULL) {
    error(RTMIDI_ERROR(gettext_noopt("No ports available."),
		       Error::WARNING) );
    return retStr;
  }

  if ( ports[portNumber] == NULL) {
    std::ostringstream ost;
    error(RTMIDI_ERROR1(gettext_noopt("The 'portNumber' argument (%d) is invalid."),
			Error::WARNING, portNumber) );
  }
  else retStr.assign( ports[portNumber] );

  free( ports );
  return retStr;
}

void MidiOutJack :: closePort()
{
#if defined(__RTMIDI_DEBUG__)
  std::cerr << "Closing Port" << std::endl;
#endif
  JackMidiData *data = static_cast<JackMidiData *> (apiData_);

  if ( data->local == NULL || data->state_response == JackMidiData::CLOSED ) return;
  data -> stateflags = JackMidiData::CLOSING;
#if defined(__RTMIDI_DEBUG__)
  std::cerr << "Closed Port" << std::endl;
#endif
}

void MidiOutJack :: sendMessage( std::vector<unsigned char> &message )
{
  int nBytes = message.size();
  JackMidiData *data = static_cast<JackMidiData *> (apiData_);

  // Write full message to buffer
  jack_ringbuffer_write( data->buffMessage, ( const char * ) &( message[0] ),
			 message.size() );
  jack_ringbuffer_write( data->buffSize, ( char * ) &nBytes, sizeof( nBytes ) );
}
#undef RTMIDI_CLASSNAME
RTMIDI_NAMESPACE_END
#endif  // __UNIX_JACK__
<|MERGE_RESOLUTION|>--- conflicted
+++ resolved
@@ -47,7 +47,7 @@
 #define RTMIDI_FALLTHROUGH
 #endif
 
-#if defined(__MACOSX_CORE__)
+#if defined(__MACOSX_COREMIDI__)
 #if TARGET_OS_IPHONE
 #define AudioGetCurrentHostTime CAHostTimeBase::GetCurrentTime
 #define AudioConvertHostTimeToNanos CAHostTimeBase::ConvertToNanos
@@ -725,33 +725,10 @@
 // https://developer.apple.com/library/mac/qa/qa1374/_index.html
 static CFStringRef ConnectedEndpointName( MIDIEndpointRef endpoint )
 {
-<<<<<<< HEAD
   CFMutableStringRef result = CFStringCreateMutable( NULL, 0 );
   CFStringRef str;
   OSStatus err;
   int i;
-=======
-  // Set up our client.
-  MIDIClientRef client;
-  CFStringRef name = CFStringCreateWithCString( NULL, clientName.c_str(), kCFStringEncodingASCII );
-  OSStatus result = MIDIClientCreate(name, NULL, NULL, &client );
-  if ( result != noErr ) {
-    std::ostringstream ost;
-    ost << "MidiInCore::initialize: error creating OS-X MIDI client object (" << result << ").";
-    errorString_ = ost.str();
-    error( RtMidiError::DRIVER_ERROR, errorString_ );
-    return;
-  }
-
-  // Save our api-specific connection information.
-  CoreMidiData *data = (CoreMidiData *) new CoreMidiData;
-  data->client = client;
-  data->endpoint = 0;
-  apiData_ = (void *) data;
-  inputData_.apiData = (void *) data;
-  CFRelease(name);
-}
->>>>>>> 399a8ee9
 
   // Does the endpoint have connections?
   CFDataRef connections = NULL;
@@ -1430,8 +1407,9 @@
       OSStatus result = MIDIClientCreate(cfname, NULL, NULL, &client );
       CFRelease(cfname);
       if ( result != noErr ) {
-	throw RTMIDI_ERROR(gettext_noopt("Error creating OS-X MIDI client object."),
-			   Error::DRIVER_ERROR);
+	throw RTMIDI_ERROR(gettext_noopt("Error creating OS-X MIDI client object (Error no: %d."),
+			   Error::DRIVER_ERROR,
+			   result);
 	return;
       }
     }
@@ -2030,21 +2008,6 @@
 
 void MidiOutCore :: initialize( const std::string& clientName )
 {
-<<<<<<< HEAD
-=======
-  // Set up our client.
-  MIDIClientRef client;
-  CFStringRef name = CFStringCreateWithCString( NULL, clientName.c_str(), kCFStringEncodingASCII );
-  OSStatus result = MIDIClientCreate(name, NULL, NULL, &client );
-  if ( result != noErr ) {
-    std::ostringstream ost;
-    ost << "MidiInCore::initialize: error creating OS-X MIDI client object (" << result << ").";
-    errorString_ = ost.str();
-    error( RtMidiError::DRIVER_ERROR, errorString_ );
-    return;
-  }
-
->>>>>>> 399a8ee9
   // Save our api-specific connection information.
   CoreMidiData *data = (CoreMidiData *) new CoreMidiData(clientName);
   apiData_ = (void *) data;
