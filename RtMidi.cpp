/**********************************************************************/
/*! \class Midi
  \brief An abstract base class for realtime MIDI input/output.

  This class implements some common functionality for the realtime
  MIDI input/output subclasses MidiIn and MidiOut.

  Midi WWW site: http://music.mcgill.ca/~gary/rtmidi/

  Midi: realtime MIDI i/o C++ classes
  Copyright (c) 2003-2014 Gary P. Scavone

  Permission is hereby granted, free of charge, to any person
  obtaining a copy of this software and associated documentation files
  (the "Software"), to deal in the Software without restriction,
  including without limitation the rights to use, copy, modify, merge,
  publish, distribute, sublicense, and/or sell copies of the Software,
  and to permit persons to whom the Software is furnished to do so,
  subject to the following conditions:

  The above copyright notice and this permission notice shall be
  included in all copies or substantial portions of the Software.

  Any person wishing to distribute modifications to the Software is
  asked to send the modifications to the original developer so that
  they can be incorporated into the canonical version.  This is,
  however, not a binding provision of this license.

  THE SOFTWARE IS PROVIDED "AS IS", WITHOUT WARRANTY OF ANY KIND,
  EXPRESS OR IMPLIED, INCLUDING BUT NOT LIMITED TO THE WARRANTIES OF
  MERCHANTABILITY, FITNESS FOR A PARTICULAR PURPOSE AND NONINFRINGEMENT.
  IN NO EVENT SHALL THE AUTHORS OR COPYRIGHT HOLDERS BE LIABLE FOR
  ANY CLAIM, DAMAGES OR OTHER LIABILITY, WHETHER IN AN ACTION OF
  CONTRACT, TORT OR OTHERWISE, ARISING FROM, OUT OF OR IN CONNECTION
  WITH THE SOFTWARE OR THE USE OR OTHER DEALINGS IN THE SOFTWARE.
*/
/**********************************************************************/

#include "RtMidi.h"
#include <sstream>
#include <cstring>
#include <algorithm>

namespace rtmidi {
	//*********************************************************************//
	//  Midi Definitions
	//*********************************************************************//
	std::string Midi :: getVersion( void ) throw()
	{
		return std::string( RTMIDI_VERSION );
	}

	void Midi :: getCompiledApi( std::vector<ApiType> &apis, bool preferSystem ) throw()
	{
		apis.clear();

		// The order here will control the order of RtMidi's API search in
		// the constructor.

		if (!preferSystem) {
			// first check software and network backends
#if defined(__UNIX_JACK__)
			apis.push_back( rtmidi::UNIX_JACK );
#endif
		}

		// check OS provided backends
#if defined(__MACOSX_CORE__)
		apis.push_back( rtmidi::MACOSX_CORE );
#endif
#if defined(__LINUX_ALSA__)
		apis.push_back( rtmidi::LINUX_ALSA );
#endif
#if defined(__WINDOWS_MM__)
		apis.push_back( rtmidi::WINDOWS_MM );
#endif

		if (preferSystem) {
			// if we prefer OS provided backends,
			// we should add the software backends, here.
#if defined(__UNIX_JACK__)
			apis.push_back( rtmidi::UNIX_JACK );
#endif
		}

		// DUMMY is a no-backend class so we add it at
		// the very end.
#if defined(__RTMIDI_DUMMY__)
		apis.push_back( rtmidi::RTMIDI_DUMMY );
#endif
	}



	void Midi :: error( Error::Type type, std::string errorString )
	{
#if 0
		if ( errorCallback_ ) {
			static bool firstErrorOccured = false;

			if ( firstErrorOccured )
				return;

			firstErrorOccured = true;
			const std::string errorMessage = errorString;

			errorCallback_( type, errorMessage );
			firstErrorOccured = false;
			return;
		}
#endif

		if ( type == Error::WARNING ) {
			std::cerr << '\n' << errorString << "\n\n";
		}
		else if ( type == Error::DEBUG_WARNING ) {
#if defined(__RTMIDI_DEBUG__)
			std::cerr << '\n' << errorString << "\n\n";
#endif
		}
		else {
			std::cerr << '\n' << errorString << "\n\n";
			throw Error( errorString, type );
		}
	}




	//*********************************************************************//
	//  MidiIn Definitions
	//*********************************************************************//

	void MidiIn :: openMidiApi( ApiType api )
	{
		if ( rtapi_ )
			delete rtapi_;
		rtapi_ = 0;

		switch (api) {
		case rtmidi::UNIX_JACK:
#if defined(__UNIX_JACK__)
			rtapi_ = new MidiInJack( clientName, queueSizeLimit );
#endif
			break;
		case rtmidi::LINUX_ALSA:
#if defined(__LINUX_ALSA__)
			rtapi_ = new MidiInAlsa( clientName, queueSizeLimit );
#endif
			break;
		case rtmidi::WINDOWS_MM:
#if defined(__WINDOWS_MM__)
			rtapi_ = new MidiInWinMM( clientName, queueSizeLimit );
#endif
			break;
		case rtmidi::MACOSX_CORE:
#if defined(__MACOSX_CORE__)
			rtapi_ = new MidiInCore( clientName, queueSizeLimit );
#endif
			break;
		case rtmidi::DUMMY:
#if defined(__RTMIDI_DUMMY__)
			rtapi_ = new MidiInDummy( clientName, queueSizeLimit );
#endif
			break;
		case rtmidi::ALL_API:
		case rtmidi::UNSPECIFIED:
		default:
			break;
		}
	}

	MidiApiList MidiIn::queryApis;

	MidiIn :: MidiIn( ApiType api,
			  const std::string clientName,
			  unsigned int queueSize,
			  bool pfsystem )
		: Midi(&queryApis,pfsystem,clientName),
		  queueSizeLimit(queueSize)
	{
		if ( api == rtmidi::ALL_API) {
			if (!queryApis.empty()) {
				rtapi_ = NULL;
				return;
			}

			std::vector< ApiType > apis;
			getCompiledApi( apis );
			for ( unsigned int i=0; i<apis.size(); i++ ) {
				openMidiApi( apis[i] );
				if ( rtapi_ ) {
					queryApis.push_back(MidiApiPtr(rtapi_));
					rtapi_=NULL;
				}
			}
			return;
		}

		if ( api != rtmidi::UNSPECIFIED ) {
			// Attempt to open the specified API.
			openMidiApi( api );
			if ( rtapi_ ) return;

			// No compiled support for specified API value.  Issue a warning
			// and continue as if no API was specified.
			std::cerr << "\nMidiIn: no compiled support for specified API argument!\n\n" << std::endl;
		}

		// Iterate through the compiled APIs and return as soon as we find
		// one with at least one port or we reach the end of the list.
		std::vector< ApiType > apis;
		getCompiledApi( apis );
		for ( unsigned int i=0; i<apis.size(); i++ ) {
			openMidiApi( apis[i] );
			if ( rtapi_->getPortCount() ) break;
		}

		if ( rtapi_ ) return;

		// It should not be possible to get here because the preprocessor
		// definition __RTMIDI_DUMMY__ is automatically defined if no
		// API-specific definitions are passed to the compiler. But just in
		// case something weird happens, we'll throw an error.
		std::string errorText = "MidiIn: no compiled API support found ... critical error!!";
		throw( Error( errorText, Error::UNSPECIFIED ) );
	}

	MidiIn :: ~MidiIn() throw()
	{
	}


	//*********************************************************************//
	//  MidiOut Definitions
	//*********************************************************************//

	void MidiOut :: openMidiApi( ApiType api )
	{
		if ( rtapi_ )
			delete rtapi_;
		rtapi_ = 0;

		switch (api) {
		case rtmidi::UNIX_JACK:
#if defined(__UNIX_JACK__)
			rtapi_ = new MidiOutJack( clientName );
#endif
			break;
		case rtmidi::LINUX_ALSA:
#if defined(__LINUX_ALSA__)
			rtapi_ = new MidiOutAlsa( clientName );
#endif
			break;
		case rtmidi::WINDOWS_MM:
#if defined(__WINDOWS_MM__)
			rtapi_ = new MidiOutWinMM( clientName );
#endif
			break;
		case rtmidi::MACOSX_CORE:
#if defined(__MACOSX_CORE__)
			rtapi_ = new MidiOutCore( clientName );
#endif
			break;
		case rtmidi::DUMMY:
#if defined(__RTMIDI_DUMMY__)
			rtapi_ = new MidiOutDummy( clientName );
#endif
			break;
		case rtmidi::UNSPECIFIED:
		case rtmidi::ALL_API:
		default:
			break;
		}
	}


	MidiApiList MidiOut::queryApis;

	MidiOut :: MidiOut( ApiType api, const std::string clientName, bool pfsystem )
		: Midi(&queryApis, pfsystem, clientName)
	{
		if ( api == rtmidi::ALL_API) {
			if (!queryApis.empty()) {
				rtapi_ = NULL;
				return;
			}

			std::vector< ApiType > apis;
			getCompiledApi( apis );
			for ( unsigned int i=0; i<apis.size(); i++ ) {
				openMidiApi( apis[i] );
				if ( rtapi_ ) {
					queryApis.push_back(MidiApiPtr(rtapi_));
					rtapi_ = NULL;
				}
			}
			return;
		}

		if ( api != rtmidi::UNSPECIFIED ) {
			// Attempt to open the specified API.
			openMidiApi( api );
			if ( rtapi_ ) return;

			// No compiled support for specified API value.  Issue a warning
			// and continue as if no API was specified.
			std::cerr << "\nMidiOut: no compiled support for specified API argument!\n\n" << std::endl;
		}

		// Iterate through the compiled APIs and return as soon as we find
		// one with at least one port or we reach the end of the list.
		std::vector< ApiType > apis;
		getCompiledApi( apis );
		for ( unsigned int i=0; i<apis.size(); i++ ) {
			openMidiApi( apis[i] );
			if ( rtapi_->getPortCount() ) break;
		}

		if ( rtapi_ ) return;

		// It should not be possible to get here because the preprocessor
		// definition __RTMIDI_DUMMY__ is automatically defined if no
		// API-specific definitions are passed to the compiler. But just in
		// case something weird happens, we'll thrown an error.
		std::string errorText = "MidiOut: no compiled API support found ... critical error!!";
		throw( Error( errorText, Error::UNSPECIFIED ) );
	}

	MidiOut :: ~MidiOut() throw()
	{
	}

<<<<<<< HEAD
	//*********************************************************************//
	//  Common MidiApi Definitions
	//*********************************************************************//
=======
MidiApi :: MidiApi( void )
  : apiData_( 0 ), connected_( false ), errorCallback_(0), errorCallbackUserData_(0)
{
}
>>>>>>> 2c7a6664

	MidiApi :: MidiApi( void )
		: apiData_( 0 ), connected_( false ), errorCallback_(0)
	{
	}

<<<<<<< HEAD
	MidiApi :: ~MidiApi( void )
	{
	}

	void MidiApi :: setErrorCallback( ErrorCallback errorCallback )
	{
		errorCallback_ = errorCallback;
	}
=======
void MidiApi :: setErrorCallback( RtMidiErrorCallback errorCallback, void *userData = 0 )
{
    errorCallback_ = errorCallback;
    errorCallbackUserData_ = userData;
}
>>>>>>> 2c7a6664

	void MidiApi :: error( Error::Type type, std::string errorString )
	{
		if ( errorCallback_ ) {
			static bool firstErrorOccured = false;

			if ( firstErrorOccured )
				return;

			firstErrorOccured = true;
			const std::string errorMessage = errorString;

<<<<<<< HEAD
			errorCallback_( type, errorMessage );
			firstErrorOccured = false;
			return;
		}
=======
    errorCallback_( type, errorMessage, errorCallbackUserData_);
    firstErrorOccured = false;
    return;
  }
>>>>>>> 2c7a6664

		if ( type == Error::WARNING ) {
			std::cerr << '\n' << errorString << "\n\n";
		}
		else if ( type == Error::DEBUG_WARNING ) {
#if defined(__RTMIDI_DEBUG__)
			std::cerr << '\n' << errorString << "\n\n";
#endif
		}
		else {
			std::cerr << '\n' << errorString << "\n\n";
			throw Error( errorString, type );
		}
	}

	//*********************************************************************//
	//  Common MidiInApi Definitions
	//*********************************************************************//

	MidiInApi :: MidiInApi( unsigned int queueSizeLimit )
		: MidiApi()
	{
		// Allocate the MIDI queue.
		inputData_.queue.ringSize = queueSizeLimit;
		if ( inputData_.queue.ringSize > 0 )
			inputData_.queue.ring = new MidiMessage[ inputData_.queue.ringSize ];
	}

	MidiInApi :: ~MidiInApi( void )
	{
		// Delete the MIDI queue.
		if ( inputData_.queue.ringSize > 0 ) delete [] inputData_.queue.ring;
	}

	void MidiInApi :: setCallback( MidiCallback callback, void *userData )
	{
		if ( inputData_.usingCallback ) {
			errorString_ = "MidiInApi::setCallback: a callback function is already set!";
			error( Error::WARNING, errorString_ );
			return;
		}

		if ( !callback ) {
			errorString_ = "MidiIn::setCallback: callback function value is invalid!";
			error( Error::WARNING, errorString_ );
			return;
		}

		inputData_.userCallback = callback;
		inputData_.userData = userData;
		inputData_.usingCallback = true;
	}

	void MidiInApi :: cancelCallback()
	{
		if ( !inputData_.usingCallback ) {
			errorString_ = "MidiIn::cancelCallback: no callback function was set!";
			error( Error::WARNING, errorString_ );
			return;
		}

		inputData_.userCallback = 0;
		inputData_.userData = 0;
		inputData_.usingCallback = false;
	}

	void MidiInApi :: ignoreTypes( bool midiSysex, bool midiTime, bool midiSense )
	{
		inputData_.ignoreFlags = 0;
		if ( midiSysex ) inputData_.ignoreFlags = 0x01;
		if ( midiTime ) inputData_.ignoreFlags |= 0x02;
		if ( midiSense ) inputData_.ignoreFlags |= 0x04;
	}

	double MidiInApi :: getMessage( std::vector<unsigned char> &message )
	{
		message.clear();

		if ( inputData_.usingCallback ) {
			errorString_ = "MidiIn::getMessage: a user callback is currently set for this port.";
			error( Error::WARNING, errorString_ );
			return 0.0;
		}

		if ( inputData_.queue.size == 0 ) return 0.0;

		// Copy queued message to the vector pointer argument and then "pop" it.
		std::vector<unsigned char> *bytes = &(inputData_.queue.ring[inputData_.queue.front].bytes);
		message.assign( bytes->begin(), bytes->end() );
		double deltaTime = inputData_.queue.ring[inputData_.queue.front].timeStamp;
		inputData_.queue.size--;
		inputData_.queue.front++;
		if ( inputData_.queue.front == inputData_.queue.ringSize )
			inputData_.queue.front = 0;

		return deltaTime;
	}

	//*********************************************************************//
	//  Common MidiOutApi Definitions
	//*********************************************************************//

	MidiOutApi :: MidiOutApi( void )
		: MidiApi()
	{
	}

	MidiOutApi :: ~MidiOutApi( void )
	{
	}


        // trim from start
	static inline std::string &ltrim(std::string &s) {
		s.erase(s.begin(), std::find_if(s.begin(), s.end(), std::not1(std::ptr_fun<int, int>(std::isspace))));
		return s;
	}

	// trim from end
	static inline std::string &rtrim(std::string &s) {
		s.erase(std::find_if(s.rbegin(), s.rend(), std::not1(std::ptr_fun<int, int>(std::isspace))).base(), s.end());
		return s;
	}

        // trim from both ends
	static inline std::string &trim(std::string &s) {
		return ltrim(rtrim(s));
	}
}

// *************************************************** //
//
// OS/API-specific methods.
//
// *************************************************** //

#if defined(__MACOSX_CORE__)

// The CoreMIDI API is based on the use of a callback function for
// MIDI input.  We convert the system specific time stamps to delta
// time values.

// OS-X CoreMIDI header files.
#include <CoreMIDI/CoreMIDI.h>
#include <CoreAudio/HostTime.h>
#include <CoreServices/CoreServices.h>


namespace rtmidi {
		/*! An abstraction layer for the CORE sequencer layer. It provides
	  the following functionality:
	  - dynamic allocation of the sequencer
	  - optionallay avoid concurrent access to the CORE sequencer,
	  which is not thread proof. This feature is controlled by
	  the parameter \ref locking.
	*/

	// This function was submitted by Douglas Casey Tucker and apparently
	// derived largely from PortMidi.
	// or copied from the Apple developer Q&A website
	// https://developer.apple.com/library/mac/qa/qa1374/_index.html

	CFStringRef EndpointName( MIDIEndpointRef endpoint, bool isExternal )
	{
		CFMutableStringRef result = CFStringCreateMutable( NULL, 0 );
		CFStringRef str;

		// Begin with the endpoint's name.
		str = NULL;
		MIDIObjectGetStringProperty( endpoint, kMIDIPropertyName, &str );
		if ( str != NULL ) {
			CFStringAppend( result, str );
			CFRelease( str );
		}

		MIDIEntityRef entity = 0;
		MIDIEndpointGetEntity( endpoint, &entity );
		if ( entity == 0 )
			// probably virtual
			return result;

		if ( CFStringGetLength( result ) == 0 ) {
			// endpoint name has zero length -- try the entity
			str = NULL;
			MIDIObjectGetStringProperty( entity, kMIDIPropertyName, &str );
			if ( str != NULL ) {
				CFStringAppend( result, str );
				CFRelease( str );
			}
		}
		// now consider the device's name
		MIDIDeviceRef device = 0;
		MIDIEntityGetDevice( entity, &device );
		if ( device == 0 )
			return result;

		str = NULL;
		MIDIObjectGetStringProperty( device, kMIDIPropertyName, &str );
		if ( CFStringGetLength( result ) == 0 ) {
			CFRelease( result );
			return str;
		}
		if ( str != NULL ) {
			// if an external device has only one entity, throw away
			// the endpoint name and just use the device name
			if ( isExternal && MIDIDeviceGetNumberOfEntities( device ) < 2 ) {
				CFRelease( result );
				return str;
			} else {
				if ( CFStringGetLength( str ) == 0 ) {
					CFRelease( str );
					return result;
				}
				// does the entity name already start with the device name?
				// (some drivers do this though they shouldn't)
				// if so, do not prepend
				if ( CFStringCompareWithOptions( result, /* endpoint name */
								 str /* device name */,
								 CFRangeMake(0, CFStringGetLength( str ) ), 0 ) != kCFCompareEqualTo ) {
					// prepend the device name to the entity name
					if ( CFStringGetLength( result ) > 0 )
						CFStringInsert( result, 0, CFSTR(" ") );
					CFStringInsert( result, 0, str );
				}
				CFRelease( str );
			}
		}
		return result;
	}

	// This function was submitted by Douglas Casey Tucker and apparently
	// derived largely from PortMidi.
	// Nearly the same text can be found in the Apple Q&A qa1374:
	// https://developer.apple.com/library/mac/qa/qa1374/_index.html
	static CFStringRef ConnectedEndpointName( MIDIEndpointRef endpoint )
	{
		CFMutableStringRef result = CFStringCreateMutable( NULL, 0 );
		CFStringRef str;
		OSStatus err;
		int i;

		// Does the endpoint have connections?
		CFDataRef connections = NULL;
		int nConnected = 0;
		bool anyStrings = false;
		err = MIDIObjectGetDataProperty( endpoint, kMIDIPropertyConnectionUniqueID, &connections );
		if ( connections != NULL ) {
			// It has connections, follow them
			// Concatenate the names of all connected devices
			nConnected = CFDataGetLength( connections ) / sizeof(MIDIUniqueID);
			if ( nConnected ) {
				const SInt32 *pid = (const SInt32 *)(CFDataGetBytePtr(connections));
				for ( i=0; i<nConnected; ++i, ++pid ) {
					MIDIUniqueID id = EndianS32_BtoN( *pid );
					MIDIObjectRef connObject;
					MIDIObjectType connObjectType;
					err = MIDIObjectFindByUniqueID( id, &connObject, &connObjectType );
					if ( err == noErr ) {
						if ( connObjectType == kMIDIObjectType_ExternalSource  ||
						     connObjectType == kMIDIObjectType_ExternalDestination ) {
							// Connected to an external device's endpoint (10.3 and later).
							str = EndpointName( (MIDIEndpointRef)(connObject), true );
						} else {
							// Connected to an external device (10.2) (or something else, catch-
							str = NULL;
							MIDIObjectGetStringProperty( connObject, kMIDIPropertyName, &str );
						}
						if ( str != NULL ) {
							if ( anyStrings )
								CFStringAppend( result, CFSTR(", ") );
							else anyStrings = true;
							CFStringAppend( result, str );
							CFRelease( str );
						}
					}
				}
			}
			CFRelease( connections );
		}
		if ( anyStrings )
			return result;

		// Here, either the endpoint had no connections, or we failed to obtain names
		return EndpointName( endpoint, false );
	}

	static void midiInputCallback( const MIDIPacketList *list, void *procRef, void */*srcRef*/ );


	template <int locking=1>
	class CoreSequencer {
	public:
		CoreSequencer():seq(0)
		{
			if (locking) {
				pthread_mutexattr_t attr;
				pthread_mutexattr_init(&attr);
				pthread_mutexattr_settype(&attr, PTHREAD_MUTEX_NORMAL);
				pthread_mutex_init(&mutex, &attr);
			}
		}

		CoreSequencer(const std::string & n):seq(0),name(n)
		{
			if (locking) {
				pthread_mutexattr_t attr;
				pthread_mutexattr_init(&attr);
				pthread_mutexattr_settype(&attr, PTHREAD_MUTEX_NORMAL);
				pthread_mutex_init(&mutex, &attr);
			}
			init();
		}

		~CoreSequencer()
		{
			if (seq) {
				scoped_lock lock(mutex);
				MIDIClientDispose(seq);
				seq = 0;
			}
			if (locking) {
				pthread_mutex_destroy(&mutex);
			}
		}

		bool setName(const std::string & n) {
			/* we don't want to rename the client after opening it. */
			if (seq) return false;
			name = n;
			return true;
		}

		static std::string str(CFStringRef s) {
			const char * cstr =
			CFStringGetCStringPtr(s,kCFStringEncodingUTF8);
			if (cstr) return cstr;

			CFIndex len = CFStringGetLength(s);
			std::string retval;
			retval.resize(CFStringGetMaximumSizeForEncoding(len,
									kCFStringEncodingUTF8)+1);
			CFStringGetBytes(s,
					 CFRangeMake(0, len),
					 kCFStringEncodingUTF8,
					 0,
					 false,
					 reinterpret_cast<uint8*>(&retval[0]),
					 retval.size()-1,
					 &len);
			retval.resize(len);
			return trim(retval);
		}


#if 0
// Obtain the name of an endpoint, following connections.

// The result should be released by the caller.

		static CFStringRef CreateConnectedEndpointName(MIDIEndpointRef endpoint)
		{
			CFMutableStringRef result = CFStringCreateMutable(NULL, 0);
			CFStringRef str;
			OSStatus err;


			// Does the endpoint have connections?
			CFDataRef connections = NULL;
			int nConnected = 0;
			bool anyStrings = false;
			err = MIDIObjectGetDataProperty(endpoint, kMIDIPropertyConnectionUniqueID, &connections);
			if (connections != NULL) {
				// It has connections, follow them
				// Concatenate the names of all connected devices
				nConnected = CFDataGetLength(connections) / sizeof(MIDIUniqueID);

				if (nConnected) {
					const SInt32 *pid = reinterpret_cast<const SInt32 *>(CFDataGetBytePtr(connections));
					for (int i = 0; i < nConnected; ++i, ++pid) {
						MIDIUniqueID id = EndianS32_BtoN(*pid);
						MIDIObjectRef connObject;
						MIDIObjectType connObjectType;
						err = MIDIObjectFindByUniqueID(id, &connObject, &connObjectType);
						if (err == noErr) {
							if (connObjectType == kMIDIObjectType_ExternalSource  ||
							    connObjectType == kMIDIObjectType_ExternalDestination) {
								// Connected to an external device's endpoint (10.3 and later).
								str = EndpointName(static_cast<MIDIEndpointRef>(connObject), true);
							} else {
								// Connected to an external device (10.2) (or something else, catch-all)
								str = NULL;
								MIDIObjectGetStringProperty(connObject, kMIDIPropertyName, &str);
							}

							if (str != NULL) {
								if (anyStrings)
									CFStringAppend(result, CFSTR(", "));
								else anyStrings = true;
								CFStringAppend(result, str);
								CFRelease(str);
							}
						}
					}
				}
				CFRelease(connections);
			}


			if (anyStrings)
				return result;
			else
				CFRelease(result);

			// Here, either the endpoint had no connections, or we failed to obtain names for any of them.
			return CreateEndpointName(endpoint, false);
		}



//////////////////////////////////////

// Obtain the name of an endpoint without regard for whether it has connections.

// The result should be released by the caller.

		static CFStringRef CreateEndpointName(MIDIEndpointRef endpoint, bool isExternal)
		{
			CFMutableStringRef result = CFStringCreateMutable(NULL, 0);
			CFStringRef str;

			// begin with the endpoint's name
			str = NULL;
			MIDIObjectGetStringProperty(endpoint, kMIDIPropertyName, &str);
			if (str != NULL) {
				CFStringAppend(result, str);
				CFRelease(str);
			}

			MIDIEntityRef entity = NULL;
			MIDIEndpointGetEntity(endpoint, &entity);
			if (entity == NULL)
				// probably virtual
				return result;

			if (CFStringGetLength(result) == 0) {
				// endpoint name has zero length -- try the entity
				str = NULL;
				MIDIObjectGetStringProperty(entity, kMIDIPropertyName, &str);
				if (str != NULL) {
					CFStringAppend(result, str);
					CFRelease(str);
				}
			}



			// now consider the device's name
			MIDIDeviceRef device = NULL;
			MIDIEntityGetDevice(entity, &device);
			if (device == NULL) return result;

			str = NULL;
			MIDIObjectGetStringProperty(device, kMIDIPropertyName, &str);
			if (str != NULL) {
				// if an external device has only one entity, throw away
				// the endpoint name and just use the device name
				if (isExternal && MIDIDeviceGetNumberOfEntities(device) < 2) {
					CFRelease(result);
					return str;
				} else {
					// does the entity name already start with the device name?
					// (some drivers do this though they shouldn't)
					// if so, do not prepend

					if (CFStringCompareWithOptions(str /* device name */,
								       result /* endpoint name */,
								       CFRangeMake(0,
										   CFStringGetLength(str)),
								       0)
					    != kCFCompareEqualTo) {
						// prepend the device name to the entity name
						if (CFStringGetLength(result) > 0)
							CFStringInsert(result, 0, CFSTR(" "));
						CFStringInsert(result, 0, str);
					}
					CFRelease(str);
				}
			}

			return result;
		}
#endif

		static std::string getConnectionsString(MIDIEndpointRef port)
		{
			/* This function is derived from
			   CreateConnectedEndpointName at Apple Q&A */
			std::ostringstream result;
			CFDataRef connections = NULL;
			OSStatus err = MIDIObjectGetDataProperty(port,
								 kMIDIPropertyConnectionUniqueID,
								 &connections);
			if (err != noErr)
				return result.str();

			if (!connections)
				return result.str();
			CFIndex size = CFDataGetLength( connections ) / sizeof(MIDIUniqueID);
			if (!size) {
				CFRelease(connections);
				return result.str();
			}

			CFStringRef strRef;
			const SInt32 *pid
				= reinterpret_cast<const SInt32 *>(CFDataGetBytePtr(connections));
			bool anyStrings = false;
			for (int i = 0; i < size; ++i, ++pid) {
				MIDIUniqueID id = EndianS32_BtoN(*pid);
				MIDIObjectRef connObject;
				MIDIObjectType connObjectType;
				err = MIDIObjectFindByUniqueID(id, &connObject, &connObjectType);
				if (err != noErr)
					continue;

				if (connObjectType == kMIDIObjectType_ExternalSource  ||
				    connObjectType == kMIDIObjectType_ExternalDestination) {
					// Connected to an external
                                        // device's endpoint
                                        // (10.3 and later).
					strRef = EndpointName(static_cast<MIDIEndpointRef>(connObject),
							   true);
				} else {
					// Connected to an external device
					// (10.2) (or something else, catch-all)
					strRef = NULL;
					MIDIObjectGetStringProperty(connObject,
								    kMIDIPropertyName, &strRef);
				}

				if (strRef != NULL) {
					if (anyStrings)
						result << ", ";
					else anyStrings = true;
					result << str(strRef);
					CFRelease(strRef);
				}
			}
			CFRelease(connections);
			return result.str();
		}

		static std::string getPortName(MIDIEndpointRef port, int flags) {
//			std::string clientname;
			std::string devicename;
			std::string portname;
			std::string entityname;
//			std::string externaldevicename;
			std::string connections;
			std::string recommendedname;
//			bool isVirtual;
			bool hasManyEntities = false;
			bool hasManyEndpoints = false;
			CFStringRef nameRef;
			MIDIObjectGetStringProperty(port,
						    kMIDIPropertyDisplayName,
						    &nameRef);
			recommendedname = str(nameRef);
			connections = getConnectionsString(port);

			MIDIObjectGetStringProperty(port,
						    kMIDIPropertyName,
						    &nameRef);
			portname = str(nameRef);
			CFRelease( nameRef );

			MIDIEntityRef entity = 0;
			MIDIEndpointGetEntity(port, &entity);
			// entity == NULL: probably virtual
			if (entity != 0) {
				nameRef = NULL;
				MIDIObjectGetStringProperty(entity, kMIDIPropertyName, &nameRef);
				if (nameRef != NULL) {
					entityname = str(nameRef);
					CFRelease(nameRef);
				}
				hasManyEndpoints =
					MIDIEntityGetNumberOfSources(entity) >= 2 ||
					MIDIEntityGetNumberOfDestinations(entity)
					>= 2;

				// now consider the device's name
				MIDIDeviceRef device = 0;
				MIDIEntityGetDevice(entity, &device);
				if (device != 0) {
					hasManyEntities = MIDIDeviceGetNumberOfEntities(device) >= 2;
					MIDIObjectGetStringProperty(device,
								    kMIDIPropertyName,
								    &nameRef);
					devicename = str(nameRef);
					CFRelease(nameRef);
				}
				// does the entity name already start with the device name?
				// (some drivers do this though they shouldn't)
				if (entityname.substr(0,devicename.length())
				    == devicename) {
					int start = devicename.length();
					while (isspace(entityname[start]))
						start++;
					entityname = entityname.substr(start);
				}
			}

			int naming = flags & PortDescriptor::NAMING_MASK;

			std::ostringstream os;
			bool needcolon;
			switch (naming) {
			case PortDescriptor::SESSION_PATH:
				if (flags & PortDescriptor::INCLUDE_API)
					os << "CORE:";
				os << port;
				break;
			case PortDescriptor::STORAGE_PATH:
				if (flags & PortDescriptor::INCLUDE_API)
					os << "CORE:";
				// os << clientname;
				os << devicename;
				os << ":" << portname;
				os << ":" << entityname;
//				os << ":" << externaldevicename;
				os << ":" << connections;
//				os << ":" << recommendedname;
				if (flags & PortDescriptor::UNIQUE_NAME)
					os << ";" << port;
				break;
			case PortDescriptor::LONG_NAME:
				needcolon = !devicename.empty();
				os << devicename;
				if (hasManyEndpoints ||
				    hasManyEntities ||
				    devicename.empty()) {
					if (!entityname.empty()) {
						if (needcolon)
							os << ": ";
						os << entityname;
						needcolon = true;
					}
					if ((hasManyEndpoints
					     || entityname.empty())
					     && !portname.empty()) {
						if (needcolon)
							os << ": ";
						os << portname;
					}
 				}
				if (!connections.empty()) {
					os << " ⇒ ";
					os << connections;
				}
				if (flags &
				    (PortDescriptor::INCLUDE_API
				     | PortDescriptor::UNIQUE_NAME)) {
					os << " (";
					if (flags &
					    PortDescriptor::INCLUDE_API) {
						os << "CORE";
						if (flags & PortDescriptor::UNIQUE_NAME)
							os << ":";
					}
					if (flags & PortDescriptor::UNIQUE_NAME) {
						os << port;
					}
					os << ")";
				}
				break;
			case PortDescriptor::SHORT_NAME:
			default:
				if (!recommendedname.empty()) {
					os << recommendedname;
				} else
					if (!connections.empty()) {
					os << connections;
				} else {
					os << devicename;
					if (hasManyEntities ||
					    hasManyEndpoints ||
					    devicename.empty()) {
						if (!devicename.empty())
							os << " ";
						if (!portname.empty()) {
							os << portname;
						} else  if (!entityname.empty()) {
							os << entityname;
						} else
							os << "???";
					}
				}
				if (flags &
				    (PortDescriptor::INCLUDE_API
				     | PortDescriptor::UNIQUE_NAME)) {
					os << " (";
					if (flags &
					    PortDescriptor::INCLUDE_API) {
						os << "CORE";
						if (flags & PortDescriptor::UNIQUE_NAME)
							os << ":";
					}
					if (flags & PortDescriptor::UNIQUE_NAME) {
						os << port;
					}
					os << ")";
				}
				break;
			}
			return os.str();
		}

		int getPortCapabilities(MIDIEndpointRef port) {
			int retval = 0;
			MIDIEntityRef entity = 0;
			OSStatus stat =
			MIDIEndpointGetEntity(port,&entity);
			if (stat == kMIDIObjectNotFound) {
				// plan B for virtual ports
				MIDIUniqueID uid;
				stat = MIDIObjectGetIntegerProperty (port,
								     kMIDIPropertyUniqueID,
								     &uid);
				if (stat != noErr) {
					throw
						Error("CoreSequencer::getPortCapabilties: \
Could not get the UID of a midi endpoint.",
						      Error::DRIVER_ERROR);
					return 0;
				}
				MIDIObjectRef obj;
				MIDIObjectType type;
				stat = MIDIObjectFindByUniqueID (uid,
								 &obj,
								 &type);
				if (stat != noErr || obj != port) {
					throw
						Error("CoreSequencer::getPortCapabilties: \
Could not get the endpoint back from UID of a midi endpoint.",
						      Error::DRIVER_ERROR);
					return 0;
				}
				if (type == kMIDIObjectType_Source
				    || type == kMIDIObjectType_ExternalSource)
					return PortDescriptor::INPUT;
				else if (type == kMIDIObjectType_Destination
				    || type == kMIDIObjectType_ExternalDestination)
					return PortDescriptor::OUTPUT;
				else {
					return 0;
				}

			} else if (stat != noErr) {
				throw
					Error("CoreSequencer::getPortCapabilties: \
Could not get the entity of a midi endpoint.",
					      Error::DRIVER_ERROR);
				return 0;
			}
			/* Theoretically Mac OS X could silently use
			   the same endpoint reference for input and
			   output. We might benefit from this
			   behaviour.
			   \todo: Find a way to query the object
			   whether it can act as source or destination.
			*/
			ItemCount count =
				MIDIEntityGetNumberOfDestinations(entity);
			for (ItemCount i = 0; i < count ; i++) {
				MIDIEndpointRef dest=
					MIDIEntityGetDestination(entity,i);
				if (dest == port) {
					retval |=
						PortDescriptor::OUTPUT;
					break;
				}
			}
			count =
				MIDIEntityGetNumberOfSources(entity);
			for (ItemCount i = 0; i < count ; i++) {
				MIDIEndpointRef src=
					MIDIEntityGetSource(entity,i);
				if (src == port) {
					retval |=
						PortDescriptor::INPUT;
				}
			}
			return retval;
		}

#if 0
		int getNextClient(snd_seq_client_info_t * cinfo ) {
			init();
			scoped_lock lock (mutex);
			return snd_seq_query_next_client (seq, cinfo);
		}
		int getNextPort(snd_seq_port_info_t * pinfo ) {
			init();
			scoped_lock lock (mutex);
			return snd_seq_query_next_port (seq, pinfo);
		}
#endif

		MIDIPortRef createPort (std::string portName,
					int flags,
					MidiInApi::MidiInData * data = NULL)
		{
			init();
			scoped_lock lock (mutex);
			MIDIPortRef port = 0;
			OSStatus result;
			switch (flags) {
			case PortDescriptor::INPUT:
				result = MIDIInputPortCreate(seq,
							      CFStringCreateWithCString(
								      NULL,
								      portName.c_str(),
								      kCFStringEncodingUTF8 ),
							      midiInputCallback,
							      (void *)data,
							      &port);
				break;
			case PortDescriptor::OUTPUT:
				result
					= MIDIOutputPortCreate(seq,
							       CFStringCreateWithCString(
								       NULL,
								       portName.c_str(),
								       kCFStringEncodingUTF8 ),
							       &port);
				break;
			default:
				throw Error("CoreSequencer::createPort:\
 Error creating OS X MIDI port because of invalid port flags",
					Error::DRIVER_ERROR);
			}
			if ( result != noErr ) {
				throw Error(
					"CoreSequencer::createPort:\
 error creating OS-X MIDI port.",
					Error::DRIVER_ERROR);
			}
			return port;
		}

		MIDIEndpointRef createVirtualPort (std::string portName,
						   int flags,
						   MidiInApi::MidiInData * data = NULL)
		{
			init();
			scoped_lock lock (mutex);
			MIDIEndpointRef port = 0;
			OSStatus result;
			switch (flags) {
			case PortDescriptor::INPUT:
				result
					= MIDIDestinationCreate(seq,
								CFStringCreateWithCString(
									NULL,
									portName.c_str(),
									kCFStringEncodingUTF8 ),
								midiInputCallback,
								(void *)data,
								&port);
				break;
			case PortDescriptor::OUTPUT:
				result
					= MIDISourceCreate(seq,
							   CFStringCreateWithCString(
								   NULL,
								   portName.c_str(),
								   kCFStringEncodingUTF8 ),
							   &port);
				break;
			default:
				throw Error("CoreSequencer::createVirtualPort:\
 Error creating OS X MIDI port because of invalid port flags",
					    Error::DRIVER_ERROR);
			}
			if ( result != noErr ) {
				throw Error( "CoreSequencer::createVirtualPort: error creating OS-X MIDI port.",
					     Error::DRIVER_ERROR);
			}
			return port;
		}

#if 0
		void deletePort(int port) {
			init();
			scoped_lock lock (mutex);
			snd_seq_delete_port( seq, port );
		}

		snd_seq_port_subscribe_t * connectPorts(const snd_seq_addr_t & from,
							const snd_seq_addr_t & to,
							bool real_time) {
			init();
			snd_seq_port_subscribe_t *subscription;

			if (snd_seq_port_subscribe_malloc( &subscription ) < 0) {
				throw Error("MidiInCore::openPort: CORE error allocation port subscription.",
					    Error::DRIVER_ERROR );
				return 0;
			}
			snd_seq_port_subscribe_set_sender(subscription, &from);
			snd_seq_port_subscribe_set_dest(subscription, &to);
			if (real_time) {
				snd_seq_port_subscribe_set_time_update(subscription, 1);
				snd_seq_port_subscribe_set_time_real(subscription, 1);
			}
			{
				scoped_lock lock (mutex);
				if ( snd_seq_subscribe_port(seq, subscription) ) {
					snd_seq_port_subscribe_free( subscription );
					subscription = 0;
					throw Error("MidiInCore::openPort: CORE error making port connection.",
						    Error::DRIVER_ERROR);
					return 0;
				}
			}
			return subscription;
		}

		void closePort(snd_seq_port_subscribe_t * subscription ) {
			init();
			scoped_lock lock(mutex);
			snd_seq_unsubscribe_port( seq, subscription );
		}


		void startQueue(int queue_id) {
			init();
			scoped_lock lock(mutex);
			snd_seq_start_queue( seq, queue_id, NULL );
			snd_seq_drain_output( seq );
		}
#endif

<<<<<<< HEAD
		/*! Use CoreSequencer like a C pointer.
		  \note This function breaks the design to control thread safety
		  by the selection of the \ref locking parameter to the class.
		  It should be removed as soon as possible in order ensure the
		  thread policy that has been intended by creating this class.
		*/
		operator MIDIClientRef ()
		{
			return seq;
		}
	protected:
		struct scoped_lock {
			pthread_mutex_t * mutex;
			scoped_lock(pthread_mutex_t & m): mutex(&m)
			{
				if (locking)
					pthread_mutex_lock(mutex);
			}
			~scoped_lock()
			{
				if (locking)
					pthread_mutex_unlock(mutex);
			}
		};
		pthread_mutex_t mutex;
		MIDIClientRef seq;
		std::string name;

#if 0
		snd_seq_client_info_t * GetClient(int id) {
			init();
			snd_seq_client_info_t * cinfo;
			scoped_lock lock(mutex);
			snd_seq_get_any_client_info(seq,id,cinfo);
			return cinfo;
		}
#endif
=======
void MidiInCore :: initialize( const std::string& clientName )
{
  // Set up our client.
  MIDIClientRef client;
  CFStringRef name = CFStringCreateWithCString( NULL, clientName.c_str(), kCFStringEncodingASCII );
  OSStatus result = MIDIClientCreate(name, NULL, NULL, &client );
  if ( result != noErr ) {
    errorString_ = "MidiInCore::initialize: error creating OS-X MIDI client object.";
    error( RtMidiError::DRIVER_ERROR, errorString_ );
    return;
  }

  // Save our api-specific connection information.
  CoreMidiData *data = (CoreMidiData *) new CoreMidiData;
  data->client = client;
  data->endpoint = 0;
  apiData_ = (void *) data;
  inputData_.apiData = (void *) data;
  CFRelease(name);
}
>>>>>>> 2c7a6664

		void init()
		{
			init (seq);
		}

		void init(MIDIClientRef &s)
		{
			if (s) return;
			{
				scoped_lock lock(mutex);
				OSStatus result = MIDIClientCreate(
					CFStringCreateWithCString( NULL,
								   name.c_str(),
								   kCFStringEncodingUTF8),
					NULL, NULL, &s );
				if ( result != noErr ) {
					throw Error(
						"CoreSequencer::initialize: \
Error creating OS-X MIDI client object.",
						 Error::DRIVER_ERROR);
					return;
				}
			}
		}
	};
	typedef CoreSequencer<1> LockingCoreSequencer;
	typedef CoreSequencer<0> NonLockingCoreSequencer;

	struct CorePortDescriptor:public PortDescriptor	{
		CorePortDescriptor(const std::string & name):api(0),
							     clientName(name),
							     endpoint(0)
		{
		}
		CorePortDescriptor(MIDIEndpointRef p,
				   const std::string & name):api(0),
							     clientName(name),
							     endpoint(p)
		{
			seq.setName(name);
		}
		CorePortDescriptor(CorePortDescriptor &
				   other):PortDescriptor(other),
					  api(other.api),
					  clientName(other.clientName),
					  endpoint(other.endpoint)
		{
			seq.setName(clientName);
		}
		~CorePortDescriptor() {}

		MidiInApi * getInputApi(unsigned int queueSizeLimit = 100) const {
			if (getCapabilities() & INPUT)
				return new MidiInCore(clientName,queueSizeLimit);
			else
				return 0;
		}

		MidiOutApi * getOutputApi() const {
			if (getCapabilities() & OUTPUT)
				return new MidiOutCore(clientName);
			else
				return 0;
		}

		void setEndpoint(MIDIEndpointRef e)
		{
			endpoint = e;
		}
		MIDIEndpointRef getEndpoint() const
		{
			return endpoint;
		}

		std::string getName(int flags = SHORT_NAME | UNIQUE_NAME) {
			return seq.getPortName(endpoint,flags);
		}

		const std::string & getClientName() {
			return clientName;
		}
		int getCapabilities() const {
			if (!endpoint) return 0;
			return seq.getPortCapabilities(endpoint);
		}
		static PortList getPortList(int capabilities, const std::string & clientName);
	protected:
		MidiApi * api;
		static LockingCoreSequencer seq;

		std::string clientName;
		MIDIEndpointRef endpoint;
	};

	LockingCoreSequencer CorePortDescriptor::seq;



	PortList CorePortDescriptor :: getPortList(int capabilities, const std::string & clientName)
	{
		PortList list;

		CFRunLoopRunInMode( kCFRunLoopDefaultMode, 0, false );
		int caps = capabilities & PortDescriptor::INOUTPUT;
		// bool unlimited = capabilities & PortDescriptor::UNLIMITED;
		bool forceInput = PortDescriptor::INPUT & caps;
		bool forceOutput = PortDescriptor::OUTPUT & caps;
		bool allowOutput = forceOutput || !forceInput;
		bool allowInput = forceInput || !forceOutput;
		if (allowOutput) {
			ItemCount count =
				MIDIGetNumberOfDestinations();
			for (ItemCount i = 0 ; i < count; i++) {
				MIDIEndpointRef destination =
					MIDIGetDestination(i);
				if ((seq.getPortCapabilities(destination)
				     & caps) == caps)
					list.push_back(new CorePortDescriptor(destination,
									      clientName));
			}
		        // Combined sources and destinations
			// should be both occur as destinations and as
			// sources. So we have finished the search, here.
		} else if (allowInput) {
			ItemCount count =
				MIDIGetNumberOfSources();
			for (ItemCount i = 0 ; i < count; i++) {
				MIDIEndpointRef src =
					MIDIGetSource(i);
				if ((seq.getPortCapabilities(src)
				     & caps) == caps)
					list.push_back(new CorePortDescriptor(src,
									      clientName));
			}
		}
		return list;
	}


	// A structure to hold variables related to the CoreMIDI API
	// implementation.
	struct CoreMidiData:public CorePortDescriptor {
		CoreMidiData(std::string clientname):CorePortDescriptor(clientname),
						     client(clientname),
						     localEndpoint(0),
						     localPort(0) {}
		~CoreMidiData() {
			if (localEndpoint)
				MIDIEndpointDispose(localEndpoint);
			localEndpoint = 0;
		}

		void openPort(const std::string & name,
			 int flags,
			 MidiInApi::MidiInData * data = NULL) {
			localPort = client.createPort(name, flags, data);
		}

		void setRemote(const CorePortDescriptor & remote)
		{
			setEndpoint(remote.getEndpoint());
		}

		NonLockingCoreSequencer client;
		MIDIEndpointRef localEndpoint;
		MIDIPortRef localPort;
		unsigned long long lastTime;
		MIDISysexSendRequest sysexreq;
	};

	//*********************************************************************//
	//  API: OS-X
	//  Class Definitions: MidiInCore
	//*********************************************************************//

	static void midiInputCallback( const MIDIPacketList *list, void *procRef, void */*srcRef*/ )
	{
		MidiInApi::MidiInData *data = static_cast<MidiInApi::MidiInData *> (procRef);
		CoreMidiData *apiData = static_cast<CoreMidiData *> (data->apiData);

		unsigned char status;
		unsigned short nBytes, iByte, size;
		unsigned long long time;

		bool& continueSysex = data->continueSysex;
		MidiInApi::MidiMessage& message = data->message;

		const MIDIPacket *packet = &list->packet[0];
		for ( unsigned int i=0; i<list->numPackets; ++i ) {

			// My interpretation of the CoreMIDI documentation: all message
			// types, except sysex, are complete within a packet and there may
			// be several of them in a single packet.  Sysex messages can be
			// broken across multiple packets and PacketLists but are bundled
			// alone within each packet (these packets do not contain other
			// message types).  If sysex messages are split across multiple
			// MIDIPacketLists, they must be handled by multiple calls to this
			// function.

			nBytes = packet->length;
			if ( nBytes == 0 ) continue;

			// Calculate time stamp.

			if ( data->firstMessage ) {
				message.timeStamp = 0.0;
				data->firstMessage = false;
			}
			else {
				time = packet->timeStamp;
				if ( time == 0 ) { // this happens when receiving asynchronous sysex messages
					time = AudioGetCurrentHostTime();
				}
				time -= apiData->lastTime;
				time = AudioConvertHostTimeToNanos( time );
				if ( !continueSysex )
					message.timeStamp = time * 0.000000001;
			}
			apiData->lastTime = packet->timeStamp;
			if ( apiData->lastTime == 0 ) { // this happens when receiving asynchronous sysex messages
				apiData->lastTime = AudioGetCurrentHostTime();
			}
			//std::cout << "TimeStamp = " << packet->timeStamp << std::endl;

			iByte = 0;
			if ( continueSysex ) {
				// We have a continuing, segmented sysex message.
				if ( !( data->ignoreFlags & 0x01 ) ) {
					// If we're not ignoring sysex messages, copy the entire packet.
					for ( unsigned int j=0; j<nBytes; ++j )
						message.bytes.push_back( packet->data[j] );
				}
				continueSysex = packet->data[nBytes-1] != 0xF7;

				if ( !( data->ignoreFlags & 0x01 ) ) {
					if ( !continueSysex ) {
						// If not a continuing sysex message, invoke the user callback function or queue the message.
						if ( data->usingCallback ) {
							MidiCallback callback = (MidiCallback) data->userCallback;
							callback( message.timeStamp, &message.bytes, data->userData );
						}
						else {
							// As long as we haven't reached our queue size limit, push the message.
							if ( data->queue.size < data->queue.ringSize ) {
								data->queue.ring[data->queue.back++] = message;
								if ( data->queue.back == data->queue.ringSize )
									data->queue.back = 0;
								data->queue.size++;
							}
							else
								std::cerr << "\nMidiInCore: message queue limit reached!!\n\n";
						}
						message.bytes.clear();
					}
				}
			}
			else {
				while ( iByte < nBytes ) {
					size = 0;
					// We are expecting that the next byte in the packet is a status byte.
					status = packet->data[iByte];
					if ( !(status & 0x80) ) break;
					// Determine the number of bytes in the MIDI message.
					if ( status < 0xC0 ) size = 3;
					else if ( status < 0xE0 ) size = 2;
					else if ( status < 0xF0 ) size = 3;
					else if ( status == 0xF0 ) {
						// A MIDI sysex
						if ( data->ignoreFlags & 0x01 ) {
							size = 0;
							iByte = nBytes;
						}
						else size = nBytes - iByte;
						continueSysex = packet->data[nBytes-1] != 0xF7;
					}
					else if ( status == 0xF1 ) {
						// A MIDI time code message
						if ( data->ignoreFlags & 0x02 ) {
							size = 0;
							iByte += 2;
						}
						else size = 2;
					}
					else if ( status == 0xF2 ) size = 3;
					else if ( status == 0xF3 ) size = 2;
					else if ( status == 0xF8 && ( data->ignoreFlags & 0x02 ) ) {
						// A MIDI timing tick message and we're ignoring it.
						size = 0;
						iByte += 1;
					}
					else if ( status == 0xFE && ( data->ignoreFlags & 0x04 ) ) {
						// A MIDI active sensing message and we're ignoring it.
						size = 0;
						iByte += 1;
					}
					else size = 1;

					// Copy the MIDI data to our vector.
					if ( size ) {
						message.bytes.assign( &packet->data[iByte], &packet->data[iByte+size] );
						if ( !continueSysex ) {
							// If not a continuing sysex message, invoke the user callback function or queue the message.
							if ( data->usingCallback ) {
								MidiCallback callback = (MidiCallback) data->userCallback;
								callback( message.timeStamp, &message.bytes, data->userData );
							}
							else {
								// As long as we haven't reached our queue size limit, push the message.
								if ( data->queue.size < data->queue.ringSize ) {
									data->queue.ring[data->queue.back++] = message;
									if ( data->queue.back == data->queue.ringSize )
										data->queue.back = 0;
									data->queue.size++;
								}
								else
									std::cerr << "\nMidiInCore: message queue limit reached!!\n\n";
							}
							message.bytes.clear();
						}
						iByte += size;
					}
				}
			}
			packet = MIDIPacketNext(packet);
		}
	}

	MidiInCore :: MidiInCore( const std::string clientName,
				  unsigned int queueSizeLimit ) :
		MidiInApi( queueSizeLimit )
	{
		initialize( clientName );
	}

	MidiInCore :: ~MidiInCore( void )
	{
		// Close a connection if it exists.
		closePort();

		// Cleanup.
		CoreMidiData *data = static_cast<CoreMidiData *> (apiData_);
		delete data;
	}

	void MidiInCore :: initialize( const std::string& clientName )
	{
		// Save our api-specific connection information.
		CoreMidiData *data = (CoreMidiData *) new CoreMidiData(clientName);
		apiData_ = (void *) data;
		inputData_.apiData = (void *) data;
	}

	void MidiInCore :: openPort( unsigned int portNumber,
				     const std::string & portName )
	{
		if ( connected_ ) {
			errorString_ = "MidiInCore::openPort: a valid connection already exists!";
			error( Error::WARNING, errorString_ );
			return;
		}

		CFRunLoopRunInMode( kCFRunLoopDefaultMode, 0, false );
		unsigned int nSrc = MIDIGetNumberOfSources();
		if (nSrc < 1) {
			errorString_ = "MidiInCore::openPort: no MIDI input sources found!";
			error( Error::NO_DEVICES_FOUND, errorString_ );
			return;
		}

		if ( portNumber >= nSrc ) {
			std::ostringstream ost;
			ost << "MidiInCore::openPort: the 'portNumber' argument (" << portNumber << ") is invalid.";
			errorString_ = ost.str();
			error( Error::INVALID_PARAMETER, errorString_ );
			return;
		}

		MIDIPortRef port;
		CoreMidiData *data = static_cast<CoreMidiData *> (apiData_);
		OSStatus result = MIDIInputPortCreate( data->client,
						       CFStringCreateWithCString( NULL, portName.c_str(), kCFStringEncodingUTF8 ),
						       midiInputCallback, (void *)&inputData_, &port );
		if ( result != noErr ) {
			MIDIClientDispose( data->client );
			errorString_ = "MidiInCore::openPort: error creating OS-X MIDI input port.";
			error( Error::DRIVER_ERROR, errorString_ );
			return;
		}

		// Get the desired input source identifier.
		MIDIEndpointRef endpoint = MIDIGetSource( portNumber );
		if ( endpoint == 0 ) {
			MIDIPortDispose( port );
			MIDIClientDispose( data->client );
			errorString_ = "MidiInCore::openPort: error getting MIDI input source reference.";
			error( Error::DRIVER_ERROR, errorString_ );
			return;
		}

		// Make the connection.
		result = MIDIPortConnectSource( port, endpoint, NULL );
		if ( result != noErr ) {
			MIDIPortDispose( port );
			MIDIClientDispose( data->client );
			errorString_ = "MidiInCore::openPort: error connecting OS-X MIDI input port.";
			error( Error::DRIVER_ERROR, errorString_ );
			return;
		}

		// Save our api-specific port information.
		data->localPort = port;
		data->setEndpoint(endpoint);

		connected_ = true;
	}

	void MidiInCore :: openVirtualPort( const std::string portName )
	{
		CoreMidiData *data = static_cast<CoreMidiData *> (apiData_);

		// Create a virtual MIDI input destination.
		MIDIEndpointRef endpoint;
		OSStatus result = MIDIDestinationCreate( data->client,
							 CFStringCreateWithCString( NULL, portName.c_str(), kCFStringEncodingUTF8 ),
							 midiInputCallback, (void *)&inputData_, &endpoint );
		if ( result != noErr ) {
			errorString_ = "MidiInCore::openVirtualPort: error creating virtual OS-X MIDI destination.";
			error( Error::DRIVER_ERROR, errorString_ );
			return;
		}

		// Save our api-specific connection information.
		data->localEndpoint = endpoint;
	}

	void MidiInCore :: openPort( const PortDescriptor & port,
				     const std::string & portName)
	{
		CoreMidiData *data = static_cast<CoreMidiData *> (apiData_);
		const CorePortDescriptor * remote = dynamic_cast<const CorePortDescriptor *>(&port);

		if ( !data ) {
			errorString_ = "MidiInCore::openPort: Internal error: data has not been allocated!";
			error( Error::DRIVER_ERROR, errorString_ );
			return;
		}
		if ( connected_ || data -> localEndpoint) {
			errorString_ = "MidiInCore::openPort: a valid connection already exists!";
			error( Error::WARNING, errorString_ );
			return;
		}
		if (!remote) {
			errorString_ = "MidiInCore::openPort: an invalid (i.e. non-CORE) port descriptor has been passed to openPort!";
			error( Error::WARNING, errorString_ );
			return;
		}

		data->openPort (portName,
				PortDescriptor::INPUT,
				&inputData_);
		data->setRemote(*remote);
		OSStatus result =
			MIDIPortConnectSource(data->localPort,
					      data->getEndpoint(),
					      NULL);
		if ( result != noErr ) {
			error(Error::DRIVER_ERROR,
			      "CoreSequencer::createPort:\
 error creating OS-X MIDI port.");
		}

		connected_ = true;
	}

	Pointer<PortDescriptor> MidiInCore :: getDescriptor(bool local)
	{
		CoreMidiData *data = static_cast<CoreMidiData *>
			(apiData_);
		if (!data) {
			return NULL;
		}
		if (local) {
			if (data && data->localEndpoint) {
				return new
					CorePortDescriptor(data->localEndpoint,
							   data->getClientName());
			}
		} else {
			if (data->getEndpoint()) {
				return new CorePortDescriptor(*data);
			}
		}
		return NULL;
	}

<<<<<<< HEAD
	PortList MidiInCore :: getPortList(int capabilities)
	{
		CoreMidiData *data = static_cast<CoreMidiData *> (apiData_);
		return CorePortDescriptor::getPortList(capabilities | PortDescriptor::INPUT,
						       data->getClientName());
	}
=======
void MidiOutCore :: initialize( const std::string& clientName )
{
  // Set up our client.
  MIDIClientRef client;
  CFStringRef name = CFStringCreateWithCString( NULL, clientName.c_str(), kCFStringEncodingASCII );
  OSStatus result = MIDIClientCreate(name, NULL, NULL, &client );
  if ( result != noErr ) {
    errorString_ = "MidiOutCore::initialize: error creating OS-X MIDI client object.";
    error( RtMidiError::DRIVER_ERROR, errorString_ );
    return;
  }

  // Save our api-specific connection information.
  CoreMidiData *data = (CoreMidiData *) new CoreMidiData;
  data->client = client;
  data->endpoint = 0;
  apiData_ = (void *) data;
  CFRelease( name );
}
>>>>>>> 2c7a6664


	void MidiInCore :: closePort( void )
	{
		if ( connected_ ) {
			CoreMidiData *data = static_cast<CoreMidiData *> (apiData_);
			MIDIPortDispose( data->localPort );
			data->localPort = 0;
			connected_ = false;
		}
	}

	unsigned int MidiInCore :: getPortCount()
	{
		CFRunLoopRunInMode( kCFRunLoopDefaultMode, 0, false );
		return MIDIGetNumberOfSources();
	}

	std::string MidiInCore :: getPortName( unsigned int portNumber )
	{
		CFStringRef nameRef;
		MIDIEndpointRef portRef;
		char name[128];

		std::string stringName;
		CFRunLoopRunInMode( kCFRunLoopDefaultMode, 0, false );
		if ( portNumber >= MIDIGetNumberOfSources() ) {
			std::ostringstream ost;
			ost << "MidiInCore::getPortName: the 'portNumber' argument (" << portNumber << ") is invalid.";
			errorString_ = ost.str();
			error( Error::WARNING, errorString_ );
			return stringName;
		}

		portRef = MIDIGetSource( portNumber );
		nameRef = ConnectedEndpointName(portRef);
		CFStringGetCString( nameRef, name, sizeof(name), kCFStringEncodingUTF8);
		CFRelease( nameRef );

		return stringName = name;
	}

	//*********************************************************************//
	//  API: OS-X
	//  Class Definitions: MidiOutCore
	//*********************************************************************//

	MidiOutCore :: MidiOutCore( const std::string clientName ) : MidiOutApi()
	{
		initialize( clientName );
	}

	MidiOutCore :: ~MidiOutCore( void )
	{
		// Close a connection if it exists.
		closePort();

		// Cleanup.
		CoreMidiData *data = static_cast<CoreMidiData *> (apiData_);
		delete data;
	}

	void MidiOutCore :: initialize( const std::string& clientName )
	{
		// Save our api-specific connection information.
		CoreMidiData *data = (CoreMidiData *) new CoreMidiData(clientName);
		apiData_ = (void *) data;
	}

	unsigned int MidiOutCore :: getPortCount()
	{
		CFRunLoopRunInMode( kCFRunLoopDefaultMode, 0, false );
		return MIDIGetNumberOfDestinations();
	}

	std::string MidiOutCore :: getPortName( unsigned int portNumber )
	{
		CFStringRef nameRef;
		MIDIEndpointRef portRef;
		char name[128];

		std::string stringName;
		CFRunLoopRunInMode( kCFRunLoopDefaultMode, 0, false );
		if ( portNumber >= MIDIGetNumberOfDestinations() ) {
			std::ostringstream ost;
			ost << "MidiOutCore::getPortName: the 'portNumber' argument (" << portNumber << ") is invalid.";
			errorString_ = ost.str();
			error( Error::WARNING, errorString_ );
			return stringName;
		}

		portRef = MIDIGetDestination( portNumber );
		nameRef = ConnectedEndpointName(portRef);
		CFStringGetCString( nameRef, name, sizeof(name), kCFStringEncodingUTF8);
		CFRelease( nameRef );

		return stringName = name;
	}

	void MidiOutCore :: openPort( unsigned int portNumber,
				      const std::string &portName )
	{
		if ( connected_ ) {
			errorString_ = "MidiOutCore::openPort: a valid connection already exists!";
			error( Error::WARNING, errorString_ );
			return;
		}

		CFRunLoopRunInMode( kCFRunLoopDefaultMode, 0, false );
		unsigned int nDest = MIDIGetNumberOfDestinations();
		if (nDest < 1) {
			errorString_ = "MidiOutCore::openPort: no MIDI output destinations found!";
			error( Error::NO_DEVICES_FOUND, errorString_ );
			return;
		}

		if ( portNumber >= nDest ) {
			std::ostringstream ost;
			ost << "MidiOutCore::openPort: the 'portNumber' argument (" << portNumber << ") is invalid.";
			errorString_ = ost.str();
			error( Error::INVALID_PARAMETER, errorString_ );
			return;
		}

		MIDIPortRef port;
		CoreMidiData *data = static_cast<CoreMidiData *> (apiData_);
		OSStatus result = MIDIOutputPortCreate( data->client,
							CFStringCreateWithCString( NULL, portName.c_str(), kCFStringEncodingUTF8 ),
							&port );
		if ( result != noErr ) {
			MIDIClientDispose( data->client );
			errorString_ = "MidiOutCore::openPort: error creating OS-X MIDI output port.";
			error( Error::DRIVER_ERROR, errorString_ );
			return;
		}

		// Get the desired output port identifier.
		MIDIEndpointRef destination = MIDIGetDestination( portNumber );
		if ( destination == 0 ) {
			MIDIPortDispose( port );
			MIDIClientDispose( data->client );
			errorString_ = "MidiOutCore::openPort: error getting MIDI output destination reference.";
			error( Error::DRIVER_ERROR, errorString_ );
			return;
		}

		// Save our api-specific connection information.
		data->localPort = port;
		data->setEndpoint(destination);
		connected_ = true;
	}

	void MidiOutCore :: closePort( void )
	{
		if ( connected_ ) {
			CoreMidiData *data = static_cast<CoreMidiData *> (apiData_);
			MIDIPortDispose( data->localPort );
			connected_ = false;
		}
	}

	void MidiOutCore :: openVirtualPort( std::string portName )
	{
		CoreMidiData *data = static_cast<CoreMidiData *> (apiData_);

		if ( data->localEndpoint ) {
			errorString_ = "MidiOutCore::openVirtualPort: a virtual output port already exists!";
			error( Error::WARNING, errorString_ );
			return;
		}

		// Create a virtual MIDI output source.
		MIDIEndpointRef endpoint;
		OSStatus result = MIDISourceCreate( data->client,
						    CFStringCreateWithCString( NULL, portName.c_str(), kCFStringEncodingUTF8 ),
						    &endpoint );
		if ( result != noErr ) {
			errorString_ = "MidiOutCore::initialize: error creating OS-X virtual MIDI source.";
			error( Error::DRIVER_ERROR, errorString_ );
			return;
		}

		// Save our api-specific connection information.
		data->localEndpoint = endpoint;
	}

	void MidiOutCore :: openPort( const PortDescriptor & port,
				     const std::string & portName)
	{
		CoreMidiData *data = static_cast<CoreMidiData *> (apiData_);
		const CorePortDescriptor * remote = dynamic_cast<const CorePortDescriptor *>(&port);

		if ( !data ) {
			errorString_ = "MidiOutCore::openPort: Internal error: data has not been allocated!";
			error( Error::DRIVER_ERROR, errorString_ );
			return;
		}
		if ( connected_ || data -> localEndpoint) {
			errorString_ = "MidiOutCore::openPort: a valid connection already exists!";
			error( Error::WARNING, errorString_ );
			return;
		}
		if (!remote) {
			errorString_ = "MidiOutCore::openPort: an invalid (i.e. non-CORE) port descriptor has been passed to openPort!";
			error( Error::WARNING, errorString_ );
			return;
		}

		data->openPort (portName,
				PortDescriptor::OUTPUT);
		data->setRemote(*remote);
		connected_ = true;
	}

	Pointer<PortDescriptor> MidiOutCore :: getDescriptor(bool local)
	{
		CoreMidiData *data = static_cast<CoreMidiData *>
			(apiData_);
		if (!data) {
			return NULL;
		}
		if (local) {
			if (data && data->localEndpoint) {
				return new
					CorePortDescriptor(data->localEndpoint,
							   data->getClientName());
			}
		} else {
			if (data->getEndpoint()) {
				return new CorePortDescriptor(*data);
			}
		}
		return NULL;
	}

	PortList MidiOutCore :: getPortList(int capabilities)
	{
		CoreMidiData *data = static_cast<CoreMidiData *> (apiData_);
		return CorePortDescriptor::getPortList(capabilities | PortDescriptor::OUTPUT,
						       data->getClientName());
	}


	// Not necessary if we don't treat sysex messages any differently than
	// normal messages ... see below.
	//static void sysexCompletionProc( MIDISysexSendRequest *sreq )
	//{
	//  free( sreq );
	//}

	void MidiOutCore :: sendMessage( std::vector<unsigned char> &message )
	{
		// We use the MIDISendSysex() function to asynchronously send sysex
		// messages.  Otherwise, we use a single CoreMidi MIDIPacket.
		unsigned int nBytes = message.size();
		if ( nBytes == 0 ) {
			errorString_ = "MidiOutCore::sendMessage: no data in message argument!";
			error( Error::WARNING, errorString_ );
			return;
		}

		//  unsigned int packetBytes, bytesLeft = nBytes;
		//  unsigned int messageIndex = 0;
		MIDITimeStamp timeStamp = AudioGetCurrentHostTime();
		CoreMidiData *data = static_cast<CoreMidiData *> (apiData_);
		OSStatus result;

		/*
		// I don't think this code is necessary.  We can send sysex
		// messages through the normal mechanism.  In addition, this avoids
		// the problem of virtual ports not receiving sysex messages.

		if ( message.at(0) == 0xF0 ) {

		// Apple's fantastic API requires us to free the allocated data in
		// the completion callback but trashes the pointer and size before
		// we get a chance to free it!!  This is a somewhat ugly hack
		// submitted by ptarabbia that puts the sysex buffer data right at
		// the end of the MIDISysexSendRequest structure.  This solution
		// does not require that we wait for a previous sysex buffer to be
		// sent before sending a new one, which was the old way we did it.
		MIDISysexSendRequest *newRequest = (MIDISysexSendRequest *) malloc(sizeof(struct MIDISysexSendRequest) + nBytes);
		char * sysexBuffer = ((char *) newRequest) + sizeof(struct MIDISysexSendRequest);

		// Copy data to buffer.
		for ( unsigned int i=0; i<nBytes; ++i ) sysexBuffer[i] = message.at(i);

		newRequest->destination = data->destinationId;
		newRequest->data = (Byte *)sysexBuffer;
		newRequest->bytesToSend = nBytes;
		newRequest->complete = 0;
		newRequest->completionProc = sysexCompletionProc;
		newRequest->completionRefCon = newRequest;

		result = MIDISendSysex(newRequest);
		if ( result != noErr ) {
		free( newRequest );
		errorString_ = "MidiOutCore::sendMessage: error sending MIDI to virtual destinations.";
		error( Error::WARNING, errorString_ );
		return;
		}
		return;
		}
		else if ( nBytes > 3 ) {
		errorString_ = "MidiOutCore::sendMessage: message format problem ... not sysex but > 3 bytes?";
		error( Error::WARNING, errorString_ );
		return;
		}
		*/

		MIDIPacketList packetList;
		MIDIPacket *packet = MIDIPacketListInit( &packetList );
		packet = MIDIPacketListAdd( &packetList, sizeof(packetList), packet, timeStamp, nBytes, (const Byte *) &message.at( 0 ) );
		if ( !packet ) {
			errorString_ = "MidiOutCore::sendMessage: could not allocate packet list";
			error( Error::DRIVER_ERROR, errorString_ );
			return;
		}

		// Send to any destinations that may have connected to us.
		if ( data->localEndpoint ) {
			result = MIDIReceived( data->localEndpoint, &packetList );
			if ( result != noErr ) {
				errorString_ = "MidiOutCore::sendMessage: error sending MIDI to virtual destinations.";
				error( Error::WARNING, errorString_ );
			}
		}

		// And send to an explicit destination port if we're connected.
		if ( connected_ ) {
			result = MIDISend( data->localPort, data->getEndpoint(), &packetList );
			if ( result != noErr ) {
				errorString_ = "MidiOutCore::sendMessage: error sending MIDI message to port.";
				error( Error::WARNING, errorString_ );
			}
		}
	}
}
#endif  // __MACOSX_CORE__


	//*********************************************************************//
	//  API: LINUX ALSA SEQUENCER
	//*********************************************************************//

	// API information found at:
	//   - http://www.alsa-project.org/documentation.php#Library

#if defined(__LINUX_ALSA__)

// The ALSA Sequencer API is based on the use of a callback function for
// MIDI input.
//
// Thanks to Pedro Lopez-Cabanillas for help with the ALSA sequencer
// time stamps and other assorted fixes!!!

// If you don't need timestamping for incoming MIDI events, define the
// preprocessor definition AVOID_TIMESTAMPING to save resources
// associated with the ALSA sequencer queues.

#include <pthread.h>
#include <sys/time.h>

// ALSA header file.
#include <alsa/asoundlib.h>

namespace rtmidi {
	struct AlsaMidiData;

	/*! An abstraction layer for the ALSA sequencer layer. It provides
	  the following functionality:
	  - dynamic allocation of the sequencer
	  - optionallay avoid concurrent access to the ALSA sequencer,
	  which is not thread proof. This feature is controlled by
	  the parameter \ref locking.
	*/

	template <int locking=1>
	class AlsaSequencer {
	public:
		AlsaSequencer():seq(0)
		{
			if (locking) {
				pthread_mutexattr_t attr;
				pthread_mutexattr_init(&attr);
				pthread_mutexattr_settype(&attr, PTHREAD_MUTEX_NORMAL);
				pthread_mutex_init(&mutex, &attr);
			}
		}

		AlsaSequencer(const std::string & n):seq(0),name(n)
		{
			if (locking) {
				pthread_mutexattr_t attr;
				pthread_mutexattr_init(&attr);
				pthread_mutexattr_settype(&attr, PTHREAD_MUTEX_NORMAL);
				pthread_mutex_init(&mutex, &attr);
			}
			init();
			{
				scoped_lock lock(mutex);
				snd_seq_set_client_name( seq, name.c_str() );
			}
		}

		~AlsaSequencer()
		{
			if (seq) {
				scoped_lock lock(mutex);
				snd_seq_close(seq);
				seq = 0;
			}
			if (locking) {
				pthread_mutex_destroy(&mutex);
			}
		}

		bool setName(const std::string & n) {
			/* we don't want to rename the client after opening it. */
			if (seq) return false;
			name = n;
			return true;
		}

		std::string GetPortName(int client, int port, int flags) {
			init();
			snd_seq_client_info_t *cinfo;
			snd_seq_client_info_alloca( &cinfo );
			{
				scoped_lock lock (mutex);
				snd_seq_get_any_client_info(seq,client,cinfo);
			}

			snd_seq_port_info_t *pinfo;
			snd_seq_port_info_alloca( &pinfo );
			{
				scoped_lock lock (mutex);
				snd_seq_get_any_port_info(seq,client,port,pinfo);
			}

			int naming = flags & PortDescriptor::NAMING_MASK;

			std::ostringstream os;
			switch (naming) {
			case PortDescriptor::SESSION_PATH:
				if (flags & PortDescriptor::INCLUDE_API)
					os << "ALSA:";
				os << client << ":" << port;
				break;
			case PortDescriptor::STORAGE_PATH:
				if (flags & PortDescriptor::INCLUDE_API)
					os << "ALSA:";
				os << snd_seq_client_info_get_name(cinfo);
				os << ":";
				os << snd_seq_port_info_get_name(pinfo);
				if (flags & PortDescriptor::UNIQUE_NAME)
					os << ";" << client << ":" << port;
				break;
			case PortDescriptor::LONG_NAME:
				os << snd_seq_client_info_get_name( cinfo );
				if (flags & PortDescriptor::UNIQUE_NAME) {
					os << " " << client;
				}
				os << ":";
				if (flags & PortDescriptor::UNIQUE_NAME) {
					os << port;
				}

				os << " " << snd_seq_port_info_get_name(pinfo);
				if (flags & PortDescriptor::INCLUDE_API)
					os << " (ALSA)";
				break;
			case PortDescriptor::SHORT_NAME:
			default:
				os << snd_seq_client_info_get_name( cinfo );
				if (flags & PortDescriptor::UNIQUE_NAME) {
					os << " ";
					os << client;
				}
				os << ":" << port;
				if (flags & PortDescriptor::INCLUDE_API)
					os << " (ALSA)";

				break;
			}
			return os.str();
		}

		int getPortCapabilities(int client, int port) {
			init();
			snd_seq_port_info_t *pinfo;
			snd_seq_port_info_alloca( &pinfo );
			{
				scoped_lock lock (mutex);
				snd_seq_get_any_port_info(seq,client,port,pinfo);
			}
			unsigned int caps = snd_seq_port_info_get_capability(pinfo);
			int retval = (caps & (SND_SEQ_PORT_CAP_READ|SND_SEQ_PORT_CAP_SUBS_READ))?
				PortDescriptor::INPUT:0;
			if (caps & (SND_SEQ_PORT_CAP_WRITE|SND_SEQ_PORT_CAP_SUBS_WRITE))
				retval |= PortDescriptor::OUTPUT;
			return retval;
		}

		int getNextClient(snd_seq_client_info_t * cinfo ) {
			init();
			scoped_lock lock (mutex);
			return snd_seq_query_next_client (seq, cinfo);
		}
		int getNextPort(snd_seq_port_info_t * pinfo ) {
			init();
			scoped_lock lock (mutex);
			return snd_seq_query_next_port (seq, pinfo);
		}

		int createPort (snd_seq_port_info_t *pinfo) {
			init();
			scoped_lock lock (mutex);
			return snd_seq_create_port(seq, pinfo);
		}

		void deletePort(int port) {
			init();
			scoped_lock lock (mutex);
			snd_seq_delete_port( seq, port );
		}

		snd_seq_port_subscribe_t * connectPorts(const snd_seq_addr_t & from,
							const snd_seq_addr_t & to,
							bool real_time) {
			init();
			snd_seq_port_subscribe_t *subscription;

			if (snd_seq_port_subscribe_malloc( &subscription ) < 0) {
				throw Error("MidiInAlsa::openPort: ALSA error allocation port subscription.",
					    Error::DRIVER_ERROR );
				return 0;
			}
			snd_seq_port_subscribe_set_sender(subscription, &from);
			snd_seq_port_subscribe_set_dest(subscription, &to);
			if (real_time) {
				snd_seq_port_subscribe_set_time_update(subscription, 1);
				snd_seq_port_subscribe_set_time_real(subscription, 1);
			}
			{
				scoped_lock lock (mutex);
				if ( snd_seq_subscribe_port(seq, subscription) ) {
					snd_seq_port_subscribe_free( subscription );
					subscription = 0;
					throw Error("MidiInAlsa::openPort: ALSA error making port connection.",
						    Error::DRIVER_ERROR);
					return 0;
				}
			}
			return subscription;
		}

		void closePort(snd_seq_port_subscribe_t * subscription ) {
			init();
			scoped_lock lock(mutex);
			snd_seq_unsubscribe_port( seq, subscription );
		}

		void startQueue(int queue_id) {
			init();
			scoped_lock lock(mutex);
			snd_seq_start_queue( seq, queue_id, NULL );
			snd_seq_drain_output( seq );
		}

		/*! Use AlsaSequencer like a C pointer.
		  \note This function breaks the design to control thread safety
		  by the selection of the \ref locking parameter to the class.
		  It should be removed as soon as possible in order ensure the
		  thread policy that has been intended by creating this class.
		*/
		operator snd_seq_t * ()
		{
			return seq;
		}
	protected:
		struct scoped_lock {
			pthread_mutex_t * mutex;
			scoped_lock(pthread_mutex_t & m): mutex(&m)
			{
				if (locking)
					pthread_mutex_lock(mutex);
			}
			~scoped_lock()
			{
				if (locking)
					pthread_mutex_unlock(mutex);
			}
		};
		pthread_mutex_t mutex;
		snd_seq_t * seq;
		std::string name;


		snd_seq_client_info_t * GetClient(int id) {
			init();
			snd_seq_client_info_t * cinfo;
			scoped_lock lock(mutex);
			snd_seq_get_any_client_info(seq,id,cinfo);
			return cinfo;
		}

		void init()
		{
			init (seq);
		}

		void init(snd_seq_t * &s)
		{
			if (s) return;
			{
				scoped_lock lock(mutex);
				int result = snd_seq_open(&s, "default", SND_SEQ_OPEN_DUPLEX, SND_SEQ_NONBLOCK);
				if ( result < 0 ) {
					throw Error( "MidiInAlsa::initialize: error creating ALSA sequencer client object.",
						     Error::DRIVER_ERROR );
					return;
				}
				snd_seq_set_client_name( seq, name.c_str() );
			}
		}
	};
	typedef AlsaSequencer<1> LockingAlsaSequencer;
	typedef AlsaSequencer<0> NonLockingAlsaSequencer;

	struct AlsaPortDescriptor:public PortDescriptor,
				  public snd_seq_addr_t
	{
		MidiApi * api;
		static LockingAlsaSequencer seq;
		AlsaPortDescriptor(const std::string & name):api(0),clientName(name)
		{
			client = 0;
			port   = 0;
		}
		AlsaPortDescriptor(int c, int p, const std::string & name):api(0),clientName(name)
		{
			client = c;
			port   = p;
			seq.setName(name);
		}
		AlsaPortDescriptor(snd_seq_addr_t & other,
				   const std::string & name):snd_seq_addr_t(other),
							     clientName(name) {
			seq.setName(name);
		}
		~AlsaPortDescriptor() {}
		MidiInApi * getInputApi(unsigned int queueSizeLimit = 100) const {
			if (getCapabilities() & INPUT)
				return new MidiInAlsa(clientName,queueSizeLimit);
			else
				return 0;
		}
		MidiOutApi * getOutputApi() const {
			if (getCapabilities() & OUTPUT)
				return new MidiOutAlsa(clientName);
			else
				return 0;
		}
		std::string getName(int flags = SHORT_NAME | UNIQUE_NAME) {
			return seq.GetPortName(client,port,flags);
		}

		const std::string & getClientName() {
			return clientName;
		}
		int getCapabilities() const {
			if (!client) return 0;
			return seq.getPortCapabilities(client,port);
		}
		static PortList getPortList(int capabilities, const std::string & clientName);
	protected:
		std::string clientName;
	};

	LockingAlsaSequencer AlsaPortDescriptor::seq;



	PortList AlsaPortDescriptor :: getPortList(int capabilities, const std::string & clientName)
	{
		PortList list;
		snd_seq_client_info_t *cinfo;
		snd_seq_port_info_t *pinfo;
		int client;
		snd_seq_client_info_alloca( &cinfo );
		snd_seq_port_info_alloca( &pinfo );

		snd_seq_client_info_set_client( cinfo, -1 );
		while ( seq.getNextClient(cinfo ) >= 0 ) {
			client = snd_seq_client_info_get_client( cinfo );
			// ignore default device (it is included in the following results again)
			if ( client == 0 ) continue;
			// Reset query info
			snd_seq_port_info_set_client( pinfo, client );
			snd_seq_port_info_set_port( pinfo, -1 );
			while ( seq.getNextPort( pinfo ) >= 0 ) {
				unsigned int atyp = snd_seq_port_info_get_type( pinfo );
				// otherwise we get ports without any
				if ( !(capabilities & UNLIMITED) &&
				     !( atyp & SND_SEQ_PORT_TYPE_MIDI_GENERIC ) ) continue;
				unsigned int caps = snd_seq_port_info_get_capability( pinfo );
				if (capabilities & INPUT) {
					/* we need both READ and SUBS_READ */
					if ((caps & (SND_SEQ_PORT_CAP_READ | SND_SEQ_PORT_CAP_SUBS_READ))
					    != (SND_SEQ_PORT_CAP_READ | SND_SEQ_PORT_CAP_SUBS_READ))
						continue;
				}
				if (capabilities & OUTPUT) {
					/* we need both WRITE and SUBS_WRITE */
					if ((caps & (SND_SEQ_PORT_CAP_WRITE|SND_SEQ_PORT_CAP_SUBS_WRITE))
					    != (SND_SEQ_PORT_CAP_WRITE|SND_SEQ_PORT_CAP_SUBS_WRITE))
						continue;
				}
				list.push_back(new AlsaPortDescriptor(client,snd_seq_port_info_get_port(pinfo),clientName));
			}
		}
		return list;
	}

	static void *alsaMidiHandler( void *ptr );


	/*! A structure to hold variables related to the ALSA API
	  implementation.

	  \note After all sequencer handling is covered by the \ref
	  AlsaSequencer class, we should make seq to be a pointer in order
	  to allow a common client implementation.
	*/

	struct AlsaMidiData:public AlsaPortDescriptor {
		/*
		  AlsaMidiData():seq()
		  {
		  init();
		  }
		*/
		AlsaMidiData(const std::string &clientName):AlsaPortDescriptor(clientName),
							    seq(clientName)
		{
			init();
		}
		~AlsaMidiData()
		{
			if (local.client)
				deletePort();
		}
		void init () {
			local.port   = 0;
			local.client = 0;
			port = -1;
			subscription = 0;
			coder = 0;
			bufferSize = 32;
			buffer = 0;
			dummy_thread_id = pthread_self();
			thread = dummy_thread_id;
			trigger_fds[0] = -1;
			trigger_fds[1] = -1;
		}
		snd_seq_addr_t local; /*!< Our port and client id. If client = 0 (default) this means we didn't aquire a port so far. */
		NonLockingAlsaSequencer seq;
		//		unsigned int portNum;
		snd_seq_port_subscribe_t *subscription;
		snd_midi_event_t *coder;
		unsigned int bufferSize;
		unsigned char *buffer;
		pthread_t thread;
		pthread_t dummy_thread_id;
		unsigned long long lastTime;
		int queue_id; // an input queue is needed to get timestamped events
		int trigger_fds[2];

		void setRemote(const AlsaPortDescriptor * remote) {
			port   = remote->port;
			client = remote->client;
		}
		void connectPorts(const snd_seq_addr_t &from,
				  const snd_seq_addr_t &to,
				  bool real_time) {
			subscription = seq.connectPorts(from, to, real_time);
		}

		int openPort(int alsaCapabilities,
			     const std::string & portName) {
			if (subscription) {
				api->error( Error::DRIVER_ERROR,
					    "MidiInAlsa::openPort: ALSA error allocation port subscription." );
				return -99;
			}

			snd_seq_port_info_t *pinfo;
			snd_seq_port_info_alloca( &pinfo );

			snd_seq_port_info_set_client( pinfo, 0 );
			snd_seq_port_info_set_port( pinfo, 0 );
			snd_seq_port_info_set_capability( pinfo,
							  alsaCapabilities);
			snd_seq_port_info_set_type( pinfo,
						    SND_SEQ_PORT_TYPE_MIDI_GENERIC |
						    SND_SEQ_PORT_TYPE_APPLICATION );
			snd_seq_port_info_set_midi_channels(pinfo, 16);
#ifndef AVOID_TIMESTAMPING
			snd_seq_port_info_set_timestamping(pinfo, 1);
			snd_seq_port_info_set_timestamp_real(pinfo, 1);
			snd_seq_port_info_set_timestamp_queue(pinfo, queue_id);
#endif
			snd_seq_port_info_set_name(pinfo,  portName.c_str() );
			int createok = seq.createPort(pinfo);

			if ( createok < 0 ) {
				api->error( Error::DRIVER_ERROR,
					    "MidiInAlsa::openPort: ALSA error creating input port." );
				return createok;
			}

			local.client = snd_seq_port_info_get_client( pinfo );
			local.port   = snd_seq_port_info_get_port(pinfo);
			return 0;
		}

		void deletePort() {
			seq.deletePort(local.port);
			local.client = 0;
			local.port   = 0;
		}

		void closePort() {
			seq.closePort(subscription );
			snd_seq_port_subscribe_free( subscription );
			subscription = 0;
		}

		bool startQueue(void * userdata) {
			// Start the input queue
#ifndef AVOID_TIMESTAMPING
			seq.startQueue(queue_id);
#endif
			// Start our MIDI input thread.
			pthread_attr_t attr;
			pthread_attr_init(&attr);
			pthread_attr_setdetachstate(&attr, PTHREAD_CREATE_JOINABLE);
			pthread_attr_setschedpolicy(&attr, SCHED_OTHER);

			int err = pthread_create(&thread, &attr, alsaMidiHandler, userdata);
			pthread_attr_destroy(&attr);
			if ( err ) {
				closePort();
				api->error( Error::THREAD_ERROR,
					    "MidiInAlsa::openPort: error starting MIDI input thread!" );
				return false;
			}
			return true;
		}
	};

#define PORT_TYPE( pinfo, bits ) ((snd_seq_port_info_get_capability(pinfo) & (bits)) == (bits))

	//*********************************************************************//
	//  API: LINUX ALSA
	//  Class Definitions: MidiInAlsa
	//*********************************************************************//

	static void *alsaMidiHandler( void *ptr )
	{
		MidiInApi::MidiInData *data = static_cast<MidiInApi::MidiInData *> (ptr);
		AlsaMidiData *apiData = static_cast<AlsaMidiData *> (data->apiData);

		long nBytes;
		unsigned long long time, lastTime;
		bool continueSysex = false;
		bool doDecode = false;
		MidiInApi::MidiMessage message;
		int poll_fd_count;
		struct pollfd *poll_fds;

		snd_seq_event_t *ev;
		int result;
		apiData->bufferSize = 32;
		result = snd_midi_event_new( 0, &apiData->coder );
		if ( result < 0 ) {
			data->doInput = false;
			std::cerr << "\nMidiInAlsa::alsaMidiHandler: error initializing MIDI event parser!\n\n";
			return 0;
		}
		unsigned char *buffer = (unsigned char *) malloc( apiData->bufferSize );
		if ( buffer == NULL ) {
			data->doInput = false;
			snd_midi_event_free( apiData->coder );
			apiData->coder = 0;
			std::cerr << "\nMidiInAlsa::alsaMidiHandler: error initializing buffer memory!\n\n";
			return 0;
		}
		snd_midi_event_init( apiData->coder );
		snd_midi_event_no_status( apiData->coder, 1 ); // suppress running status messages

		poll_fd_count = snd_seq_poll_descriptors_count( apiData->seq, POLLIN ) + 1;
		poll_fds = (struct pollfd*)alloca( poll_fd_count * sizeof( struct pollfd ));
		snd_seq_poll_descriptors( apiData->seq, poll_fds + 1, poll_fd_count - 1, POLLIN );
		poll_fds[0].fd = apiData->trigger_fds[0];
		poll_fds[0].events = POLLIN;

		while ( data->doInput ) {

			if ( snd_seq_event_input_pending( apiData->seq, 1 ) == 0 ) {
				// No data pending
				if ( poll( poll_fds, poll_fd_count, -1) >= 0 ) {
					if ( poll_fds[0].revents & POLLIN ) {
						bool dummy;
						int res = read( poll_fds[0].fd, &dummy, sizeof(dummy) );
						(void) res;
					}
				}
				continue;
			}

			// If here, there should be data.
			result = snd_seq_event_input( apiData->seq, &ev );
			if ( result == -ENOSPC ) {
				std::cerr << "\nMidiInAlsa::alsaMidiHandler: MIDI input buffer overrun!\n\n";
				continue;
			}
			else if ( result <= 0 ) {
				std::cerr << "\nMidiInAlsa::alsaMidiHandler: unknown MIDI input error!\n";
				perror("System reports");
				continue;
			}

			// This is a bit weird, but we now have to decode an ALSA MIDI
			// event (back) into MIDI bytes.  We'll ignore non-MIDI types.
			if ( !continueSysex ) message.bytes.clear();

			doDecode = false;
			switch ( ev->type ) {

			case SND_SEQ_EVENT_PORT_SUBSCRIBED:
#if defined(__RTMIDI_DEBUG__)
				std::cout << "MidiInAlsa::alsaMidiHandler: port connection made!\n";
#endif
				break;

			case SND_SEQ_EVENT_PORT_UNSUBSCRIBED:
#if defined(__RTMIDI_DEBUG__)
				std::cerr << "MidiInAlsa::alsaMidiHandler: port connection has closed!\n";
				std::cout << "sender = " << (int) ev->data.connect.sender.client << ":"
					  << (int) ev->data.connect.sender.port
					  << ", dest = " << (int) ev->data.connect.dest.client << ":"
					  << (int) ev->data.connect.dest.port
					  << std::endl;
#endif
				break;

			case SND_SEQ_EVENT_QFRAME: // MIDI time code
				if ( !( data->ignoreFlags & 0x02 ) ) doDecode = true;
				break;

			case SND_SEQ_EVENT_TICK: // 0xF9 ... MIDI timing tick
				if ( !( data->ignoreFlags & 0x02 ) ) doDecode = true;
				break;

			case SND_SEQ_EVENT_CLOCK: // 0xF8 ... MIDI timing (clock) tick
				if ( !( data->ignoreFlags & 0x02 ) ) doDecode = true;
				break;

			case SND_SEQ_EVENT_SENSING: // Active sensing
				if ( !( data->ignoreFlags & 0x04 ) ) doDecode = true;
				break;

			case SND_SEQ_EVENT_SYSEX:
				if ( (data->ignoreFlags & 0x01) ) break;
				if ( ev->data.ext.len > apiData->bufferSize ) {
					apiData->bufferSize = ev->data.ext.len;
					free( buffer );
					buffer = (unsigned char *) malloc( apiData->bufferSize );
					if ( buffer == NULL ) {
						data->doInput = false;
						std::cerr << "\nMidiInAlsa::alsaMidiHandler: error resizing buffer memory!\n\n";
						break;
					}
				}

			default:
				doDecode = true;
			}

			if ( doDecode ) {

				nBytes = snd_midi_event_decode( apiData->coder, buffer, apiData->bufferSize, ev );
				if ( nBytes > 0 ) {
					// The ALSA sequencer has a maximum buffer size for MIDI sysex
					// events of 256 bytes.  If a device sends sysex messages larger
					// than this, they are segmented into 256 byte chunks.  So,
					// we'll watch for this and concatenate sysex chunks into a
					// single sysex message if necessary.
					if ( !continueSysex )
						message.bytes.assign( buffer, &buffer[nBytes] );
					else
						message.bytes.insert( message.bytes.end(), buffer, &buffer[nBytes] );

					continueSysex = ( ( ev->type == SND_SEQ_EVENT_SYSEX ) && ( message.bytes.back() != 0xF7 ) );
					if ( !continueSysex ) {

						// Calculate the time stamp:
						message.timeStamp = 0.0;

						// Method 1: Use the system time.
						//(void)gettimeofday(&tv, (struct timezone *)NULL);
						//time = (tv.tv_sec * 1000000) + tv.tv_usec;

						// Method 2: Use the ALSA sequencer event time data.
						// (thanks to Pedro Lopez-Cabanillas!).
						time = ( ev->time.time.tv_sec * 1000000 ) + ( ev->time.time.tv_nsec/1000 );
						lastTime = time;
						time -= apiData->lastTime;
						apiData->lastTime = lastTime;
						if ( data->firstMessage == true )
							data->firstMessage = false;
						else
							message.timeStamp = time * 0.000001;
					}
					else {
#if defined(__RTMIDI_DEBUG__)
						std::cerr << "\nMidiInAlsa::alsaMidiHandler: event parsing error or not a MIDI event!\n\n";
#endif
					}
				}
			}

			snd_seq_free_event( ev );
			if ( message.bytes.size() == 0 || continueSysex ) continue;

			if ( data->usingCallback ) {
				MidiCallback callback = (MidiCallback) data->userCallback;
				callback( message.timeStamp, &message.bytes, data->userData );
			}
			else {
				// As long as we haven't reached our queue size limit, push the message.
				if ( data->queue.size < data->queue.ringSize ) {
					data->queue.ring[data->queue.back++] = message;
					if ( data->queue.back == data->queue.ringSize )
						data->queue.back = 0;
					data->queue.size++;
				}
				else
					std::cerr << "\nMidiInAlsa: message queue limit reached!!\n\n";
			}
		}

		if ( buffer ) free( buffer );
		snd_midi_event_free( apiData->coder );
		apiData->coder = 0;
		apiData->thread = apiData->dummy_thread_id;
		return 0;
	}

	MidiInAlsa :: MidiInAlsa( const std::string clientName,
				  unsigned int queueSizeLimit ) : MidiInApi( queueSizeLimit )
	{
		initialize( clientName );
	}

	MidiInAlsa :: ~MidiInAlsa()
	{
		// Close a connection if it exists.
		closePort();

		// Shutdown the input thread.
		AlsaMidiData *data = static_cast<AlsaMidiData *> (apiData_);
		if ( inputData_.doInput ) {
			inputData_.doInput = false;
			int res = write( data->trigger_fds[1], &inputData_.doInput, sizeof(inputData_.doInput) );
			(void) res;
			if ( !pthread_equal(data->thread, data->dummy_thread_id) )
				pthread_join( data->thread, NULL );
		}

		// Cleanup.
		close ( data->trigger_fds[0] );
		close ( data->trigger_fds[1] );
		if ( data->local.client ) data->deletePort();
#ifndef AVOID_TIMESTAMPING
		snd_seq_free_queue( data->seq, data->queue_id );
#endif
		delete data;
	}

	void MidiInAlsa :: initialize( const std::string& clientName )
	{
#if 0
		/* this will be done in the AlsaSequencer class */
		// Set up the ALSA sequencer client.
		snd_seq_t *seq;
		int result = snd_seq_open(&seq, "default", SND_SEQ_OPEN_DUPLEX, SND_SEQ_NONBLOCK);
		if ( result < 0 ) {
			errorString_ = "MidiInAlsa::initialize: error creating ALSA sequencer client object.";
			error( Error::DRIVER_ERROR, errorString_ );
			return;
		}
#endif

		// Save our api-specific connection information.
		AlsaMidiData *data = new AlsaMidiData (clientName);
		// Set client name.



		//data->seq = seq;
		//		data->portNum = -1;
		apiData_ = (void *) data;
		inputData_.apiData = (void *) data;

		if ( pipe(data->trigger_fds) == -1 ) {
			errorString_ = "MidiInAlsa::initialize: error creating pipe objects.";
			error( Error::DRIVER_ERROR, errorString_ );
			return;
		}

		// Create the input queue
#ifndef AVOID_TIMESTAMPING
		data->queue_id = snd_seq_alloc_named_queue(data->seq, "Midi Queue");
		// Set arbitrary tempo (mm=100) and resolution (240)
		snd_seq_queue_tempo_t *qtempo;
		snd_seq_queue_tempo_alloca(&qtempo);
		snd_seq_queue_tempo_set_tempo(qtempo, 600000);
		snd_seq_queue_tempo_set_ppq(qtempo, 240);
		snd_seq_set_queue_tempo(data->seq, data->queue_id, qtempo);
		snd_seq_drain_output(data->seq);
#endif
	}

	// This function is used to count or get the pinfo structure for a given port number.
	unsigned int portInfo( snd_seq_t *seq, snd_seq_port_info_t *pinfo, unsigned int type, int portNumber )
	{
		snd_seq_client_info_t *cinfo;
		int client;
		int count = 0;
		snd_seq_client_info_alloca( &cinfo );

		snd_seq_client_info_set_client( cinfo, -1 );
		while ( snd_seq_query_next_client( seq, cinfo ) >= 0 ) {
			client = snd_seq_client_info_get_client( cinfo );
			if ( client == 0 ) continue;
			// Reset query info
			snd_seq_port_info_set_client( pinfo, client );
			snd_seq_port_info_set_port( pinfo, -1 );
			while ( snd_seq_query_next_port( seq, pinfo ) >= 0 ) {
				unsigned int atyp = snd_seq_port_info_get_type( pinfo );
				if ( ( atyp & SND_SEQ_PORT_TYPE_MIDI_GENERIC ) == 0 ) continue;
				unsigned int caps = snd_seq_port_info_get_capability( pinfo );
				if ( ( caps & type ) != type ) continue;
				if ( count == portNumber ) return 1;
				++count;
			}
		}

		// If a negative portNumber was used, return the port count.
		if ( portNumber < 0 ) return count;
		return 0;
	}

	unsigned int MidiInAlsa :: getPortCount()
	{
		snd_seq_port_info_t *pinfo;
		snd_seq_port_info_alloca( &pinfo );

		AlsaMidiData *data = static_cast<AlsaMidiData *> (apiData_);
		return portInfo( data->seq, pinfo, SND_SEQ_PORT_CAP_READ|SND_SEQ_PORT_CAP_SUBS_READ, -1 );
	}

	std::string MidiInAlsa :: getPortName( unsigned int portNumber )
	{
		snd_seq_client_info_t *cinfo;
		snd_seq_port_info_t *pinfo;
		snd_seq_client_info_alloca( &cinfo );
		snd_seq_port_info_alloca( &pinfo );

		std::string stringName;
		AlsaMidiData *data = static_cast<AlsaMidiData *> (apiData_);
		if ( portInfo( data->seq, pinfo, SND_SEQ_PORT_CAP_READ|SND_SEQ_PORT_CAP_SUBS_READ, (int) portNumber ) ) {
			int cnum = snd_seq_port_info_get_client( pinfo );
			snd_seq_get_any_client_info( data->seq, cnum, cinfo );
			std::ostringstream os;
			os << snd_seq_client_info_get_name( cinfo );
			os << " ";                                    // These lines added to make sure devices are listed
			os << snd_seq_port_info_get_client( pinfo );  // with full portnames added to ensure individual device names
			os << ":";
			os << snd_seq_port_info_get_port( pinfo );
			stringName = os.str();
			return stringName;
		}

		// If we get here, we didn't find a match.
		errorString_ = "MidiInAlsa::getPortName: error looking for port name!";
		error( Error::WARNING, errorString_ );
		return stringName;
	}

	void MidiInAlsa :: openPort( unsigned int portNumber, const std::string & portName )
	{
		if ( connected_ ) {
			errorString_ = "MidiInAlsa::openPort: a valid connection already exists!";
			error( Error::WARNING, errorString_ );
			return;
		}

		unsigned int nSrc = this->getPortCount();
		if ( nSrc < 1 ) {
			errorString_ = "MidiInAlsa::openPort: no MIDI input sources found!";
			error( Error::NO_DEVICES_FOUND, errorString_ );
			return;
		}

		snd_seq_port_info_t *src_pinfo;
		snd_seq_port_info_alloca( &src_pinfo );
		AlsaMidiData *data = static_cast<AlsaMidiData *> (apiData_);
		if ( portInfo( data->seq, src_pinfo, SND_SEQ_PORT_CAP_READ|SND_SEQ_PORT_CAP_SUBS_READ, (int) portNumber ) == 0 ) {
			std::ostringstream ost;
			ost << "MidiInAlsa::openPort: the 'portNumber' argument (" << portNumber << ") is invalid.";
			errorString_ = ost.str();
			error( Error::INVALID_PARAMETER, errorString_ );
			return;
		}

		snd_seq_addr_t sender, receiver;
		sender.client = snd_seq_port_info_get_client( src_pinfo );
		sender.port = snd_seq_port_info_get_port( src_pinfo );

		snd_seq_port_info_t *pinfo;
		snd_seq_port_info_alloca( &pinfo );
		if ( !data->local.client ) {
			snd_seq_port_info_set_client( pinfo, 0 );
			snd_seq_port_info_set_port( pinfo, 0 );
			snd_seq_port_info_set_capability( pinfo,
							  SND_SEQ_PORT_CAP_WRITE |
							  SND_SEQ_PORT_CAP_SUBS_WRITE );
			snd_seq_port_info_set_type( pinfo,
						    SND_SEQ_PORT_TYPE_MIDI_GENERIC |
						    SND_SEQ_PORT_TYPE_APPLICATION );
			snd_seq_port_info_set_midi_channels(pinfo, 16);
#ifndef AVOID_TIMESTAMPING
			snd_seq_port_info_set_timestamping(pinfo, 1);
			snd_seq_port_info_set_timestamp_real(pinfo, 1);
			snd_seq_port_info_set_timestamp_queue(pinfo, data->queue_id);
#endif
			snd_seq_port_info_set_name(pinfo,  portName.c_str() );
			int createok = snd_seq_create_port(data->seq, pinfo);

			if ( createok < 0 ) {
				errorString_ = "MidiInAlsa::openPort: ALSA error creating input port.";
				error( Error::DRIVER_ERROR, errorString_ );
				return;
			}
			data->local.port   = snd_seq_port_info_get_port(pinfo);
			data->local.client = snd_seq_port_info_get_client(pinfo);
		}

		receiver = data->local;

		if ( !data->subscription ) {
			// Make subscription
			if (snd_seq_port_subscribe_malloc( &data->subscription ) < 0) {
				errorString_ = "MidiInAlsa::openPort: ALSA error allocation port subscription.";
				error( Error::DRIVER_ERROR, errorString_ );
				return;
			}
			snd_seq_port_subscribe_set_sender(data->subscription, &sender);
			snd_seq_port_subscribe_set_dest(data->subscription, &receiver);
			if ( snd_seq_subscribe_port(data->seq, data->subscription) ) {
				snd_seq_port_subscribe_free( data->subscription );
				data->subscription = 0;
				errorString_ = "MidiInAlsa::openPort: ALSA error making port connection.";
				error( Error::DRIVER_ERROR, errorString_ );
				return;
			}
		}

		if ( inputData_.doInput == false ) {
			// Start the input queue
#ifndef AVOID_TIMESTAMPING
			snd_seq_start_queue( data->seq, data->queue_id, NULL );
			snd_seq_drain_output( data->seq );
#endif
			// Start our MIDI input thread.
			pthread_attr_t attr;
			pthread_attr_init(&attr);
			pthread_attr_setdetachstate(&attr, PTHREAD_CREATE_JOINABLE);
			pthread_attr_setschedpolicy(&attr, SCHED_OTHER);

			inputData_.doInput = true;
			int err = pthread_create(&data->thread, &attr, alsaMidiHandler, &inputData_);
			pthread_attr_destroy(&attr);
			if ( err ) {
				snd_seq_unsubscribe_port( data->seq, data->subscription );
				snd_seq_port_subscribe_free( data->subscription );
				data->subscription = 0;
				inputData_.doInput = false;
				errorString_ = "MidiInAlsa::openPort: error starting MIDI input thread!";
				error( Error::THREAD_ERROR, errorString_ );
				return;
			}
		}

		connected_ = true;
	}

	void MidiInAlsa :: openPort( const PortDescriptor & port,
				     const std::string & portName)
	{
		AlsaMidiData *data = static_cast<AlsaMidiData *> (apiData_);
		const AlsaPortDescriptor * remote = dynamic_cast<const AlsaPortDescriptor *>(&port);

		if ( !data ) {
			errorString_ = "MidiInAlsa::openPort: Internal error: data has not been allocated!";
			error( Error::DRIVER_ERROR, errorString_ );
			return;
		}
		if ( connected_ ) {
			errorString_ = "MidiInAlsa::openPort: a valid connection already exists!";
			error( Error::WARNING, errorString_ );
			return;
		}
		if (data->subscription) {
			error( Error::DRIVER_ERROR,
			       "MidiInAlsa::openPort: ALSA error allocation port subscription." );
			return;
		}
		if (!remote) {
			errorString_ = "MidiInAlsa::openPort: an invalid (i.e. non-ALSA) port descriptor has been passed to openPort!";
			error( Error::WARNING, errorString_ );
			return;
		}

		if (!data->local.client)
			data->openPort (SND_SEQ_PORT_CAP_WRITE | SND_SEQ_PORT_CAP_SUBS_WRITE,
					portName);
		data->setRemote(remote);
		data->connectPorts(*remote,data->local,false);


		if ( inputData_.doInput == false ) {
			inputData_.doInput = data->startQueue(&inputData_);
		}

		connected_ = true;
	}

	Pointer<PortDescriptor> MidiInAlsa :: getDescriptor(bool local)
	{
		AlsaMidiData *data = static_cast<AlsaMidiData *> (apiData_);
		if (local) {
			if (data && data->local.client) {
				return new AlsaPortDescriptor(data->local,data->getClientName());
			}
		} else {
			if (data && data->client) {
				return new AlsaPortDescriptor(*data,data->getClientName());
			}
		}
		return NULL;
	}
	PortList MidiInAlsa :: getPortList(int capabilities)
	{
		AlsaMidiData *data = static_cast<AlsaMidiData *> (apiData_);
		return AlsaPortDescriptor::getPortList(capabilities | PortDescriptor::INPUT,
						       data->getClientName());
	}



	void MidiInAlsa :: openVirtualPort( std::string portName )
	{
		AlsaMidiData *data = static_cast<AlsaMidiData *> (apiData_);
		if ( !data->local.client ) {
			snd_seq_port_info_t *pinfo;
			snd_seq_port_info_alloca( &pinfo );
			snd_seq_port_info_set_capability( pinfo,
							  SND_SEQ_PORT_CAP_WRITE |
							  SND_SEQ_PORT_CAP_SUBS_WRITE );
			snd_seq_port_info_set_type( pinfo,
						    SND_SEQ_PORT_TYPE_MIDI_GENERIC |
						    SND_SEQ_PORT_TYPE_APPLICATION );
			snd_seq_port_info_set_midi_channels(pinfo, 16);
#ifndef AVOID_TIMESTAMPING
			snd_seq_port_info_set_timestamping(pinfo, 1);
			snd_seq_port_info_set_timestamp_real(pinfo, 1);
			snd_seq_port_info_set_timestamp_queue(pinfo, data->queue_id);
#endif
			snd_seq_port_info_set_name(pinfo, portName.c_str());
			int createok = snd_seq_create_port(data->seq, pinfo);

			if ( createok < 0 ) {
				errorString_ = "MidiInAlsa::openVirtualPort: ALSA error creating virtual port.";
				error( Error::DRIVER_ERROR, errorString_ );
				return;
			}
			data->local.port   = snd_seq_port_info_get_port(pinfo);
			data->local.client = snd_seq_port_info_get_client(pinfo);
		}

		if ( inputData_.doInput == false ) {
			// Wait for old thread to stop, if still running
			if ( !pthread_equal(data->thread, data->dummy_thread_id) )
				pthread_join( data->thread, NULL );

			// Start the input queue
#ifndef AVOID_TIMESTAMPING
			snd_seq_start_queue( data->seq, data->queue_id, NULL );
			snd_seq_drain_output( data->seq );
#endif
			// Start our MIDI input thread.
			pthread_attr_t attr;
			pthread_attr_init(&attr);
			pthread_attr_setdetachstate(&attr, PTHREAD_CREATE_JOINABLE);
			pthread_attr_setschedpolicy(&attr, SCHED_OTHER);

			inputData_.doInput = true;
			int err = pthread_create(&data->thread, &attr, alsaMidiHandler, &inputData_);
			pthread_attr_destroy(&attr);
			if ( err ) {
				if ( data->subscription ) {
					snd_seq_unsubscribe_port( data->seq, data->subscription );
					snd_seq_port_subscribe_free( data->subscription );
					data->subscription = 0;
				}
				inputData_.doInput = false;
				errorString_ = "MidiInAlsa::openPort: error starting MIDI input thread!";
				error( Error::THREAD_ERROR, errorString_ );
				return;
			}
		}
	}

	void MidiInAlsa :: closePort( void )
	{
		AlsaMidiData *data = static_cast<AlsaMidiData *> (apiData_);

		if ( connected_ ) {
			if ( data->subscription ) {
				snd_seq_unsubscribe_port( data->seq, data->subscription );
				snd_seq_port_subscribe_free( data->subscription );
				data->subscription = 0;
			}
			// Stop the input queue
#ifndef AVOID_TIMESTAMPING
			snd_seq_stop_queue( data->seq, data->queue_id, NULL );
			snd_seq_drain_output( data->seq );
#endif
			connected_ = false;
		}

		// Stop thread to avoid triggering the callback, while the port is intended to be closed
		if ( inputData_.doInput ) {
			inputData_.doInput = false;
			int res = write( data->trigger_fds[1], &inputData_.doInput, sizeof(inputData_.doInput) );
			(void) res;
			if ( !pthread_equal(data->thread, data->dummy_thread_id) )
				pthread_join( data->thread, NULL );
		}
	}

	//*********************************************************************//
	//  API: LINUX ALSA
	//  Class Definitions: MidiOutAlsa
	//*********************************************************************//

	MidiOutAlsa :: MidiOutAlsa( const std::string clientName ) : MidiOutApi()
	{
		initialize( clientName );
	}

	MidiOutAlsa :: ~MidiOutAlsa()
	{
		// Close a connection if it exists.
		closePort();

		// Cleanup.
		AlsaMidiData *data = static_cast<AlsaMidiData *> (apiData_);
		if ( data->local.client > 0 ) snd_seq_delete_port( data->seq, data->local.port );
		if ( data->coder ) snd_midi_event_free( data->coder );
		if ( data->buffer ) free( data->buffer );
		delete data;
	}

	void MidiOutAlsa :: initialize( const std::string& clientName )
	{
#if 0
		// Set up the ALSA sequencer client.
		snd_seq_t *seq;
		int result1 = snd_seq_open( &seq, "default", SND_SEQ_OPEN_OUTPUT, SND_SEQ_NONBLOCK );
		if ( result1 < 0 ) {
			errorString_ = "MidiOutAlsa::initialize: error creating ALSA sequencer client object.";
			error( Error::DRIVER_ERROR, errorString_ );
			return;
		}

		// Set client name.
		snd_seq_set_client_name( seq, clientName.c_str() );
#endif

		// Save our api-specific connection information.
		AlsaMidiData *data = new AlsaMidiData(clientName);
		// data->seq = seq;
		//	data->portNum = -1;

		int result = snd_midi_event_new( data->bufferSize, &data->coder );
		if ( result < 0 ) {
			delete data;
			errorString_ = "MidiOutAlsa::initialize: error initializing MIDI event parser!\n\n";
			error( Error::DRIVER_ERROR, errorString_ );
			return;
		}
		data->buffer = (unsigned char *) malloc( data->bufferSize );
		if ( data->buffer == NULL ) {
			delete data;
			errorString_ = "MidiOutAlsa::initialize: error allocating buffer memory!\n\n";
			error( Error::MEMORY_ERROR, errorString_ );
			return;
		}
		snd_midi_event_init( data->coder );
		apiData_ = (void *) data;
	}

	unsigned int MidiOutAlsa :: getPortCount()
	{
		snd_seq_port_info_t *pinfo;
		snd_seq_port_info_alloca( &pinfo );

		AlsaMidiData *data = static_cast<AlsaMidiData *> (apiData_);
		return portInfo( data->seq, pinfo, SND_SEQ_PORT_CAP_WRITE|SND_SEQ_PORT_CAP_SUBS_WRITE, -1 );
	}

	std::string MidiOutAlsa :: getPortName( unsigned int portNumber )
	{
		snd_seq_client_info_t *cinfo;
		snd_seq_port_info_t *pinfo;
		snd_seq_client_info_alloca( &cinfo );
		snd_seq_port_info_alloca( &pinfo );

		std::string stringName;
		AlsaMidiData *data = static_cast<AlsaMidiData *> (apiData_);
		if ( portInfo( data->seq, pinfo, SND_SEQ_PORT_CAP_WRITE|SND_SEQ_PORT_CAP_SUBS_WRITE, (int) portNumber ) ) {
			int cnum = snd_seq_port_info_get_client(pinfo);
			snd_seq_get_any_client_info( data->seq, cnum, cinfo );
			std::ostringstream os;
			os << snd_seq_client_info_get_name(cinfo);
			os << " ";                                    // These lines added to make sure devices are listed
			os << snd_seq_port_info_get_client( pinfo );  // with full portnames added to ensure individual device names
			os << ":";
			os << snd_seq_port_info_get_port(pinfo);
			stringName = os.str();
			return stringName;
		}

		// If we get here, we didn't find a match.
		errorString_ = "MidiOutAlsa::getPortName: error looking for port name!";
		error( Error::WARNING, errorString_ );
		return stringName;
	}

	void MidiOutAlsa :: openPort( unsigned int portNumber, const std::string & portName )
	{
		if ( connected_ ) {
			errorString_ = "MidiOutAlsa::openPort: a valid connection already exists!";
			error( Error::WARNING, errorString_ );
			return;
		}

		unsigned int nSrc = this->getPortCount();
		if (nSrc < 1) {
			errorString_ = "MidiOutAlsa::openPort: no MIDI output sources found!";
			error( Error::NO_DEVICES_FOUND, errorString_ );
			return;
		}

		snd_seq_port_info_t *pinfo;
		snd_seq_port_info_alloca( &pinfo );
		AlsaMidiData *data = static_cast<AlsaMidiData *> (apiData_);
		if ( portInfo( data->seq, pinfo, SND_SEQ_PORT_CAP_WRITE|SND_SEQ_PORT_CAP_SUBS_WRITE, (int) portNumber ) == 0 ) {
			std::ostringstream ost;
			ost << "MidiOutAlsa::openPort: the 'portNumber' argument (" << portNumber << ") is invalid.";
			errorString_ = ost.str();
			error( Error::INVALID_PARAMETER, errorString_ );
			return;
		}

		data->client = snd_seq_port_info_get_client( pinfo );
		data->port = snd_seq_port_info_get_port( pinfo );
		data->local.client = snd_seq_client_id( data->seq );

		if ( !data->local.client ) {
			int port = snd_seq_create_simple_port( data->seq, portName.c_str(),
							       SND_SEQ_PORT_CAP_READ|SND_SEQ_PORT_CAP_SUBS_READ,
							       SND_SEQ_PORT_TYPE_MIDI_GENERIC|SND_SEQ_PORT_TYPE_APPLICATION );
			if ( port < 0 ) {
				errorString_ = "MidiOutAlsa::openPort: ALSA error creating output port.";
				error( Error::DRIVER_ERROR, errorString_ );
				return;
			}

			data->local.port   = port;
		}

		// Make subscription
		if (snd_seq_port_subscribe_malloc( &data->subscription ) < 0) {
			snd_seq_port_subscribe_free( data->subscription );
			errorString_ = "MidiOutAlsa::openPort: error allocating port subscription.";
			error( Error::DRIVER_ERROR, errorString_ );
			return;
		}
		snd_seq_port_subscribe_set_sender(data->subscription, data);
		snd_seq_port_subscribe_set_dest(data->subscription, &data->local);
		snd_seq_port_subscribe_set_time_update(data->subscription, 1);
		snd_seq_port_subscribe_set_time_real(data->subscription, 1);
		if ( snd_seq_subscribe_port(data->seq, data->subscription) ) {
			snd_seq_port_subscribe_free( data->subscription );
			errorString_ = "MidiOutAlsa::openPort: ALSA error making port connection.";
			error( Error::DRIVER_ERROR, errorString_ );
			return;
		}

		connected_ = true;
	}

	void MidiOutAlsa :: closePort( void )
	{
		if ( connected_ ) {
			AlsaMidiData *data = static_cast<AlsaMidiData *> (apiData_);
			snd_seq_unsubscribe_port( data->seq, data->subscription );
			snd_seq_port_subscribe_free( data->subscription );
			connected_ = false;
		}
	}

	void MidiOutAlsa :: openVirtualPort( std::string portName )
	{
		AlsaMidiData *data = static_cast<AlsaMidiData *> (apiData_);
		if ( !data->local.client ) {
			int port = snd_seq_create_simple_port( data->seq, portName.c_str(),
							       SND_SEQ_PORT_CAP_READ|SND_SEQ_PORT_CAP_SUBS_READ,
							       SND_SEQ_PORT_TYPE_MIDI_GENERIC|SND_SEQ_PORT_TYPE_APPLICATION );

			if ( port < 0 ) {
				errorString_ = "MidiOutAlsa::openVirtualPort: ALSA error creating virtual port.";
				error( Error::DRIVER_ERROR, errorString_ );
			}
			data->local.port   = port;
			data->local.client = snd_seq_client_id(data->seq);
		}
	}

	void MidiOutAlsa :: sendMessage( std::vector<unsigned char> &message )
	{
		int result;
		AlsaMidiData *data = static_cast<AlsaMidiData *> (apiData_);
		unsigned int nBytes = message.size();
		if ( nBytes > data->bufferSize ) {
			data->bufferSize = nBytes;
			result = snd_midi_event_resize_buffer ( data->coder, nBytes);
			if ( result != 0 ) {
				errorString_ = "MidiOutAlsa::sendMessage: ALSA error resizing MIDI event buffer.";
				error( Error::DRIVER_ERROR, errorString_ );
				return;
			}
			free (data->buffer);
			data->buffer = (unsigned char *) malloc( data->bufferSize );
			if ( data->buffer == NULL ) {
				errorString_ = "MidiOutAlsa::initialize: error allocating buffer memory!\n\n";
				error( Error::MEMORY_ERROR, errorString_ );
				return;
			}
		}

		snd_seq_event_t ev;
		snd_seq_ev_clear(&ev);
		snd_seq_ev_set_source(&ev, data->local.port);
		snd_seq_ev_set_subs(&ev);
		snd_seq_ev_set_direct(&ev);
		for ( unsigned int i=0; i<nBytes; ++i ) data->buffer[i] = message.at(i);
		result = snd_midi_event_encode( data->coder, data->buffer, (long)nBytes, &ev );
		if ( result < (int)nBytes ) {
			errorString_ = "MidiOutAlsa::sendMessage: event parsing error!";
			error( Error::WARNING, errorString_ );
			return;
		}

		// Send the event.
		result = snd_seq_event_output(data->seq, &ev);
		if ( result < 0 ) {
			errorString_ = "MidiOutAlsa::sendMessage: error sending MIDI message to port.";
			error( Error::WARNING, errorString_ );
			return;
		}
		snd_seq_drain_output(data->seq);
	}

	void MidiOutAlsa :: openPort( const PortDescriptor & port,
                                      const std::string & portName)
	{
		AlsaMidiData *data = static_cast<AlsaMidiData *> (apiData_);
		const AlsaPortDescriptor * remote = dynamic_cast<const AlsaPortDescriptor *>(&port);

		if ( !data ) {
			errorString_ = "MidiOutAlsa::openPort: Internal error: data has not been allocated!";
			error( Error::DRIVER_ERROR, errorString_ );
			return;
		}
		if ( connected_ ) {
			errorString_ = "MidiOutAlsa::openPort: a valid connection already exists!";
			error( Error::WARNING, errorString_ );
			return;
		}
		if (data->subscription) {
			error( Error::DRIVER_ERROR,
			       "MidiOutAlsa::openPort: ALSA error allocation port subscription." );
			return;
		}
		if (!remote) {
			errorString_ = "MidiOutAlsa::openPort: an invalid (i.e. non-ALSA) port descriptor has been passed to openPort!";
			error( Error::WARNING, errorString_ );
			return;
		}

		if (!data->local.client)
			data->openPort (SND_SEQ_PORT_CAP_READ | SND_SEQ_PORT_CAP_SUBS_READ,
					portName);
		data->setRemote(remote);
		data->connectPorts(data->local,*remote,true);

		connected_ = true;
	}
	Pointer<PortDescriptor> MidiOutAlsa :: getDescriptor(bool local)
	{
		AlsaMidiData *data = static_cast<AlsaMidiData *> (apiData_);
		if (local) {
			if (data && data->local.client) {
				return new AlsaPortDescriptor(data->local, data->getClientName());
			}
		} else {
			if (data && data->client) {
				return new AlsaPortDescriptor(*data, data->getClientName());
			}
		}
		return NULL;
	}
	PortList MidiOutAlsa :: getPortList(int capabilities)
	{
		AlsaMidiData *data = static_cast<AlsaMidiData *> (apiData_);
		return AlsaPortDescriptor::getPortList(capabilities | PortDescriptor::OUTPUT,
						       data->getClientName());
	}
}
#endif // __LINUX_ALSA__


//*********************************************************************//
//  API: Windows Multimedia Library (MM)
//*********************************************************************//

// API information deciphered from:
//  - http://msdn.microsoft.com/library/default.asp?url=/library/en-us/multimed/htm/_win32_midi_reference.asp

// Thanks to Jean-Baptiste Berruchon for the sysex code.

#if defined(__WINDOWS_MM__)

// The Windows MM API is based on the use of a callback function for
// MIDI input.  We convert the system specific time stamps to delta
// time values.

// Windows MM MIDI header files.
#include <windows.h>
#include <mmsystem.h>

#define  RT_SYSEX_BUFFER_SIZE 1024
#define  RT_SYSEX_BUFFER_COUNT 4
namespace rtmidi{
	// A structure to hold variables related to the CoreMIDI API
	// implementation.
	struct WinMidiData {
		HMIDIIN inHandle;    // Handle to Midi Input Device
		HMIDIOUT outHandle;  // Handle to Midi Output Device
		DWORD lastTime;
		MidiInApi::MidiMessage message;
		LPMIDIHDR sysexBuffer[RT_SYSEX_BUFFER_COUNT];
		CRITICAL_SECTION _mutex; // [Patrice] see https://groups.google.com/forum/#!topic/mididev/6OUjHutMpEo
	};

	//*********************************************************************//
	//  API: Windows MM
	//  Class Definitions: MidiInWinMM
	//*********************************************************************//

	static void CALLBACK midiInputCallback( HMIDIIN /*hmin*/,
						UINT inputStatus,
						DWORD_PTR instancePtr,
						DWORD_PTR midiMessage,
						DWORD timestamp )
	{
		if ( inputStatus != MIM_DATA && inputStatus != MIM_LONGDATA && inputStatus != MIM_LONGERROR ) return;

		//MidiInApi::MidiInData *data = static_cast<MidiInApi::MidiInData *> (instancePtr);
		MidiInApi::MidiInData *data = (MidiInApi::MidiInData *)instancePtr;
		WinMidiData *apiData = static_cast<WinMidiData *> (data->apiData);

		// Calculate time stamp.
		if ( data->firstMessage == true ) {
			apiData->message.timeStamp = 0.0;
			data->firstMessage = false;
		}
		else apiData->message.timeStamp = (double) ( timestamp - apiData->lastTime ) * 0.001;
		apiData->lastTime = timestamp;

		if ( inputStatus == MIM_DATA ) { // Channel or system message

			// Make sure the first byte is a status byte.
			unsigned char status = (unsigned char) (midiMessage & 0x000000FF);
			if ( !(status & 0x80) ) return;

			// Determine the number of bytes in the MIDI message.
			unsigned short nBytes = 1;
			if ( status < 0xC0 ) nBytes = 3;
			else if ( status < 0xE0 ) nBytes = 2;
			else if ( status < 0xF0 ) nBytes = 3;
			else if ( status == 0xF1 ) {
				if ( data->ignoreFlags & 0x02 ) return;
				else nBytes = 2;
			}
			else if ( status == 0xF2 ) nBytes = 3;
			else if ( status == 0xF3 ) nBytes = 2;
			else if ( status == 0xF8 && (data->ignoreFlags & 0x02) ) {
				// A MIDI timing tick message and we're ignoring it.
				return;
			}
			else if ( status == 0xFE && (data->ignoreFlags & 0x04) ) {
				// A MIDI active sensing message and we're ignoring it.
				return;
			}

			// Copy bytes to our MIDI message.
			unsigned char *ptr = (unsigned char *) &midiMessage;
			for ( int i=0; i<nBytes; ++i ) apiData->message.bytes.push_back( *ptr++ );
		}
		else { // Sysex message ( MIM_LONGDATA or MIM_LONGERROR )
			MIDIHDR *sysex = ( MIDIHDR *) midiMessage;
			if ( !( data->ignoreFlags & 0x01 ) && inputStatus != MIM_LONGERROR ) {
				// Sysex message and we're not ignoring it
				for ( int i=0; i<(int)sysex->dwBytesRecorded; ++i )
					apiData->message.bytes.push_back( sysex->lpData[i] );
			}

			// The WinMM API requires that the sysex buffer be requeued after
			// input of each sysex message.  Even if we are ignoring sysex
			// messages, we still need to requeue the buffer in case the user
			// decides to not ignore sysex messages in the future.  However,
			// it seems that WinMM calls this function with an empty sysex
			// buffer when an application closes and in this case, we should
			// avoid requeueing it, else the computer suddenly reboots after
			// one or two minutes.
			if ( apiData->sysexBuffer[sysex->dwUser]->dwBytesRecorded > 0 ) {
				//if ( sysex->dwBytesRecorded > 0 ) {
				EnterCriticalSection( &(apiData->_mutex) );
				MMRESULT result = midiInAddBuffer( apiData->inHandle, apiData->sysexBuffer[sysex->dwUser], sizeof(MIDIHDR) );
				LeaveCriticalSection( &(apiData->_mutex) );
				if ( result != MMSYSERR_NOERROR )
					std::cerr << "\nMidiIn::midiInputCallback: error sending sysex to Midi device!!\n\n";

				if ( data->ignoreFlags & 0x01 ) return;
			}
			else return;
		}

		if ( data->usingCallback ) {
			MidiCallback callback = (MidiCallback) data->userCallback;
			callback( apiData->message.timeStamp, &apiData->message.bytes, data->userData );
		}
		else {
			// As long as we haven't reached our queue size limit, push the message.
			if ( data->queue.size < data->queue.ringSize ) {
				data->queue.ring[data->queue.back++] = apiData->message;
				if ( data->queue.back == data->queue.ringSize )
					data->queue.back = 0;
				data->queue.size++;
			}
			else
				std::cerr << "\nMidiIn: message queue limit reached!!\n\n";
		}

		// Clear the vector for the next input message.
		apiData->message.bytes.clear();
	}

	MidiInWinMM :: MidiInWinMM( const std::string clientName, unsigned int queueSizeLimit ) : MidiInApi( queueSizeLimit )
	{
		initialize( clientName );
	}

	MidiInWinMM :: ~MidiInWinMM()
	{
		// Close a connection if it exists.
		closePort();

		WinMidiData *data = static_cast<WinMidiData *> (apiData_);
		DeleteCriticalSection( &(data->_mutex) );

		// Cleanup.
		delete data;
	}

	void MidiInWinMM :: initialize( const std::string& /*clientName*/ )
	{
		// We'll issue a warning here if no devices are available but not
		// throw an error since the user can plugin something later.
		unsigned int nDevices = midiInGetNumDevs();
		if ( nDevices == 0 ) {
			errorString_ = "MidiInWinMM::initialize: no MIDI input devices currently available.";
			error( Error::WARNING, errorString_ );
		}

		// Save our api-specific connection information.
		WinMidiData *data = (WinMidiData *) new WinMidiData;
		apiData_ = (void *) data;
		inputData_.apiData = (void *) data;
		data->message.bytes.clear();  // needs to be empty for first input message

		if ( !InitializeCriticalSectionAndSpinCount(&(data->_mutex), 0x00000400) ) {
			errorString_ = "MidiInWinMM::initialize: InitializeCriticalSectionAndSpinCount failed.";
			error( Error::WARNING, errorString_ );
		}
	}

	void MidiInWinMM :: openPort( unsigned int portNumber, const std::string /*portName*/ )
	{
		if ( connected_ ) {
			errorString_ = "MidiInWinMM::openPort: a valid connection already exists!";
			error( Error::WARNING, errorString_ );
			return;
		}

		unsigned int nDevices = midiInGetNumDevs();
		if (nDevices == 0) {
			errorString_ = "MidiInWinMM::openPort: no MIDI input sources found!";
			error( Error::NO_DEVICES_FOUND, errorString_ );
			return;
		}

		if ( portNumber >= nDevices ) {
			std::ostringstream ost;
			ost << "MidiInWinMM::openPort: the 'portNumber' argument (" << portNumber << ") is invalid.";
			errorString_ = ost.str();
			error( Error::INVALID_PARAMETER, errorString_ );
			return;
		}

		WinMidiData *data = static_cast<WinMidiData *> (apiData_);
		MMRESULT result = midiInOpen( &data->inHandle,
					      portNumber,
					      (DWORD_PTR)&midiInputCallback,
					      (DWORD_PTR)&inputData_,
					      CALLBACK_FUNCTION );
		if ( result != MMSYSERR_NOERROR ) {
			errorString_ = "MidiInWinMM::openPort: error creating Windows MM MIDI input port.";
			error( Error::DRIVER_ERROR, errorString_ );
			return;
		}

		// Allocate and init the sysex buffers.
		for ( int i=0; i<RT_SYSEX_BUFFER_COUNT; ++i ) {
			data->sysexBuffer[i] = (MIDIHDR*) new char[ sizeof(MIDIHDR) ];
			data->sysexBuffer[i]->lpData = new char[ RT_SYSEX_BUFFER_SIZE ];
			data->sysexBuffer[i]->dwBufferLength = RT_SYSEX_BUFFER_SIZE;
			data->sysexBuffer[i]->dwUser = i; // We use the dwUser parameter as buffer indicator
			data->sysexBuffer[i]->dwFlags = 0;

			result = midiInPrepareHeader( data->inHandle, data->sysexBuffer[i], sizeof(MIDIHDR) );
			if ( result != MMSYSERR_NOERROR ) {
				midiInClose( data->inHandle );
				errorString_ = "MidiInWinMM::openPort: error starting Windows MM MIDI input port (PrepareHeader).";
				error( Error::DRIVER_ERROR, errorString_ );
				return;
			}

			// Register the buffer.
			result = midiInAddBuffer( data->inHandle, data->sysexBuffer[i], sizeof(MIDIHDR) );
			if ( result != MMSYSERR_NOERROR ) {
				midiInClose( data->inHandle );
				errorString_ = "MidiInWinMM::openPort: error starting Windows MM MIDI input port (AddBuffer).";
				error( Error::DRIVER_ERROR, errorString_ );
				return;
			}
		}

		result = midiInStart( data->inHandle );
		if ( result != MMSYSERR_NOERROR ) {
			midiInClose( data->inHandle );
			errorString_ = "MidiInWinMM::openPort: error starting Windows MM MIDI input port.";
			error( Error::DRIVER_ERROR, errorString_ );
			return;
		}

		connected_ = true;
	}

	void MidiInWinMM :: openVirtualPort( std::string /*portName*/ )
	{
		// This function cannot be implemented for the Windows MM MIDI API.
		errorString_ = "MidiInWinMM::openVirtualPort: cannot be implemented in Windows MM MIDI API!";
		error( Error::WARNING, errorString_ );
	}

	void MidiInWinMM :: closePort( void )
	{
		if ( connected_ ) {
			WinMidiData *data = static_cast<WinMidiData *> (apiData_);
			EnterCriticalSection( &(data->_mutex) );
			midiInReset( data->inHandle );
			midiInStop( data->inHandle );

			for ( int i=0; i<RT_SYSEX_BUFFER_COUNT; ++i ) {
				int result = midiInUnprepareHeader(data->inHandle, data->sysexBuffer[i], sizeof(MIDIHDR));
				delete [] data->sysexBuffer[i]->lpData;
				delete [] data->sysexBuffer[i];
				if ( result != MMSYSERR_NOERROR ) {
					midiInClose( data->inHandle );
					errorString_ = "MidiInWinMM::openPort: error closing Windows MM MIDI input port (midiInUnprepareHeader).";
					error( Error::DRIVER_ERROR, errorString_ );
					return;
				}
			}

			midiInClose( data->inHandle );
			connected_ = false;
			LeaveCriticalSection( &(data->_mutex) );
		}
	}

	unsigned int MidiInWinMM :: getPortCount()
	{
		return midiInGetNumDevs();
	}

	std::string MidiInWinMM :: getPortName( unsigned int portNumber )
	{
		std::string stringName;
		unsigned int nDevices = midiInGetNumDevs();
		if ( portNumber >= nDevices ) {
			std::ostringstream ost;
			ost << "MidiInWinMM::getPortName: the 'portNumber' argument (" << portNumber << ") is invalid.";
			errorString_ = ost.str();
			error( Error::WARNING, errorString_ );
			return stringName;
		}

		MIDIINCAPS deviceCaps;
		midiInGetDevCaps( portNumber, &deviceCaps, sizeof(MIDIINCAPS));

#if defined( UNICODE ) || defined( _UNICODE )
		int length = WideCharToMultiByte(CP_UTF8, 0, deviceCaps.szPname, -1, NULL, 0, NULL, NULL) - 1;
		stringName.assign( length, 0 );
		length = WideCharToMultiByte(CP_UTF8, 0, deviceCaps.szPname, static_cast<int>(wcslen(deviceCaps.szPname)), &stringName[0], length, NULL, NULL);
#else
		stringName = std::string( deviceCaps.szPname );
#endif

		// Next lines added to add the portNumber to the name so that
		// the device's names are sure to be listed with individual names
		// even when they have the same brand name
		std::ostringstream os;
		os << " ";
		os << portNumber;
		stringName += os.str();

		return stringName;
	}

	//*********************************************************************//
	//  API: Windows MM
	//  Class Definitions: MidiOutWinMM
	//*********************************************************************//

	MidiOutWinMM :: MidiOutWinMM( const std::string clientName ) : MidiOutApi()
	{
		initialize( clientName );
	}

	MidiOutWinMM :: ~MidiOutWinMM()
	{
		// Close a connection if it exists.
		closePort();

		// Cleanup.
		WinMidiData *data = static_cast<WinMidiData *> (apiData_);
		delete data;
	}

	void MidiOutWinMM :: initialize( const std::string& /*clientName*/ )
	{
		// We'll issue a warning here if no devices are available but not
		// throw an error since the user can plug something in later.
		unsigned int nDevices = midiOutGetNumDevs();
		if ( nDevices == 0 ) {
			errorString_ = "MidiOutWinMM::initialize: no MIDI output devices currently available.";
			error( Error::WARNING, errorString_ );
		}

		// Save our api-specific connection information.
		WinMidiData *data = (WinMidiData *) new WinMidiData;
		apiData_ = (void *) data;
	}

	unsigned int MidiOutWinMM :: getPortCount()
	{
		return midiOutGetNumDevs();
	}

	std::string MidiOutWinMM :: getPortName( unsigned int portNumber )
	{
		std::string stringName;
		unsigned int nDevices = midiOutGetNumDevs();
		if ( portNumber >= nDevices ) {
			std::ostringstream ost;
			ost << "MidiOutWinMM::getPortName: the 'portNumber' argument (" << portNumber << ") is invalid.";
			errorString_ = ost.str();
			error( Error::WARNING, errorString_ );
			return stringName;
		}

		MIDIOUTCAPS deviceCaps;
		midiOutGetDevCaps( portNumber, &deviceCaps, sizeof(MIDIOUTCAPS));

#if defined( UNICODE ) || defined( _UNICODE )
		int length = WideCharToMultiByte(CP_UTF8, 0, deviceCaps.szPname, -1, NULL, 0, NULL, NULL) - 1;
		stringName.assign( length, 0 );
		length = WideCharToMultiByte(CP_UTF8, 0, deviceCaps.szPname, static_cast<int>(wcslen(deviceCaps.szPname)), &stringName[0], length, NULL, NULL);
#else
		stringName = std::string( deviceCaps.szPname );
#endif

		return stringName;
	}

	void MidiOutWinMM :: openPort( unsigned int portNumber, const std::string /*portName*/ )
	{
		if ( connected_ ) {
			errorString_ = "MidiOutWinMM::openPort: a valid connection already exists!";
			error( Error::WARNING, errorString_ );
			return;
		}

		unsigned int nDevices = midiOutGetNumDevs();
		if (nDevices < 1) {
			errorString_ = "MidiOutWinMM::openPort: no MIDI output destinations found!";
			error( Error::NO_DEVICES_FOUND, errorString_ );
			return;
		}

		if ( portNumber >= nDevices ) {
			std::ostringstream ost;
			ost << "MidiOutWinMM::openPort: the 'portNumber' argument (" << portNumber << ") is invalid.";
			errorString_ = ost.str();
			error( Error::INVALID_PARAMETER, errorString_ );
			return;
		}

		WinMidiData *data = static_cast<WinMidiData *> (apiData_);
		MMRESULT result = midiOutOpen( &data->outHandle,
					       portNumber,
					       (DWORD)NULL,
					       (DWORD)NULL,
					       CALLBACK_NULL );
		if ( result != MMSYSERR_NOERROR ) {
			errorString_ = "MidiOutWinMM::openPort: error creating Windows MM MIDI output port.";
			error( Error::DRIVER_ERROR, errorString_ );
			return;
		}

		connected_ = true;
	}

	void MidiOutWinMM :: closePort( void )
	{
		if ( connected_ ) {
			WinMidiData *data = static_cast<WinMidiData *> (apiData_);
			midiOutReset( data->outHandle );
			midiOutClose( data->outHandle );
			connected_ = false;
		}
	}

	void MidiOutWinMM :: openVirtualPort( std::string /*portName*/ )
	{
		// This function cannot be implemented for the Windows MM MIDI API.
		errorString_ = "MidiOutWinMM::openVirtualPort: cannot be implemented in Windows MM MIDI API!";
		error( Error::WARNING, errorString_ );
	}

	void MidiOutWinMM :: sendMessage( std::vector<unsigned char> *message )
	{
		if ( !connected_ ) return;

		unsigned int nBytes = static_cast<unsigned int>(message->size());
		if ( nBytes == 0 ) {
			errorString_ = "MidiOutWinMM::sendMessage: message argument is empty!";
			error( Error::WARNING, errorString_ );
			return;
		}

		MMRESULT result;
		WinMidiData *data = static_cast<WinMidiData *> (apiData_);
		if ( message->at(0) == 0xF0 ) { // Sysex message

			// Allocate buffer for sysex data.
			char *buffer = (char *) malloc( nBytes );
			if ( buffer == NULL ) {
				errorString_ = "MidiOutWinMM::sendMessage: error allocating sysex message memory!";
				error( Error::MEMORY_ERROR, errorString_ );
				return;
			}

			// Copy data to buffer.
			for ( unsigned int i=0; i<nBytes; ++i ) buffer[i] = message->at(i);

			// Create and prepare MIDIHDR structure.
			MIDIHDR sysex;
			sysex.lpData = (LPSTR) buffer;
			sysex.dwBufferLength = nBytes;
			sysex.dwFlags = 0;
			result = midiOutPrepareHeader( data->outHandle,  &sysex, sizeof(MIDIHDR) );
			if ( result != MMSYSERR_NOERROR ) {
				free( buffer );
				errorString_ = "MidiOutWinMM::sendMessage: error preparing sysex header.";
				error( Error::DRIVER_ERROR, errorString_ );
				return;
			}

			// Send the message.
			result = midiOutLongMsg( data->outHandle, &sysex, sizeof(MIDIHDR) );
			if ( result != MMSYSERR_NOERROR ) {
				free( buffer );
				errorString_ = "MidiOutWinMM::sendMessage: error sending sysex message.";
				error( Error::DRIVER_ERROR, errorString_ );
				return;
			}

			// Unprepare the buffer and MIDIHDR.
			while ( MIDIERR_STILLPLAYING == midiOutUnprepareHeader( data->outHandle, &sysex, sizeof (MIDIHDR) ) ) Sleep( 1 );
			free( buffer );
		}
		else { // Channel or system message.

			// Make sure the message size isn't too big.
			if ( nBytes > 3 ) {
				errorString_ = "MidiOutWinMM::sendMessage: message size is greater than 3 bytes (and not sysex)!";
				error( Error::WARNING, errorString_ );
				return;
			}

			// Pack MIDI bytes into double word.
			DWORD packet;
			unsigned char *ptr = (unsigned char *) &packet;
			for ( unsigned int i=0; i<nBytes; ++i ) {
				*ptr = message->at(i);
				++ptr;
			}

			// Send the message immediately.
			result = midiOutShortMsg( data->outHandle, packet );
			if ( result != MMSYSERR_NOERROR ) {
				errorString_ = "MidiOutWinMM::sendMessage: error sending MIDI message.";
				error( Error::DRIVER_ERROR, errorString_ );
			}
		}
	}
}
#endif  // __WINDOWS_MM__


	//*********************************************************************//
	//  API: UNIX JACK
	//
	//  Written primarily by Alexander Svetalkin, with updates for delta
	//  time by Gary Scavone, April 2011.
	//
	//  *********************************************************************//

#if defined(__UNIX_JACK__)

// JACK header files
#include <jack/jack.h>
#include <jack/midiport.h>
#include <jack/ringbuffer.h>

#define JACK_RINGBUFFER_SIZE 16384 // Default size for ringbuffer

namespace rtmidi {

	struct JackMidiData;
	static int jackProcessIn( jack_nframes_t nframes, void *arg );
	static int jackProcessOut( jack_nframes_t nframes, void *arg );

	template <int locking=1>
	class JackSequencer {
	public:
		JackSequencer():client(0),name(),data(0)
		{
			if (locking) {
				pthread_mutexattr_t attr;
				pthread_mutexattr_init(&attr);
				pthread_mutexattr_settype(&attr, PTHREAD_MUTEX_NORMAL);
				pthread_mutex_init(&mutex, &attr);
			}
		}

		JackSequencer(const std::string & n, bool startqueue, JackMidiData * d):client(0),name(n),data(d)
		{
			if (locking) {
				pthread_mutexattr_t attr;
				pthread_mutexattr_init(&attr);
				pthread_mutexattr_settype(&attr, PTHREAD_MUTEX_NORMAL);
				pthread_mutex_init(&mutex, &attr);
			}
			init(client,startqueue);
		}

		~JackSequencer()
		{
			{
				scoped_lock lock (mutex);
				if (client) {
					jack_deactivate (client);
					// the latter doesn't flush the queue
					jack_client_close (client);
					client = 0;
				}
			}
			if (locking) {
				pthread_mutex_destroy(&mutex);
			}
		}

		bool setName(const std::string & n) {
			/* we don't want to rename the client after opening it. */
			if (client) return false;
			name = n;
			return true;
		}

		const char ** getPortList(unsigned long flags) {
			init();
			return jack_get_ports(client,
					      NULL,
					      "midi",
					      flags);
		}

		jack_port_t * getPort(const char * name) {
			init();
			return jack_port_by_name(client,name);
		}

		std::string getPortName(jack_port_t * port, int flags) {
			init();
			int naming = flags & PortDescriptor::NAMING_MASK;

			std::ostringstream os;
			switch (naming) {
			case PortDescriptor::SESSION_PATH:
				if (flags & PortDescriptor::INCLUDE_API)
					os << "JACK:";
#if __UNIX_JACK_HAS_UUID__
				os << "UUID:" << std::hex << jack_port_uuid(port);
#else
				os << jack_port_name(port);
#endif
				break;
			case PortDescriptor::STORAGE_PATH:
				if (flags & PortDescriptor::INCLUDE_API)
					os << "JACK:";
				os << jack_port_name(port);
				break;
			case PortDescriptor::LONG_NAME:
				os << jack_port_name(port);
				if (flags & PortDescriptor::INCLUDE_API)
					os << " (JACK)";
				break;
			case PortDescriptor::SHORT_NAME:
			default:
				os << jack_port_short_name(port);
				if (flags & PortDescriptor::INCLUDE_API)
					os << " (JACK)";
				break;
			}
			return os.str();
		}

		int getPortCapabilities(jack_port_t * port) {
			if (!port) return 0;
			const char * type = jack_port_type(port);
			if (strcmp(type,JACK_DEFAULT_MIDI_TYPE)) return 0;
			int flags = jack_port_flags(port);
			int retval = 0;
			/* a JACK input port is capable of handling output to it and vice versa */
			if (flags & JackPortIsInput)
				retval |= PortDescriptor::OUTPUT;
			if (flags & JackPortIsOutput)
				retval |= PortDescriptor::INPUT;

			return retval;
		}

#if 0
		int getNextClient(snd_seq_client_info_t * cinfo ) {
			init();
			scoped_lock lock (mutex);
			return snd_seq_query_next_client (client, cinfo);
		}
		int getNextPort(snd_seq_port_info_t * pinfo ) {
			init();
			scoped_lock lock (mutex);
			return snd_seq_query_next_port (client, pinfo);
		}
#endif

		jack_port_t * createPort (const std::string & portName, unsigned long portOptions) {
			init();
			scoped_lock lock (mutex);
			return jack_port_register(client,
						  portName.c_str(),
						  JACK_DEFAULT_MIDI_TYPE,
						  portOptions,
						  0);
		}

		void deletePort(jack_port_t * port) {
			init();
			scoped_lock lock (mutex);
			jack_port_unregister( client, port );
		}

		void connectPorts(jack_port_t * from,
				  jack_port_t * to)
		{
			init();
			jack_connect( client,
				      jack_port_name( from ),
				      jack_port_name( to ) );
		}

		void closePort(jack_port_t * from,
			       jack_port_t * to)
		{
			init();
			jack_disconnect( client,
					 jack_port_name( from ),
					 jack_port_name( to ) );
		}

#if 0
		void startQueue(int queue_id) {
			init();
			scoped_lock lock(mutex);
			snd_seq_start_queue( client, queue_id, NULL );
			snd_seq_drain_output( client );
		}
#endif

		/*! Use JackSequencer like a C pointer.
		  \note This function breaks the design to control thread safety
		  by the selection of the \ref locking parameter to the class.
		  It should be removed as soon as possible in order ensure the
		  thread policy that has been intended by creating this class.
		*/
		operator jack_client_t * ()
		{
			return client;
		}
	protected:
		struct scoped_lock {
			pthread_mutex_t * mutex;
			scoped_lock(pthread_mutex_t & m): mutex(&m)
			{
				if (locking)
					pthread_mutex_lock(mutex);
			}
			~scoped_lock()
			{
				if (locking)
					pthread_mutex_unlock(mutex);
			}
		};
		pthread_mutex_t mutex;
		jack_client_t * client;
		std::string name;
		JackMidiData * data;

#if 0
		snd_seq_client_info_t * GetClient(int id) {
			init();
			snd_seq_client_info_t * cinfo;
			scoped_lock lock(mutex);
			snd_seq_get_any_client_info(client,id,cinfo);
			return cinfo;
		}
#endif

		void init()
		{
			init (client,false);
		}

		void init(jack_client_t * &c, bool isoutput)
		{
			if (c) return;
			{
				scoped_lock lock(mutex);
				if (( client = jack_client_open( name.c_str(),
								 JackNoStartServer,
								 NULL )) == 0) {
					throw Error("JackSequencer::init: Could not connect to JACK server. Is it runnig?",
						    Error::WARNING);
					return;
				}

				if (isoutput && data) {
					jack_set_process_callback( client, jackProcessOut, data );
				} else if (data)
					jack_set_process_callback( client, jackProcessIn, data );
				jack_activate( client );
			}
		}
	};
	typedef JackSequencer<1> LockingJackSequencer;
	typedef JackSequencer<0> NonLockingJackSequencer;

	struct JackPortDescriptor:public PortDescriptor
	{
		MidiApi * api;
		static LockingJackSequencer seq;
		JackPortDescriptor(const std::string & name):api(0),clientName(name)
		{
			port = 0;
		}
		JackPortDescriptor(const char * portname, const std::string & name):api(0),clientName(name)
		{
			port = seq.getPort(portname);
			seq.setName(name);
		}
		JackPortDescriptor(jack_port_t * other,
				   const std::string & name):api(0),
							     clientName(name)
		{
			port = other;
			seq.setName(name);
		}
		JackPortDescriptor(JackPortDescriptor & other,
				   const std::string & name):api(0),
							     clientName(name)
		{
			port = other.port;
			seq.setName(name);
		}
		~JackPortDescriptor()
		{
		}
		MidiInApi * getInputApi(unsigned int queueSizeLimit = 100) const {
			if (getCapabilities() & INPUT)
				return new MidiInJack(clientName,queueSizeLimit);
			else
				return 0;
		}
		MidiOutApi * getOutputApi() const {
			if (getCapabilities() & OUTPUT)
				return new MidiOutJack(clientName);
			else
				return 0;
		}


		std::string getName(int flags = SHORT_NAME | UNIQUE_NAME) {
			return seq.getPortName(port,flags);
		}

		const std::string & getClientName() {
			return clientName;
		}
		int getCapabilities() const {
			return seq.getPortCapabilities(port);
		}
		static PortList getPortList(int capabilities, const std::string & clientName);

		operator jack_port_t * () const { return port; }

	protected:
		std::string clientName;
		jack_port_t * port;

		friend struct JackMidiData;
	};

	LockingJackSequencer JackPortDescriptor::seq;



	PortList JackPortDescriptor :: getPortList(int capabilities, const std::string & clientName)
	{
		PortList list;
		unsigned long flags = 0;

		if (capabilities & INPUT) {
			flags |= JackPortIsOutput;
		}
		if (capabilities & OUTPUT) {
			flags |= JackPortIsInput;
		}
		const char ** ports = seq.getPortList(flags);
		if (!ports) return list;
		for (const char ** port = ports; *port; port++) {
			list.push_back(new JackPortDescriptor(*port, clientName));
		}
		jack_free(ports);
		return list;
	}

	/*! A structure to hold variables related to the JACK API
	  implementation.

	  \note After all sequencer handling is covered by the \ref
	  JackSequencer class, we should make seq to be a pointer in order
	  to allow a common client implementation.
	*/

	struct JackMidiData:public JackPortDescriptor {
		/* signal the JACK process what to do next */
		volatile enum {
			RUNNING, /*!< keep the client open, flag is owned by the controlling process */
			CLOSING, /*!< close the current port */
			DELETING /*!< Delete the client after delivering the contents of the ring buffer */
		} stateflags;
		/*! response/state from the JACK thread. See \ref jackProcessOut for details */
		volatile enum {
			OPEN,
			CLOSING2,
			CLOSED,
			DELETING2,
			DELETING3
			/* DELETED is useless as this doesn't exist anymore */
		} state_response;

		jack_port_t * local;
		jack_ringbuffer_t *buffSize;
		jack_ringbuffer_t *buffMessage;
		jack_time_t lastTime;
		MidiInApi :: MidiInData *rtMidiIn;
		/*! Sequencer object: This must be deleted _before_ the MIDI data to avoid
		  segmentation faults while queued data is still in the ring buffer. */
		NonLockingJackSequencer * seq;

		/*
		  JackMidiData():seq()
		  {
		  init();
		  }
		*/
		JackMidiData(const std::string &clientName,
			     MidiInApi :: MidiInData &inputData_):JackPortDescriptor(clientName),
								  stateflags(RUNNING),
								  local(0),
								  buffSize(0),
								  buffMessage(0),
								  lastTime(0),
								  rtMidiIn(&inputData_),
								  seq(new NonLockingJackSequencer(clientName,false,this))
		{
		}

		/**
		 * Create output midi data.
		 *
		 * \param clientName
		 *
		 * \return
		 */
		JackMidiData(const std::string &clientName):JackPortDescriptor(clientName),
							    stateflags(RUNNING),
							    local(0),
							    buffSize(jack_ringbuffer_create( JACK_RINGBUFFER_SIZE )),
							    buffMessage(jack_ringbuffer_create( JACK_RINGBUFFER_SIZE )),
							    lastTime(0),
							    rtMidiIn(),
							    seq(new NonLockingJackSequencer(clientName,true,this))
		{}


		~JackMidiData()
		{
			if (local)
				deletePort();
			if (seq)
				delete seq;
			if (buffSize)
				jack_ringbuffer_free( buffSize );
			if (buffMessage)
				jack_ringbuffer_free( buffMessage );
		}




		void setRemote(jack_port_t * remote) {
			port   = remote;
		}

		void connectPorts(jack_port_t * from,
				  jack_port_t * to) {
			seq->connectPorts(from, to);
		}

		int openPort(unsigned long jackCapabilities,
			     const std::string & portName) {
			local = seq->createPort(portName, jackCapabilities);
			if (!local) {
				api->error( Error::DRIVER_ERROR,
					    "MidiInJack::openPort: JACK error opening port subscription." );
				return -99;
			}
			return 0;
		}

		void deletePort() {
			seq->deletePort(local);
			local = 0;
		}

		void closePort(bool output_is_remote) {
			if (output_is_remote) {
				seq->closePort( local, port );
			} else {
				seq->closePort( port, local );
			}
			port = 0;
		}

		operator jack_port_t * () const { return port; }
	};



	//*********************************************************************//
	//  API: JACK
	//  Class Definitions: MidiInJack
	//*********************************************************************//

	static int jackProcessIn( jack_nframes_t nframes, void *arg )
	{
		JackMidiData *jData = (JackMidiData *) arg;
		MidiInApi :: MidiInData *rtData = jData->rtMidiIn;
		jack_midi_event_t event;
		jack_time_t time;

		// Is port created?
		if ( jData->local == NULL ) return 0;
		void *buff = jack_port_get_buffer( jData->local, nframes );

		// We have midi events in buffer
		int evCount = jack_midi_get_event_count( buff );
		for (int j = 0; j < evCount; j++) {
			MidiInApi::MidiMessage message;
			message.bytes.clear();

			jack_midi_event_get( &event, buff, j );

			for ( unsigned int i = 0; i < event.size; i++ )
				message.bytes.push_back( event.buffer[i] );

			// Compute the delta time.
			time = jack_get_time();
			if ( rtData->firstMessage == true )
				rtData->firstMessage = false;
			else
				message.timeStamp = ( time - jData->lastTime ) * 0.000001;

			jData->lastTime = time;

			if ( !rtData->continueSysex ) {
				if ( rtData->usingCallback ) {
					MidiCallback callback = (MidiCallback) rtData->userCallback;
					callback( message.timeStamp, &message.bytes, rtData->userData );
				}
				else {
					// As long as we haven't reached our queue size limit, push the message.
					if ( rtData->queue.size < rtData->queue.ringSize ) {
						rtData->queue.ring[rtData->queue.back++] = message;
						if ( rtData->queue.back == rtData->queue.ringSize )
							rtData->queue.back = 0;
						rtData->queue.size++;
					}
					else
						std::cerr << "\nMidiInJack: message queue limit reached!!\n\n";
				}
			}
		}

		return 0;
	}

	MidiInJack :: MidiInJack( const std::string clientName, unsigned int queueSizeLimit ) : MidiInApi( queueSizeLimit )
	{
		initialize( clientName );
	}

	void MidiInJack :: initialize( const std::string& clientName )
	{
		JackMidiData *data = new JackMidiData(clientName,inputData_);
		apiData_ = (void *) data;
		this->clientName = clientName;
	}

#if 0
	void MidiInJack :: connect()
	{
		abort();
		// this should be unnecessary
		JackMidiData *data = static_cast<JackMidiData *> (apiData_);
		if ( data->local )
			return;

		// Initialize JACK client
		if (( data->local = jack_client_open( clientName.c_str(), JackNoStartServer, NULL )) == 0) {
			errorString_ = "MidiInJack::initialize: JACK server not running?";
			error( Error::WARNING, errorString_ );
			return;
		}

		jack_set_process_callback( data->client, jackProcessIn, data );
		jack_activate( data->client );
	}
#endif

	MidiInJack :: ~MidiInJack()
	{
		JackMidiData *data = static_cast<JackMidiData *> (apiData_);
		closePort();

#if 0
		if ( data->client )
			jack_client_close( data->client );
#endif
		/* immediately shut down the JACK client */
		delete data;
	}

	void MidiInJack :: openPort( unsigned int portNumber, const std::string & portName )
	{
		JackMidiData *data = static_cast<JackMidiData *> (apiData_);

		//		connect();

		// Creating new port
		if ( data->local == NULL)
			data->local = jack_port_register( *(data->seq), portName.c_str(),
							  JACK_DEFAULT_MIDI_TYPE, JackPortIsInput, 0 );

		if ( data->local == NULL) {
			errorString_ = "MidiInJack::openPort: JACK error creating port";
			error( Error::DRIVER_ERROR, errorString_ );
			return;
		}

		// Connecting to the output
		std::string name = getPortName( portNumber );
		jack_connect( *(data->seq), name.c_str(), jack_port_name( data->local ) );
	}

	void MidiInJack :: openVirtualPort( const std::string portName )
	{
		JackMidiData *data = static_cast<JackMidiData *> (apiData_);

		//		connect();
		if ( data->local == NULL )
			data->local = jack_port_register( *(data->seq), portName.c_str(),
							  JACK_DEFAULT_MIDI_TYPE, JackPortIsInput, 0 );

		if ( data->local == NULL ) {
			errorString_ = "MidiInJack::openVirtualPort: JACK error creating virtual port";
			error( Error::DRIVER_ERROR, errorString_ );
		}
	}

	void MidiInJack :: openPort( const PortDescriptor & p,
				     const std::string & portName )
	{
		JackMidiData *data = static_cast<JackMidiData *> (apiData_);
		const JackPortDescriptor * port = dynamic_cast<const JackPortDescriptor *>(&p);

		if ( !data ) {
			errorString_ = "MidiInAlsa::openPort: Internal error: data has not been allocated!";
			error( Error::DRIVER_ERROR, errorString_ );
			return;
		}
#if 0
		if ( connected_ ) {
			errorString_ = "MidiInAlsa::openPort: a valid connection already exists!";
			error( Error::WARNING, errorString_ );
			return;
		}
#endif
		if (!port) {
			errorString_ = "MidiInAlsa::openPort: an invalid (i.e. non-ALSA) port descriptor has been passed to openPort!";
			error( Error::WARNING, errorString_ );
			return;
		}

		if (!data->local)
			data->openPort (JackPortIsInput,
					portName);
		data->setRemote(*port);
		data->connectPorts(*port,data->local);

#if 0

		connect();

		// Creating new port
		if ( data->port == NULL)
			data->port = jack_port_register( data->client, portName.c_str(),
							 JACK_DEFAULT_MIDI_TYPE, JackPortIsInput, 0 );

		if ( data->port == NULL) {
			errorString_ = "MidiInJack::openPort: JACK error creating port";
			error( Error::DRIVER_ERROR, errorString_ );
			return;
		}

		// Connecting to the output
		std::string name = getPortName( portNumber );
		jack_connect( data->client, name.c_str(), jack_port_name( data->port ) );
#endif
	}

	Pointer<PortDescriptor> MidiInJack :: getDescriptor(bool local)
	{
		JackMidiData *data = static_cast<JackMidiData *> (apiData_);
		if (local) {
			if (data && data->local) {
				return new JackPortDescriptor(data->local,data->getClientName());
			}
		} else {
			if (data && *data) {
				return new JackPortDescriptor(*data,data->getClientName());
			}
		}
		return NULL;
	}

	PortList MidiInJack :: getPortList(int capabilities)
	{
		JackMidiData *data = static_cast<JackMidiData *> (apiData_);
		return JackPortDescriptor::getPortList(capabilities | PortDescriptor::INPUT,
						       data->getClientName());
	}

	unsigned int MidiInJack :: getPortCount()
	{
		int count = 0;
		// connect();
		JackMidiData *data = static_cast<JackMidiData *> (apiData_);
		if ( !(*(data->seq)) )
			return 0;

		// List of available ports
		const char **ports = jack_get_ports( *(data->seq), NULL, JACK_DEFAULT_MIDI_TYPE, JackPortIsOutput );

		if ( ports == NULL ) return 0;
		while ( ports[count] != NULL )
			count++;

		free( ports );

		return count;
	}

	std::string MidiInJack :: getPortName( unsigned int portNumber )
	{
		JackMidiData *data = static_cast<JackMidiData *> (apiData_);
		std::string retStr("");

		//		connect();

		// List of available ports
		const char **ports = jack_get_ports(* (data->seq), NULL,
						     JACK_DEFAULT_MIDI_TYPE, JackPortIsOutput );

		// Check port validity
		if ( ports == NULL ) {
			errorString_ = "MidiInJack::getPortName: no ports available!";
			error( Error::WARNING, errorString_ );
			return retStr;
		}

		if ( ports[portNumber] == NULL ) {
			std::ostringstream ost;
			ost << "MidiInJack::getPortName: the 'portNumber' argument (" << portNumber << ") is invalid.";
			errorString_ = ost.str();
			error( Error::WARNING, errorString_ );
		}
		else retStr.assign( ports[portNumber] );

		free( ports );
		return retStr;
	}

	void MidiInJack :: closePort()
	{
		JackMidiData *data = static_cast<JackMidiData *> (apiData_);

		if ( data->local == NULL ) return;
		jack_port_unregister( *(data->seq), data->local );
		data->local = NULL;
	}

	//*********************************************************************//
	//  API: JACK
	//  Class Definitions: MidiOutJack
	//*********************************************************************//

	// Jack process callback
	static int jackProcessOut( jack_nframes_t nframes, void *arg )
	{
		JackMidiData *data = (JackMidiData *) arg;
		jack_midi_data_t *midiData;
		int space;

		// Is port created?
		if ( data->local == NULL ) return 0;

		void *buff = jack_port_get_buffer( data->local, nframes );
		if (buff != NULL) {
			jack_midi_clear_buffer( buff );

			while ( jack_ringbuffer_read_space( data->buffSize ) > 0 ) {
				jack_ringbuffer_read( data->buffSize, (char *) &space, (size_t) sizeof(space) );
				midiData = jack_midi_event_reserve( buff, 0, space );

				jack_ringbuffer_read( data->buffMessage, (char *) midiData, (size_t) space );
			}
		}

		switch (data->stateflags) {
		case JackMidiData::RUNNING: break;
		case JackMidiData::CLOSING:
			if (data->state_response != JackMidiData::CLOSING2) {
				/* output the transferred data */
				data->state_response = JackMidiData::CLOSING2;
				return 0;
			}
			if ( data->local == NULL ) break;
			jack_port_unregister( *(data->seq), data->local );
			data->local = NULL;
			data->state_response = JackMidiData::CLOSED;
			break;

		case JackMidiData::DELETING:
#if defined(__RTMIDI_DEBUG__)
			std::cerr << "deleting port" << std::endl;
#endif
			if (data->state_response != JackMidiData::DELETING2) {
				data->state_response = JackMidiData::DELETING2;
				/* output the transferred data */
				return 0;
			}

                        if (data->local != NULL && data->state_response != JackMidiData::DELETING2) {
				data->stateflags = JackMidiData::CLOSING;
				jack_port_unregister( *(data->seq), data->local );
				data->local = NULL;
				data->state_response = JackMidiData::DELETING2;
				return 0;
			}
			delete data;
#if defined(__RTMIDI_DEBUG__)
			std::cerr << "deleted port" << std::endl;
#endif
			break;
		}

		return 0;
	}

	MidiOutJack :: MidiOutJack( const std::string clientName ) : MidiOutApi()
	{
		initialize( clientName );
	}

	void MidiOutJack :: initialize( const std::string& clientName )
	{
		JackMidiData *data = new JackMidiData(clientName);
		apiData_ = (void *) data;
		this->clientName = clientName;

		//		connect();
	}

	void MidiOutJack :: connect()
	{
		abort();
#if 0
		JackMidiData *data = static_cast<JackMidiData *> (apiData_);
		if ( *(data->seq) )
			return;

		// Initialize JACK client
		if (( *(data->seq) = jack_client_open( clientName.c_str(), JackNoStartServer, NULL )) == 0) {
			errorString_ = "MidiOutJack::initialize: JACK server not running?";
			error( Error::WARNING, errorString_ );
			return;
		}

		jack_set_process_callback( data->client, jackProcessOut, data );
		data->buffSize = jack_ringbuffer_create( JACK_RINGBUFFER_SIZE );
		data->buffMessage = jack_ringbuffer_create( JACK_RINGBUFFER_SIZE );
		jack_activate( data->client );
#endif
	}

	MidiOutJack :: ~MidiOutJack()
	{
		JackMidiData *data = static_cast<JackMidiData *> (apiData_);
		//		closePort();

#if 0
		if ( *(data->seq) ) {
			// Cleanup
			jack_client_close( data->client );
			jack_ringbuffer_free( data->buffSize );
			jack_ringbuffer_free( data->buffMessage );
		}
#endif

		data->stateflags = JackMidiData::DELETING;
	}

	void MidiOutJack :: openPort( unsigned int portNumber, const std::string & portName )
	{
		JackMidiData *data = static_cast<JackMidiData *> (apiData_);

		// connect();

		// Creating new port
		if ( data->local == NULL )
			data->local = jack_port_register( *(data->seq), portName.c_str(),
							  JACK_DEFAULT_MIDI_TYPE, JackPortIsOutput, 0 );

		if ( data->local == NULL ) {
			errorString_ = "MidiOutJack::openPort: JACK error creating port";
			error( Error::DRIVER_ERROR, errorString_ );
			return;
		}

		// Connecting to the output
		std::string name = getPortName( portNumber );
		jack_connect( *(data->seq), jack_port_name( data->local ), name.c_str() );
	}

	void MidiOutJack :: openVirtualPort( const std::string portName )
	{
		JackMidiData *data = static_cast<JackMidiData *> (apiData_);

		// connect();
		if ( data->local == NULL )
			data->local = jack_port_register( *(data->seq), portName.c_str(),
							  JACK_DEFAULT_MIDI_TYPE, JackPortIsOutput, 0 );

		if ( data->local == NULL ) {
			errorString_ = "MidiOutJack::openVirtualPort: JACK error creating virtual port";
			error( Error::DRIVER_ERROR, errorString_ );
		}
	}

	void MidiOutJack :: openPort( const PortDescriptor & p,
				      const std::string & portName )
	{
		JackMidiData *data = static_cast<JackMidiData *> (apiData_);
		const JackPortDescriptor * port = dynamic_cast<const JackPortDescriptor *>(&p);

		if ( !data ) {
			errorString_ = "MidiInAlsa::openPort: Internal error: data has not been allocated!";
			error( Error::DRIVER_ERROR, errorString_ );
			return;
		}
#if 0
		if ( connected_ ) {
			errorString_ = "MidiInAlsa::openPort: a valid connection already exists!";
			error( Error::WARNING, errorString_ );
			return;
		}
#endif
		if (!port) {
			errorString_ = "MidiInAlsa::openPort: an invalid (i.e. non-ALSA) port descriptor has been passed to openPort!";
			error( Error::WARNING, errorString_ );
			return;
		}

		if (!data->local)
			data->openPort (JackPortIsOutput,
					portName);
		data->setRemote(*port);
		data->connectPorts(data->local,*port);

#if 0

		connect();

		// Creating new port
		if ( data->port == NULL)
			data->port = jack_port_register( data->client, portName.c_str(),
							 JACK_DEFAULT_MIDI_TYPE, JackPortIsInput, 0 );

		if ( data->port == NULL) {
			errorString_ = "MidiOutJack::openPort: JACK error creating port";
			error( Error::DRIVER_ERROR, errorString_ );
			return;
		}

		// Connecting to the output
		std::string name = getPortName( portNumber );
		jack_connect( data->client, name.c_str(), jack_port_name( data->port ) );
#endif
	}

	Pointer<PortDescriptor> MidiOutJack :: getDescriptor(bool local)
	{
		JackMidiData *data = static_cast<JackMidiData *> (apiData_);
		if (local) {
			if (data && data->local) {
				return new JackPortDescriptor(data->local,data->getClientName());
			}
		} else {
			if (data && *data) {
				return new JackPortDescriptor(*data,data->getClientName());
			}
		}
		return NULL;
	}

	PortList MidiOutJack :: getPortList(int capabilities)
	{
		JackMidiData *data = static_cast<JackMidiData *> (apiData_);
		return JackPortDescriptor::getPortList(capabilities | PortDescriptor::OUTPUT,
						       data->getClientName());
	}

	unsigned int MidiOutJack :: getPortCount()
	{
		int count = 0;
		JackMidiData *data = static_cast<JackMidiData *> (apiData_);
		// connect();
		if ( !*(data->seq) )
			return 0;

		// List of available ports
		const char **ports = jack_get_ports(* (data->seq), NULL,
						     JACK_DEFAULT_MIDI_TYPE, JackPortIsInput );

		if ( ports == NULL ) return 0;
		while ( ports[count] != NULL )
			count++;

		free( ports );

		return count;
	}

	std::string MidiOutJack :: getPortName( unsigned int portNumber )
	{
		JackMidiData *data = static_cast<JackMidiData *> (apiData_);
		std::string retStr("");

		// connect();

		// List of available ports
		const char **ports = jack_get_ports(*(data->seq), NULL,
						     JACK_DEFAULT_MIDI_TYPE, JackPortIsInput );

		// Check port validity
		if ( ports == NULL) {
			errorString_ = "MidiOutJack::getPortName: no ports available!";
			error( Error::WARNING, errorString_ );
			return retStr;
		}

		if ( ports[portNumber] == NULL) {
			std::ostringstream ost;
			ost << "MidiOutJack::getPortName: the 'portNumber' argument (" << portNumber << ") is invalid.";
			errorString_ = ost.str();
			error( Error::WARNING, errorString_ );
		}
		else retStr.assign( ports[portNumber] );

		free( ports );
		return retStr;
	}

	void MidiOutJack :: closePort()
	{
#if defined(__RTMIDI_DEBUG__)
		std::cerr << "Closing Port" << std::endl;
#endif
		JackMidiData *data = static_cast<JackMidiData *> (apiData_);

		if ( data->local == NULL || data->state_response == JackMidiData::CLOSED ) return;
		data -> stateflags = JackMidiData::CLOSING;
#if defined(__RTMIDI_DEBUG__)
		std::cerr << "Closed Port" << std::endl;
#endif
	}

	void MidiOutJack :: sendMessage( std::vector<unsigned char> &message )
	{
		int nBytes = message.size();
		JackMidiData *data = static_cast<JackMidiData *> (apiData_);

		// Write full message to buffer
		jack_ringbuffer_write( data->buffMessage, ( const char * ) &( message[0] ),
				       message.size() );
		jack_ringbuffer_write( data->buffSize, ( char * ) &nBytes, sizeof( nBytes ) );
	}
}
#endif  // __UNIX_JACK__
<|MERGE_RESOLUTION|>--- conflicted
+++ resolved
@@ -331,38 +331,21 @@
 	{
 	}
 
-<<<<<<< HEAD
-	//*********************************************************************//
-	//  Common MidiApi Definitions
-	//*********************************************************************//
-=======
-MidiApi :: MidiApi( void )
-  : apiData_( 0 ), connected_( false ), errorCallback_(0), errorCallbackUserData_(0)
-{
-}
->>>>>>> 2c7a6664
 
 	MidiApi :: MidiApi( void )
-		: apiData_( 0 ), connected_( false ), errorCallback_(0)
-	{
-	}
-
-<<<<<<< HEAD
+		: apiData_( 0 ), connected_( false ), errorCallback_(0), errorCallbackUserData_(0)
+	{
+	}
+
 	MidiApi :: ~MidiApi( void )
 	{
 	}
 
-	void MidiApi :: setErrorCallback( ErrorCallback errorCallback )
+	void MidiApi :: setErrorCallback( ErrorCallback errorCallback, void *userData )
 	{
 		errorCallback_ = errorCallback;
-	}
-=======
-void MidiApi :: setErrorCallback( RtMidiErrorCallback errorCallback, void *userData = 0 )
-{
-    errorCallback_ = errorCallback;
-    errorCallbackUserData_ = userData;
-}
->>>>>>> 2c7a6664
+		errorCallbackUserData_ = userData;
+	}
 
 	void MidiApi :: error( Error::Type type, std::string errorString )
 	{
@@ -375,17 +358,10 @@
 			firstErrorOccured = true;
 			const std::string errorMessage = errorString;
 
-<<<<<<< HEAD
-			errorCallback_( type, errorMessage );
+			errorCallback_( type, errorMessage, errorCallbackUserData_ );
 			firstErrorOccured = false;
 			return;
 		}
-=======
-    errorCallback_( type, errorMessage, errorCallbackUserData_);
-    firstErrorOccured = false;
-    return;
-  }
->>>>>>> 2c7a6664
 
 		if ( type == Error::WARNING ) {
 			std::cerr << '\n' << errorString << "\n\n";
@@ -1330,7 +1306,6 @@
 		}
 #endif
 
-<<<<<<< HEAD
 		/*! Use CoreSequencer like a C pointer.
 		  \note This function breaks the design to control thread safety
 		  by the selection of the \ref locking parameter to the class.
@@ -1368,44 +1343,23 @@
 			return cinfo;
 		}
 #endif
-=======
-void MidiInCore :: initialize( const std::string& clientName )
-{
-  // Set up our client.
-  MIDIClientRef client;
-  CFStringRef name = CFStringCreateWithCString( NULL, clientName.c_str(), kCFStringEncodingASCII );
-  OSStatus result = MIDIClientCreate(name, NULL, NULL, &client );
-  if ( result != noErr ) {
-    errorString_ = "MidiInCore::initialize: error creating OS-X MIDI client object.";
-    error( RtMidiError::DRIVER_ERROR, errorString_ );
-    return;
-  }
-
-  // Save our api-specific connection information.
-  CoreMidiData *data = (CoreMidiData *) new CoreMidiData;
-  data->client = client;
-  data->endpoint = 0;
-  apiData_ = (void *) data;
-  inputData_.apiData = (void *) data;
-  CFRelease(name);
-}
->>>>>>> 2c7a6664
 
 		void init()
 		{
 			init (seq);
 		}
 
-		void init(MIDIClientRef &s)
+		void init(MIDIClientRef &client)
 		{
-			if (s) return;
+			if (client) return;
 			{
 				scoped_lock lock(mutex);
-				OSStatus result = MIDIClientCreate(
-					CFStringCreateWithCString( NULL,
-								   name.c_str(),
-								   kCFStringEncodingUTF8),
-					NULL, NULL, &s );
+
+				CFStringRef name = CFStringCreateWithCString( NULL,
+									      name.c_str(),
+									      kCFStringEncodingUTF8);
+				OSStatus result = MIDIClientCreate(name, NULL, NULL, &client );
+				CFRelease(name);
 				if ( result != noErr ) {
 					throw Error(
 						"CoreSequencer::initialize: \
@@ -1886,35 +1840,12 @@
 		return NULL;
 	}
 
-<<<<<<< HEAD
 	PortList MidiInCore :: getPortList(int capabilities)
 	{
 		CoreMidiData *data = static_cast<CoreMidiData *> (apiData_);
 		return CorePortDescriptor::getPortList(capabilities | PortDescriptor::INPUT,
 						       data->getClientName());
 	}
-=======
-void MidiOutCore :: initialize( const std::string& clientName )
-{
-  // Set up our client.
-  MIDIClientRef client;
-  CFStringRef name = CFStringCreateWithCString( NULL, clientName.c_str(), kCFStringEncodingASCII );
-  OSStatus result = MIDIClientCreate(name, NULL, NULL, &client );
-  if ( result != noErr ) {
-    errorString_ = "MidiOutCore::initialize: error creating OS-X MIDI client object.";
-    error( RtMidiError::DRIVER_ERROR, errorString_ );
-    return;
-  }
-
-  // Save our api-specific connection information.
-  CoreMidiData *data = (CoreMidiData *) new CoreMidiData;
-  data->client = client;
-  data->endpoint = 0;
-  apiData_ = (void *) data;
-  CFRelease( name );
-}
->>>>>>> 2c7a6664
-
 
 	void MidiInCore :: closePort( void )
 	{
