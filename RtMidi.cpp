--- conflicted
+++ resolved
@@ -249,19 +249,14 @@
   }
 }
 
-<<<<<<< HEAD
 MidiApiList MidiIn::queryApis;
 
-MidiIn :: MidiIn( ApiType api,
-		  const std::string &clientName,
-		  unsigned int queueSize,
-		  bool pfsystem )
+extern RTMIDI_DLL_PUBLIC MidiIn :: MidiIn( ApiType api,
+					   const std::string &clientName,
+					   unsigned int queueSize,
+					   bool pfsystem )
   : Midi(&queryApis,pfsystem,clientName),
     queueSizeLimit(queueSize)
-=======
-extern RTMIDI_DLL_PUBLIC RtMidiIn :: RtMidiIn( RtMidi::Api api, const std::string &clientName, unsigned int queueSizeLimit )
-  : RtMidi()
->>>>>>> 3c788c13
 {
   if ( api == rtmidi::ALL_API) {
     if (!queryApis.empty()) {
@@ -370,15 +365,11 @@
 
 }
 
-<<<<<<< HEAD
 
 MidiApiList MidiOut::queryApis;
 
-MidiOut :: MidiOut( ApiType api, const std::string &clientName, bool pfsystem )
+extern RTMIDI_DLL_PUBLIC MidiOut :: MidiOut( ApiType api, const std::string &clientName, bool pfsystem )
   : Midi(&queryApis, pfsystem, clientName)
-=======
-extern RTMIDI_DLL_PUBLIC RtMidiOut :: RtMidiOut( RtMidi::Api api, const std::string &clientName)
->>>>>>> 3c788c13
 {
   if ( api == rtmidi::ALL_API) {
     if (!queryApis.empty()) {
@@ -749,7 +740,6 @@
     CFRelease( str );
   }
 
-<<<<<<< HEAD
   MIDIEntityRef entity = 0;
   MIDIEndpointGetEntity( endpoint, &entity );
   if ( entity == 0 )
@@ -770,37 +760,6 @@
   MIDIEntityGetDevice( entity, &device );
   if ( device == 0 )
     return result;
-=======
-    // Calculate time stamp.
-    if ( data->firstMessage ) {
-      message.timeStamp = 0.0;
-      data->firstMessage = false;
-    }
-    else {
-      time = packet->timeStamp;
-      if ( time == 0 ) { // this happens when receiving asynchronous sysex messages
-        time = AudioGetCurrentHostTime();
-      }
-      time -= apiData->lastTime;
-      time = AudioConvertHostTimeToNanos( time );
-      if ( !continueSysex )
-        message.timeStamp = time * 0.000000001;
-    }
-
-    // Track whether any non-filtered messages were found in this
-    // packet for timestamp calculation
-    bool foundNonFiltered = false;
-
-    iByte = 0;
-    if ( continueSysex ) {
-      // We have a continuing, segmented sysex message.
-      if ( !( data->ignoreFlags & 0x01 ) ) {
-        // If we're not ignoring sysex messages, copy the entire packet.
-        for ( unsigned int j=0; j<nBytes; ++j )
-          message.bytes.push_back( packet->data[j] );
-      }
-      continueSysex = packet->data[nBytes-1] != 0xF7;
->>>>>>> 3c788c13
 
   str = NULL;
   MIDIObjectGetStringProperty( device, kMIDIPropertyName, &str );
@@ -819,7 +778,6 @@
 	CFRelease( str );
 	return result;
       }
-<<<<<<< HEAD
       // does the entity name already start with the device name?
       // (some drivers do this though they shouldn't)
       // if so, do not prepend
@@ -830,86 +788,9 @@
 	if ( CFStringGetLength( result ) > 0 )
 	  CFStringInsert( result, 0, CFSTR(" ") );
 	CFStringInsert( result, 0, str );
-=======
-    }
-    else {
-      while ( iByte < nBytes ) {
-        size = 0;
-        // We are expecting that the next byte in the packet is a status byte.
-        status = packet->data[iByte];
-        if ( !(status & 0x80) ) break;
-        // Determine the number of bytes in the MIDI message.
-        if ( status < 0xC0 ) size = 3;
-        else if ( status < 0xE0 ) size = 2;
-        else if ( status < 0xF0 ) size = 3;
-        else if ( status == 0xF0 ) {
-          // A MIDI sysex
-          if ( data->ignoreFlags & 0x01 ) {
-            size = 0;
-            iByte = nBytes;
-          }
-          else size = nBytes - iByte;
-          continueSysex = packet->data[nBytes-1] != 0xF7;
-        }
-        else if ( status == 0xF1 ) {
-            // A MIDI time code message
-           if ( data->ignoreFlags & 0x02 ) {
-            size = 0;
-            iByte += 2;
-           }
-           else size = 2;
-        }
-        else if ( status == 0xF2 ) size = 3;
-        else if ( status == 0xF3 ) size = 2;
-        else if ( status == 0xF8 && ( data->ignoreFlags & 0x02 ) ) {
-          // A MIDI timing tick message and we're ignoring it.
-          size = 0;
-          iByte += 1;
-        }
-        else if ( status == 0xFE && ( data->ignoreFlags & 0x04 ) ) {
-          // A MIDI active sensing message and we're ignoring it.
-          size = 0;
-          iByte += 1;
-        }
-        else size = 1;
-
-        // Copy the MIDI data to our vector.
-        if ( size ) {
-          foundNonFiltered = true;
-          message.bytes.assign( &packet->data[iByte], &packet->data[iByte+size] );
-          if ( !continueSysex ) {
-            // If not a continuing sysex message, invoke the user callback function or queue the message.
-            if ( data->usingCallback ) {
-              RtMidiIn::RtMidiCallback callback = (RtMidiIn::RtMidiCallback) data->userCallback;
-              callback( message.timeStamp, &message.bytes, data->userData );
-            }
-            else {
-              // As long as we haven't reached our queue size limit, push the message.
-              if (!data->queue.push(message))
-                std::cerr << "\nMidiInCore: message queue limit reached!!\n\n";
-            }
-            message.bytes.clear();
-          }
-          iByte += size;
-        }
->>>>>>> 3c788c13
       }
       CFRelease( str );
     }
-<<<<<<< HEAD
-=======
-
-    // Save the time of the last non-filtered message
-    if (foundNonFiltered)
-    {
-      apiData->lastTime = packet->timeStamp;
-      if ( apiData->lastTime == 0 ) { // this happens when receiving asynchronous sysex messages
-        apiData->lastTime = AudioGetCurrentHostTime();
-      }
-    }
-
-    packet = MIDIPacketNext(packet);
->>>>>>> 3c788c13
   }
   return result;
 }
@@ -1815,10 +1696,9 @@
       if ( !continueSysex )
 	message.timeStamp = time * 0.000000001;
     }
-    apiData->lastTime = packet->timeStamp;
-    if ( apiData->lastTime == 0 ) { // this happens when receiving asynchronous sysex messages
-      apiData->lastTime = AudioGetCurrentHostTime();
-    }
+    // Track whether any non-filtered messages were found in this
+    // packet for timestamp calculation
+    bool foundNonFiltered = false;
     //std::cout << "TimeStamp = " << packet->timeStamp << std::endl;
 
     iByte = 0;
@@ -1896,6 +1776,7 @@
 
 	// Copy the MIDI data to our vector.
 	if ( size ) {
+	  foundNonFiltered = true;
 	  message.bytes.assign( &packet->data[iByte], &packet->data[iByte+size] );
 	  if ( !continueSysex ) {
 	    // If not a continuing sysex message, invoke the user callback function or queue the message.
@@ -1921,6 +1802,16 @@
       }
     }
     packet = MIDIPacketNext(packet);
+
+    // Save the time of the last non-filtered message
+    if (foundNonFiltered)
+    {
+      apiData->lastTime = packet->timeStamp;
+      if ( apiData->lastTime == 0 ) { // this happens when receiving asynchronous sysex messages
+        apiData->lastTime = AudioGetCurrentHostTime();
+      }
+    }
+
   }
 }
 
@@ -4385,7 +4276,6 @@
       data->firstMessage = false;
     }
     else apiData->message.timeStamp = (double) ( timestamp - apiData->lastTime ) * 0.001;
-    apiData->lastTime = timestamp;
 
     if ( inputStatus == MIM_DATA ) { // Channel or system message
 
@@ -4452,6 +4342,9 @@
       else return;
     }
 
+    // Save the time of the last non-filtered message
+    apiData->lastTime = timestamp;
+
     if ( data->userCallback ) {
       data->userCallback->rtmidi_midi_in( apiData->message.timeStamp, apiData->message.bytes );
     }
@@ -4728,7 +4621,7 @@
   // Next lines added to add the portNumber to the name so that
   // the device's names are sure to be listed with individual names
   // even when they have the same brand name
-#ifdef RTMIDI_ENSURE_UNIQUE_PORTNAMES
+#ifndef RTMIDI_DO_NOT_ENSURE_UNIQUE_PORTNAMES
   std::ostringstream os;
   os << " ";
   os << portNumber;
@@ -4802,7 +4695,7 @@
   // the device's names are sure to be listed with individual names
   // even when they have the same brand name
   std::ostringstream os;
-#ifdef RTMIDI_ENSURE_UNIQUE_PORTNAMES
+#ifndef RTMIDI_DO_NOT_ENSURE_UNIQUE_PORTNAMES
   os << " ";
   os << portNumber;
   stringName += os.str();
@@ -4810,6 +4703,7 @@
 
   return stringName;
 }
+
 
 void MidiOutWinMM :: openPort( unsigned int portNumber, const std::string &/*portName*/ )
 {
@@ -5048,7 +4942,6 @@
 };
 
 
-<<<<<<< HEAD
 #define RTMIDI_CLASSNAME "JackSequencer"
 template <int locking=1>
 class JackSequencer {
@@ -5060,51 +4953,6 @@
       pthread_mutexattr_init(&attr);
       pthread_mutexattr_settype(&attr, PTHREAD_MUTEX_NORMAL);
       pthread_mutex_init(&mutex, &attr);
-=======
-static void CALLBACK midiInputCallback( HMIDIIN /*hmin*/,
-                                        UINT inputStatus, 
-                                        DWORD_PTR instancePtr,
-                                        DWORD_PTR midiMessage,
-                                        DWORD timestamp )
-{
-  if ( inputStatus != MIM_DATA && inputStatus != MIM_LONGDATA && inputStatus != MIM_LONGERROR ) return;
-
-  //MidiInApi::RtMidiInData *data = static_cast<MidiInApi::RtMidiInData *> (instancePtr);
-  MidiInApi::RtMidiInData *data = (MidiInApi::RtMidiInData *)instancePtr;
-  WinMidiData *apiData = static_cast<WinMidiData *> (data->apiData);
-
-  // Calculate time stamp.
-  if ( data->firstMessage == true ) {
-    apiData->message.timeStamp = 0.0;
-    data->firstMessage = false;
-  }
-  else apiData->message.timeStamp = (double) ( timestamp - apiData->lastTime ) * 0.001;
-
-  if ( inputStatus == MIM_DATA ) { // Channel or system message
-
-    // Make sure the first byte is a status byte.
-    unsigned char status = (unsigned char) (midiMessage & 0x000000FF);
-    if ( !(status & 0x80) ) return;
-
-    // Determine the number of bytes in the MIDI message.
-    unsigned short nBytes = 1;
-    if ( status < 0xC0 ) nBytes = 3;
-    else if ( status < 0xE0 ) nBytes = 2;
-    else if ( status < 0xF0 ) nBytes = 3;
-    else if ( status == 0xF1 ) {
-      if ( data->ignoreFlags & 0x02 ) return;
-      else nBytes = 2;
-    }
-    else if ( status == 0xF2 ) nBytes = 3;
-    else if ( status == 0xF3 ) nBytes = 2;
-    else if ( status == 0xF8 && (data->ignoreFlags & 0x02) ) {
-      // A MIDI timing tick message and we're ignoring it.
-      return;
-    }
-    else if ( status == 0xFE && (data->ignoreFlags & 0x04) ) {
-      // A MIDI active sensing message and we're ignoring it.
-      return;
->>>>>>> 3c788c13
     }
   }
 
@@ -5118,7 +4966,6 @@
     }
   }
 
-<<<<<<< HEAD
   ~JackSequencer()
   {
     {
@@ -5133,14 +4980,6 @@
     if (locking) {
       pthread_mutex_destroy(&mutex);
     }
-=======
-  // Save the time of the last non-filtered message
-  apiData->lastTime = timestamp;
-
-  if ( data->usingCallback ) {
-    RtMidiIn::RtMidiCallback callback = (RtMidiIn::RtMidiCallback) data->userCallback;
-    callback( apiData->message.timeStamp, &apiData->message.bytes, data->userData );
->>>>>>> 3c788c13
   }
 
   void init(bool startqueue) {
@@ -5369,19 +5208,7 @@
   }
   static PortList getPortList(int capabilities, const std::string &clientName);
 
-<<<<<<< HEAD
   operator jack_port_t * () const { return port; }
-=======
-  // Next lines added to add the portNumber to the name so that 
-  // the device's names are sure to be listed with individual names
-  // even when they have the same brand name
-#ifndef RTMIDI_DO_NOT_ENSURE_UNIQUE_PORTNAMES
-  std::ostringstream os;
-  os << " ";
-  os << portNumber;
-  stringName += os.str();
-#endif
->>>>>>> 3c788c13
 
 protected:
   std::string clientName;
@@ -5477,7 +5304,6 @@
 #endif
   }
 
-<<<<<<< HEAD
   /**
    * Create output midi data.
    *
@@ -5497,16 +5323,6 @@
 #ifdef HAVE_SEMAPHORE
     sem_init(&sem_cleanup, 0, 0);
     sem_init(&sem_needpost, 0, 0);
-=======
-  // Next lines added to add the portNumber to the name so that 
-  // the device's names are sure to be listed with individual names
-  // even when they have the same brand name
-  std::ostringstream os;
-#ifndef RTMIDI_DO_NOT_ENSURE_UNIQUE_PORTNAMES
-  os << " ";
-  os << portNumber;
-  stringName += os.str();
->>>>>>> 3c788c13
 #endif
   }
 
